version: 2.1

commands:
  set-env:
    description: "Set environment variables."
    steps:
      - run:
          name: "Set environment variables."
          command: |
            echo "backend : Agg" > $HOME/matplotlibrc
            echo 'export LD_LIBRARY_PATH=$HOME/local/lib:$LD_LIBRARY_PATH' >> $BASH_ENV
            echo 'export YT_DATA_DIR=$HOME/yt_test' >> $BASH_ENV
            echo 'export MATPLOTLIBRC=$HOME' >> $BASH_ENV
            # get tags from the main and PR repository (for the current gold standard)
            git fetch --tags https://github.com/grackle-project/grackle
            if [ -n "$CIRCLE_PR_REPONAME" ]; then
              git fetch --tags https://github.com/$CIRCLE_PR_USERNAME/$CIRCLE_PR_REPONAME
            fi

  install-cmake-dependencies:
    description: "Install minimal dependencies needed for a CMake build"
    steps:
      - run:
          name: "Install minimal dependencies needed for a CMake build"
          command: |
            git submodule update --init --remote
            sudo apt update
            sudo apt install -y libhdf5-serial-dev gfortran ninja-build cmake

  install-dependencies:
    description: "Install dependencies."
    steps:
      - install-cmake-dependencies
      - run:
          name: "Install all other dependencies."
          command: |
            source $BASH_ENV
            # libtool-bin is a requirement of the classic build-system
            # castxml is a requirement of the pygrackle test-suite
            sudo apt install -y libtool-bin castxml
            python3 -m venv $HOME/venv
            source $HOME/venv/bin/activate
            pip install --upgrade pip
            pip install --upgrade wheel
            pip install --upgrade setuptools
            pip install flake8

  lint:
    description: "Lint."
    steps:
      - run:
          name: "Lint."
          command: |
            source $BASH_ENV
            source $HOME/venv/bin/activate
            cd src/python
            flake8 pygrackle examples tests

  install-grackle:
    description: "Install the core Grackle Library & Pygrackle."
    parameters:
      omp:
        type: enum
        default: 'false'
        enum: ['true', 'false']
      classic_build:
        type: enum
        default: 'true'
        enum: ['true', 'false']
      tag:
        type: string
        default: $CIRCLE_BRANCH
    steps:
      - run:
          name: "Install grackle (classic_build: << parameters.classic_build >>, omp: << parameters.omp >>, tag: << parameters.tag >> )"
          command: |
            source $HOME/venv/bin/activate
            git checkout << parameters.tag >>

            # First, try resetting things to a pristine condition (in the event
            # that grackle was previously built
            # -> this is important if we want to perform a cmake build after
            #    a traditional build
            rm -rf $HOME/local # installation location
            ./configure # this is needed so we can call `make clean` (in the
                        # event that we haven't called ./configure since the
                        # last time we tried to do this sort of cleanup)
            cd src/clib
            make clean
            cd -
            # remove the files produced by ./configure
            rm -f src/clib/Make.config.override src/clib/Make.config.machine src/clib/DEPEND
            # remove the files produced in a cmake-build
            rm -rf build


            # Next, we actually perform the installation
            if [ '<< parameters.classic_build >>' == 'true' ]; then
              mkdir -p $HOME/local # installation location
              ./configure
              cd src/clib
              make clean
              make machine-linux-gnu
              if [ '<< parameters.omp >>' == 'true' ]; then
                make omp-on
              fi
              make
              make install
              cd ../../ # go back to the root level

              PYGRACKLE_LEGACY_LINK=classic pip install -v -e .[dev]
            else # this branch builds grackle with cmake

              cmake -DGRACKLE_USE_DOUBLE=ON                   \
                    -DBUILD_SHARED_LIBS=ON                    \
                    -DGRACKLE_USE_OPENMP=<< parameters.omp >> \
                    -DCMAKE_INSTALL_PREFIX=$HOME/local        \
                    -Bbuild
              cmake --build build
              
              Grackle_DIR=${PWD}/build pip install -v -e .[dev]
            fi

  install-standalone-pygrackle:
    description: "Install pygrackle without explicitly building the grackle library."
    parameters:
      tag:
        type: string
        default: $CIRCLE_BRANCH
    steps:
      - run:
          name: "Install pygrackle."
          command: |
            source $HOME/venv/bin/activate
            git checkout << parameters.tag >>
            pip install -e .[dev]

  install-docs-dependencies:
    description: "Install dependencies for docs build."
    steps:
      - run:
          name: "Install dependencies for docs build."
          command: |
            python3 -m venv $HOME/venv
            source $HOME/venv/bin/activate
            pip install --upgrade pip
            pip install --upgrade wheel
            pip install --upgrade setuptools
            pip install sphinx sphinx-tabs sphinx_rtd_theme

  download-test-data:
    description: "Download test data."
    steps:
      - run:
          name: "Download test data."
          command: |
            source $BASH_ENV
            source $HOME/venv/bin/activate
            mkdir -p $YT_DATA_DIR
            cd $YT_DATA_DIR
            wget --quiet http://yt-project.org/data/IsolatedGalaxy.tar.gz
            tar xzf IsolatedGalaxy.tar.gz
            rm IsolatedGalaxy.tar.gz

  run-pygrackle-tests:
    description: "Run the pytest test-suite. This suite includes a mix of general tests and pygrackle-specific tests."
    parameters:
      omp:
        type: enum
        default: 'false'
        enum: ['true', 'false']
      build_kind:
        type: enum
        default: 'classic'
        enum: ['classic', 'cmake', 'standalone-pygrackle']
      generate:
        type: enum
        default: 'true'
        enum: ['true', 'false']
      overwrite:
        type: enum
        default: 'true'
        enum: ['true', 'false']
    steps:
      - run:
          name: "Run the pytest test-suite (build_kind: << parameters.build_kind >>, omp: << parameters.omp >>, generate: << parameters.generate >>)."
          command: |
            source $BASH_ENV
            source $HOME/venv/bin/activate

            # actually execute the tests
            if [[ '<< parameters.build_kind >>' == 'classic' &&
                  '<< parameters.omp >>' == 'true' ]]; then
              echo "ERROR: pygrackle tests can't be run in this configuration"
              exit 1

            else
              # NOTE: these tests should run if using OpenMP without the
              #       classic build-system

              ANSWER_DIR=./my-test_answers
              if [ '<< parameters.generate >>' == 'true' ]; then
                if [[ '<< parameters.overwrite >>' == 'true' || ! -d ${ANSWER_DIR} ]]; then
                  py.test --answer-dir=${ANSWER_DIR} --answer-store
                else
                  echo "Answers already exist; skipping."
                fi
              else
                py.test --answer-dir=${ANSWER_DIR}
              fi
            fi

  store-pygrackle-suite-gold-standard-answers:
    description: "Store the pygrackle test answers"
    parameters:
      gold-standard-tag:
        description: "The gold-standard to use for generating the answers"
        type: string
<<<<<<< HEAD
        default: "gold-standard-nccv2"
=======
        default: "gold-standard-nccv1"
      cache-tag:
        description: "A unique tag to append to the cache name"
        type: string
        default: "1"
>>>>>>> 84076fc0
    steps:
      - run:
          name: "Build Pygrackle from Gold-Standard Commit (<< parameters.gold-standard-tag >>)"
          command: |
            source $HOME/venv/bin/activate
            pip uninstall --yes pygrackle # it's ok if pygrackle wasn't installed yet
            git checkout << parameters.gold-standard-tag >>
            pip install -e .[dev]
            rm -rf ./my-test_answers # in case answers have already been generated
      - restore_cache:
          name: "Restore gold standard answers from cache."
          key: << parameters.gold-standard-tag >>-cache<< parameters.cache-tag >>
      - run-pygrackle-tests:
          omp: 'false'
          build_kind: 'standalone-pygrackle'
          generate: 'true'
          overwrite: 'false'
      - save_cache:
          name: "Save gold standard answers to cache."
          key: << parameters.gold-standard-tag >>-cache<< parameters.cache-tag >>
          paths:
            - ./my-test_answers
      - run:
          command: |
            source $HOME/venv/bin/activate
            pip uninstall --yes pygrackle


  build-docs:
    description: "Test the docs build."
    steps:
      - run:
          name: "Test the docs build."
          command: |
            source $HOME/venv/bin/activate
            cd doc/source
            python -m sphinx -M html "." "_build" -W

executors:
  python:
    parameters:
      tag:
        type: string
        default: latest
      resource_class:
        type: string
        default: small
    docker:
      - image: cimg/python:<< parameters.tag >>
    resource_class: << parameters.resource_class >>

jobs:
  test-suite:
    parameters:
      tag:
        type: string
        default: latest
    executor:
      name: python
      tag: << parameters.tag >>
      resource_class: small  # <- 1 core

    working_directory: ~/grackle

    steps:
      - checkout
      - set-env
      - install-dependencies
      - lint
      - download-test-data
      - store-pygrackle-suite-gold-standard-answers

      - run:
          name: "Build Standalone Pygrackle from the commit that triggered CI."
          command: |
            source $HOME/venv/bin/activate
            git checkout $CIRCLE_BRANCH
            pip install -e .[dev]
      - run-pygrackle-tests:
          omp: 'false'
          build_kind: 'standalone-pygrackle'
          generate: 'false'

      # run pygrackle-test (without answer-tests) on latest commit (CMake-build)
      - install-grackle:
          omp: 'false'
          classic_build: 'false'
          tag: $CIRCLE_BRANCH
      - run:
          name: "pygrackle-tests (no answer-tests) on latest commit (corelib manually built with CMake)"
          command: source $BASH_ENV && source $HOME/venv/bin/activate && py.test

      # run full pygrackle test-suite on latest commit (classic-build)
      - install-grackle:
          omp: 'false'
          classic_build: 'true'
          tag: $CIRCLE_BRANCH
      - run:
          name: "pygrackle-tests (no answer-tests) on latest commit (corelib manually created with classic-build)"
          command: source $BASH_ENV && source $HOME/venv/bin/activate && py.test

  corelib-tests:
    # we're only using a python docker-image out of convenience (We only care
    # that a version of python exists with a version of 3.7 or newer to run
    # our scripts).
    executor:
      name: python
      tag: 3.8.14
      resource_class: medium  # <- 2 cores

    working_directory: ~/grackle

    steps:
      - checkout
      - install-cmake-dependencies
      - run:
          name: "update CMake to newer version"
          command: |
            sudo apt remove cmake -y
            sudo apt install python3-pip
            # this is a hack to install a newer version of CMake (through PyPI)
            pip3 install cmake

      - run:
          name: "Build libgrackle and all of the core library's tests"
          command: |
            cmake --preset ci-linux
            cmake --build build_ci-linux
      - run:
          name: "Run the suite of tests that operate directly on the core-library."
          command: ctest --test-dir build_ci-linux --output-on-failure

      # we are temporarily disabling OpenMP tests in the newchem-cpp branch
      # since OpenMP-support is currently "broken" (it is fixed in the C++ port)
      #- run:
      #    name: "Build libgrackle with OpenMP enabled"
      #    command: |
      #      cmake --preset ci-linux-omp
      #      cmake --build build_ci-linux-omp
      #- run:
      #    name: "run the OpenMP example"
      #    command: ./cxx_omp_example
      #    working_directory: build_ci-linux-omp/examples
      #    environment:
      #      OMP_NUM_THREADS: 4

  docs-build:
    parameters:
      tag:
        type: string
        default: latest
    executor:
      name: python
      tag: << parameters.tag >>
      resource_class: small  # <- 1 core

    working_directory: ~/grackle

    steps:
      - checkout
      - install-docs-dependencies
      - build-docs

workflows:
   version: 2

   tests:
     jobs:
       - test-suite:
           name: "Pygrackle test suite - Python 3.8"
           tag: "3.8.14"

       - corelib-tests:
           name: "Core library test suite"

       - docs-build:
           name: "Docs build"
           tag: "3.8.14"

   weekly:
     triggers:
       - schedule:
           cron: "0 0 * * 1"
           filters:
            branches:
              only:
                - main
     jobs:
       - test-suite:
           name: "Pygrackle test suite - Python 3.8"
           tag: "3.8.14"

       - corelib-tests:
           name: "Core library test suite"

       - docs-build:
           name: "Docs build"
           tag: "3.8.14"<|MERGE_RESOLUTION|>--- conflicted
+++ resolved
@@ -216,15 +216,11 @@
       gold-standard-tag:
         description: "The gold-standard to use for generating the answers"
         type: string
-<<<<<<< HEAD
         default: "gold-standard-nccv2"
-=======
-        default: "gold-standard-nccv1"
       cache-tag:
         description: "A unique tag to append to the cache name"
         type: string
         default: "1"
->>>>>>> 84076fc0
     steps:
       - run:
           name: "Build Pygrackle from Gold-Standard Commit (<< parameters.gold-standard-tag >>)"
