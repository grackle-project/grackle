version: 2.1

commands:
  set-env:
    description: "Set environment variables."
    steps:
      - run:
          name: "Set environment variables."
          command: |
            echo "backend : Agg" > $HOME/matplotlibrc
            echo 'export LD_LIBRARY_PATH=$HOME/local/lib:$LD_LIBRARY_PATH' >> $BASH_ENV
            echo 'export YT_DATA_DIR=$HOME/yt_test' >> $BASH_ENV
            echo 'export MATPLOTLIBRC=$HOME' >> $BASH_ENV
            # get tags from the main and PR repository (for the current gold standard)
            git fetch --tags https://github.com/grackle-project/grackle
            if [ -n "$CIRCLE_PR_REPONAME" ]; then
              git fetch --tags https://github.com/$CIRCLE_PR_USERNAME/$CIRCLE_PR_REPONAME
            fi

  install-cmake-dependencies:
    description: "Install minimal dependencies needed for a CMake build"
    steps:
      - run:
          name: "Install minimal dependencies needed for a CMake build"
          command: |
            git submodule update --init --remote
            sudo apt update
            sudo apt install -y libhdf5-serial-dev gfortran ninja-build cmake

  install-dependencies:
    description: "Install dependencies."
    steps:
      - install-cmake-dependencies
      - run:
          name: "Install all other dependencies."
          command: |
            source $BASH_ENV
            # libtool-bin is a requirement of the classic build-system
            # castxml is a requirement of the pygrackle test-suite
            sudo apt install -y libtool-bin castxml
            python3 -m venv $HOME/venv
            source $HOME/venv/bin/activate
            pip install --upgrade pip
            pip install --upgrade wheel
            pip install --upgrade setuptools
            pip install flake8

  lint:
    description: "Lint."
    steps:
      - run:
          name: "Lint."
          command: |
            source $BASH_ENV
            source $HOME/venv/bin/activate
            cd src/python
            flake8 pygrackle examples tests

  install-grackle:
    description: "Install the core Grackle Library & Pygrackle."
    parameters:
      omp:
        type: enum
        default: 'false'
        enum: ['true', 'false']
      classic_build:
        type: enum
        default: 'true'
        enum: ['true', 'false']
      tag:
        type: string
        default: $CIRCLE_BRANCH
    steps:
      - run:
          name: "Install grackle (classic_build: << parameters.classic_build >>, omp: << parameters.omp >>, tag: << parameters.tag >> )"
          command: |
            source $HOME/venv/bin/activate
            git checkout << parameters.tag >>

            # First, try resetting things to a pristine condition (in the event
            # that grackle was previously built
            # -> this is important if we want to perform a cmake build after
            #    a traditional build
            rm -rf $HOME/local # installation location
            ./configure # this is needed so we can call `make clean` (in the
                        # event that we haven't called ./configure since the
                        # last time we tried to do this sort of cleanup)
            cd src/clib
            make clean
            cd -
            # remove the files produced by ./configure
            rm -f src/clib/Make.config.override src/clib/Make.config.machine src/clib/DEPEND
            # remove the files produced in a cmake-build
            rm -rf build


            # Next, we actually perform the installation
            if [ '<< parameters.classic_build >>' == 'true' ]; then
              mkdir -p $HOME/local # installation location
              ./configure
              cd src/clib
              make clean
              make machine-linux-gnu
              if [ '<< parameters.omp >>' == 'true' ]; then
                make omp-on
              fi
              make
              make install
              cd ../../ # go back to the root level

              PYGRACKLE_LEGACY_LINK=classic pip install -v -e .[dev]
            else # this branch builds grackle with cmake

              cmake -DGRACKLE_USE_DOUBLE=ON                   \
                    -DBUILD_SHARED_LIBS=ON                    \
                    -DGRACKLE_USE_OPENMP=<< parameters.omp >> \
                    -DCMAKE_INSTALL_PREFIX=$HOME/local        \
                    -Bbuild
              cmake --build build
              
              Grackle_DIR=${PWD}/build pip install -v -e .[dev]
            fi

  install-standalone-pygrackle:
    description: "Install pygrackle without explicitly building the grackle library."
    parameters:
      tag:
        type: string
        default: $CIRCLE_BRANCH
    steps:
      - run:
          name: "Install pygrackle."
          command: |
            source $HOME/venv/bin/activate
            git checkout << parameters.tag >>
            pip install -e .[dev]

  install-docs-dependencies:
    description: "Install dependencies for docs build."
    steps:
      - run:
          name: "Install dependencies for docs build."
          command: |
            python3 -m venv $HOME/venv
            source $HOME/venv/bin/activate
            pip install --upgrade pip
            pip install --upgrade wheel
            pip install --upgrade setuptools
            pip install sphinx sphinx-tabs sphinx_rtd_theme

  download-test-data:
    description: "Download test data."
    steps:
      - run:
          name: "Download test data."
          command: |
            source $BASH_ENV
            source $HOME/venv/bin/activate
            mkdir -p $YT_DATA_DIR
            cd $YT_DATA_DIR
            wget --quiet http://yt-project.org/data/IsolatedGalaxy.tar.gz
            tar xzf IsolatedGalaxy.tar.gz
            rm IsolatedGalaxy.tar.gz

  run-pygrackle-tests:
    description: "Run the pytest test-suite. This suite includes a mix of general tests and pygrackle-specific tests."
    parameters:
      omp:
        type: enum
        default: 'false'
        enum: ['true', 'false']
      build_kind:
        type: enum
        default: 'classic'
        enum: ['classic', 'cmake', 'standalone-pygrackle']
      generate:
        type: enum
        default: 'true'
        enum: ['true', 'false']
    steps:
      - run:
          name: "Run the pytest test-suite (build_kind: << parameters.build_kind >>, omp: << parameters.omp >>, generate: << parameters.generate >>)."
          command: |
            source $BASH_ENV
            source $HOME/venv/bin/activate

            # actually execute the tests
            if [[ '<< parameters.build_kind >>' == 'classic' &&
                  '<< parameters.omp >>' == 'true' ]]; then
              echo "ERROR: pygrackle tests can't be run in this configuration"
              exit 1

            else
              # NOTE: these tests should run if using OpenMP without the
              #       classic build-system

              ANSWER_DIR=./my-test_answers
              if [ '<< parameters.generate >>' == 'true' ]; then
                py.test --answer-dir=${ANSWER_DIR} --answer-store
              else
                py.test --answer-dir=${ANSWER_DIR}
              fi
            fi

  store-pygrackle-suite-gold-standard-answers:
    description: "Store the pygrackle test answers"
    parameters:
      gold-standard-tag:
        description: "The gold-standard to use for generating the answers"
        type: string
        default: "gold-standard-v3"
    steps:
      - run:
          name: "Build Pygrackle from Gold-Standard Commit (<< parameters.gold-standard-tag >>)"
          command: |
            source $HOME/venv/bin/activate
            pip uninstall --yes pygrackle # it's ok if pygrackle wasn't installed yet
            git checkout << parameters.gold-standard-tag >>
            pip install -e .[dev]
      - run-pygrackle-tests:
          omp: 'false'
          build_kind: 'standalone-pygrackle'
          generate: 'true'
      - run:
          command: |
            source $HOME/venv/bin/activate
            pip uninstall --yes pygrackle


  build-docs:
    description: "Test the docs build."
    steps:
      - run:
          name: "Test the docs build."
          command: |
            source $HOME/venv/bin/activate
            cd doc/source
            python -m sphinx -M html "." "_build" -W

executors:
  python:
    parameters:
      tag:
        type: string
        default: latest
      resource_class:
        type: string
        default: small
    docker:
      - image: cimg/python:<< parameters.tag >>
    resource_class: << parameters.resource_class >>

jobs:
  test-suite:
    parameters:
      tag:
        type: string
        default: latest
    executor:
      name: python
      tag: << parameters.tag >>
      resource_class: small  # <- 1 core

    working_directory: ~/grackle

    steps:
      - checkout
      - set-env
      - install-dependencies
      - lint
      - download-test-data
      - store-pygrackle-suite-gold-standard-answers

      - run:
          name: "Build Standalone Pygrackle from the commit that triggered CI."
          command: |
            source $HOME/venv/bin/activate
            git checkout $CIRCLE_BRANCH
            pip install -e .[dev]
      - run-pygrackle-tests:
          omp: 'false'
          build_kind: 'standalone-pygrackle'
          generate: 'false'

      # run pygrackle-test (without answer-tests) on latest commit (CMake-build)
      - install-grackle:
          omp: 'false'
          classic_build: 'false'
          tag: $CIRCLE_BRANCH
      - run:
          name: "pygrackle-tests (no answer-tests) on latest commit (corelib manually built with CMake)"
          command: source $BASH_ENV && source $HOME/venv/bin/activate && py.test

      # run full pygrackle test-suite on latest commit (classic-build)
      - install-grackle:
          omp: 'false'
          classic_build: 'true'
          tag: $CIRCLE_BRANCH
      - run:
          name: "pygrackle-tests (no answer-tests) on latest commit (corelib manually created with classic-build)"
          command: source $BASH_ENV && source $HOME/venv/bin/activate && py.test

  corelib-tests:
    # we're only using a python docker-image out of convenience (We only care
    # that a version of python exists with a version of 3.7 or newer to run
    # our scripts).
    executor:
      name: python
      tag: 3.8.14
      resource_class: medium  # <- 2 cores

    working_directory: ~/grackle

    steps:
      - checkout
      - install-cmake-dependencies
      - run:
          name: "update CMake to newer version"
          command: |
            sudo apt remove cmake -y
            sudo apt install python3-pip
            # this is a hack to install a newer version of CMake (through PyPI)
            pip3 install cmake

      - run:
          name: "Build libgrackle and all of the core library's tests"
          command: |
            cmake --preset ci-linux
            cmake --build build/ci-linux
      - run:
          name: "Run the suite of tests that operate directly on the core-library."
<<<<<<< HEAD
          command: ctest --test-dir build/ci-linux --output-on-failure
=======
          command: |
            cd build
            ctest --output-on-failure
            cd -
      - run:
          name: "Build libgrackle with OpenMP enabled"
          command: |
            # we explicitly use Makefiles rather than Ninja due
            # to a documented bug between gfortran/omp/ninja
            cmake -DGRACKLE_USE_DOUBLE=ON                   \
                  -DGRACKLE_USE_OPENMP=ON                   \
                  -DGRACKLE_BUILD_TESTS=OFF                 \
                  -DCMAKE_BUILD_TYPE=Release                \
                  -Bbuild-omp
            cmake --build build-omp
      - run:
          name: "run the OpenMP example"
          command: cd build-omp/examples && ./cxx_omp_example
          environment:
            OMP_NUM_THREADS: 4
>>>>>>> 792e9a6e

  docs-build:
    parameters:
      tag:
        type: string
        default: latest
    executor:
      name: python
      tag: << parameters.tag >>
      resource_class: small  # <- 1 core

    working_directory: ~/grackle

    steps:
      - checkout
      - install-docs-dependencies
      - build-docs

workflows:
   version: 2

   tests:
     jobs:
       - test-suite:
           name: "Pygrackle test suite - Python 3.8"
           tag: "3.8.14"

       - corelib-tests:
           name: "Core library test suite"

       - docs-build:
           name: "Docs build"
           tag: "3.8.14"

   weekly:
     triggers:
       - schedule:
           cron: "0 0 * * 1"
           filters:
            branches:
              only:
                - main
     jobs:
       - test-suite:
           name: "Pygrackle test suite - Python 3.8"
           tag: "3.8.14"

       - corelib-tests:
           name: "Core library test suite"

       - docs-build:
           name: "Docs build"
           tag: "3.8.14"<|MERGE_RESOLUTION|>--- conflicted
+++ resolved
@@ -329,30 +329,18 @@
             cmake --build build/ci-linux
       - run:
           name: "Run the suite of tests that operate directly on the core-library."
-<<<<<<< HEAD
           command: ctest --test-dir build/ci-linux --output-on-failure
-=======
-          command: |
-            cd build
-            ctest --output-on-failure
-            cd -
       - run:
           name: "Build libgrackle with OpenMP enabled"
           command: |
-            # we explicitly use Makefiles rather than Ninja due
-            # to a documented bug between gfortran/omp/ninja
-            cmake -DGRACKLE_USE_DOUBLE=ON                   \
-                  -DGRACKLE_USE_OPENMP=ON                   \
-                  -DGRACKLE_BUILD_TESTS=OFF                 \
-                  -DCMAKE_BUILD_TYPE=Release                \
-                  -Bbuild-omp
-            cmake --build build-omp
+            cmake --preset ci-linux-omp
+            cmake --build build/ci-linux-omp
       - run:
           name: "run the OpenMP example"
-          command: cd build-omp/examples && ./cxx_omp_example
+          command: ./cxx_omp_example
+          working_directory: build/ci-linux-omp/examples
           environment:
             OMP_NUM_THREADS: 4
->>>>>>> 792e9a6e
 
   docs-build:
     parameters:
