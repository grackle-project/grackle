version: 2.1

commands:
  set-env:
    description: "Set environment variables."
    steps:
      - run:
          name: "Set environment variables."
          command: |
            echo "backend : Agg" > $HOME/matplotlibrc
            echo 'export LD_LIBRARY_PATH=$HOME/local/lib:$LD_LIBRARY_PATH' >> $BASH_ENV
            echo 'export YT_DATA_DIR=$HOME/yt_test' >> $BASH_ENV
            echo 'export MATPLOTLIBRC=$HOME' >> $BASH_ENV
            # get tags from the main and PR repository (for the current gold standard)
            git fetch --tags https://github.com/grackle-project/grackle
            if [ -n "$CIRCLE_PR_REPONAME" ]; then
              git fetch --tags https://github.com/$CIRCLE_PR_USERNAME/$CIRCLE_PR_REPONAME
            fi

  install-cmake-dependencies:
    description: "Install minimal dependencies needed for a CMake build"
    steps:
      - run:
          name: "Install minimal dependencies needed for a CMake build"
          command: |
            git submodule update --init --remote
            sudo apt update
            sudo apt install -y libhdf5-serial-dev gfortran ninja-build cmake

  install-dependencies:
    description: "Install dependencies."
    steps:
      - install-cmake-dependencies
      - run:
          name: "Install all other dependencies."
          command: |
            source $BASH_ENV
            # libtool-bin is a requirement of the classic build-system
            # castxml is a requirement of the gracklepy test-suite
            sudo apt install -y libtool-bin castxml
            python3 -m venv $HOME/venv
            source $HOME/venv/bin/activate
            pip install --upgrade pip
            pip install --group test
            pip install flake8

  lint:
    description: "Lint."
    steps:
      - run:
          name: "Lint."
          command: |
            source $BASH_ENV
            source $HOME/venv/bin/activate
            cd src/python
            flake8 gracklepy examples tests

  install-grackle:
    description: "Install the core Grackle Library & Pygrackle."
    parameters:
      omp:
        type: enum
        default: 'false'
        enum: ['true', 'false']
      classic_build:
        type: enum
        default: 'true'
        enum: ['true', 'false']
      tag:
        type: string
        default: $CIRCLE_BRANCH
    steps:
      - run:
          name: "Install grackle (classic_build: << parameters.classic_build >>, omp: << parameters.omp >>, tag: << parameters.tag >> )"
          command: |
            source $HOME/venv/bin/activate
            git checkout << parameters.tag >>

            # First, try resetting things to a pristine condition (in the event
            # that grackle was previously built
            # -> this is important if we want to perform a cmake build after
            #    a traditional build
            rm -rf $HOME/local # installation location
            ./configure # this is needed so we can call `make clean` (in the
                        # event that we haven't called ./configure since the
                        # last time we tried to do this sort of cleanup)
            cd src/clib
            make clean
            cd -
            # remove the files produced by ./configure
            rm -f src/clib/Make.config.override src/clib/Make.config.machine src/clib/DEPEND
            # remove the files produced in a cmake-build
            rm -rf build


            # Next, we actually perform the installation
            if [ '<< parameters.classic_build >>' == 'true' ]; then
              mkdir -p $HOME/local # installation location
              ./configure
              cd src/clib
              make clean
              make machine-linux-gnu
              if [ '<< parameters.omp >>' == 'true' ]; then
                make omp-on
              fi
              make
              make install
              cd ../../ # go back to the root level

              PYGRACKLE_LEGACY_LINK=classic pip install -v -e .
            else # this branch builds grackle with cmake

              cmake -DGRACKLE_USE_DOUBLE=ON                   \
                    -DBUILD_SHARED_LIBS=ON                    \
                    -DGRACKLE_USE_OPENMP=<< parameters.omp >> \
                    -DCMAKE_INSTALL_PREFIX=$HOME/local        \
                    -Bbuild
              cmake --build build
              
              Grackle_DIR=${PWD}/build pip install -v -e .
            fi

  install-standalone-gracklepy:
    description: "Install gracklepy without explicitly building the grackle library."
    parameters:
      tag:
        type: string
        default: $CIRCLE_BRANCH
    steps:
      - run:
          name: "Install gracklepy."
          command: |
            source $HOME/venv/bin/activate
            git checkout << parameters.tag >>
            pip install -e .

  install-docs-dependencies:
    description: "Install dependencies for docs build."
    steps:
      - run:
          name: "Install dependencies for docs build."
          command: |
            python3 -m venv $HOME/venv
            source $HOME/venv/bin/activate
            pip install --upgrade pip
            pip install --group docs

  download-test-data:
    description: "Download test data."
    steps:
      - run:
          name: "Download test data."
          command: |
            source $BASH_ENV  # sets up YT_DATA_DIR, env variable
            ./scripts/ci/fetch_test_data.py

  run-gracklepy-tests:
    description: "Run the pytest test-suite. This suite includes a mix of general tests and gracklepy-specific tests."
    parameters:
      omp:
        type: enum
        default: 'false'
        enum: ['true', 'false']
      build_kind:
        type: enum
        default: 'classic'
        enum: ['classic', 'cmake', 'standalone-gracklepy']
      generate:
        type: enum
        default: 'true'
        enum: ['true', 'false']
      overwrite:
        type: enum
        default: 'true'
        enum: ['true', 'false']
    steps:
      - run:
          name: "Run the pytest test-suite (build_kind: << parameters.build_kind >>, omp: << parameters.omp >>, generate: << parameters.generate >>)."
          command: |
            source $BASH_ENV
            source $HOME/venv/bin/activate

            # actually execute the tests
            if [[ '<< parameters.build_kind >>' == 'classic' &&
                  '<< parameters.omp >>' == 'true' ]]; then
              echo "ERROR: gracklepy tests can't be run in this configuration"
              exit 1

            else
              # NOTE: these tests should run if using OpenMP without the
              #       classic build-system

              ANSWER_DIR=./my-test_answers
              if [ '<< parameters.generate >>' == 'true' ]; then
                if [[ '<< parameters.overwrite >>' == 'true' || ! -d ${ANSWER_DIR} ]]; then
                  py.test --answer-dir=${ANSWER_DIR} --answer-store
                else
                  echo "Answers already exist; skipping."
                fi
              else
                py.test --answer-dir=${ANSWER_DIR}
              fi
            fi

  store-gracklepy-suite-gold-standard-answers:
    description: "Store the gracklepy test answers"
    parameters:
      gold-standard-tag:
        description: "The gold-standard to use for generating the answers"
        type: string
<<<<<<< HEAD
        default: "gold-standard-nccv3"
      cache-tag:
        description: "A unique tag to append to the cache name"
        type: string
        default: "1"
=======
        default: "gold-standard-v4"
>>>>>>> 1409303b
    steps:
      - run:
          name: "Build Pygrackle from Gold-Standard Commit (<< parameters.gold-standard-tag >>)"
          command: |
            source $HOME/venv/bin/activate
            pip uninstall --yes gracklepy # it's ok if gracklepy wasn't installed yet
            git checkout << parameters.gold-standard-tag >>
            pip install -e .
<<<<<<< HEAD
            rm -rf ./my-test_answers # in case answers have already been generated
      - restore_cache:
          name: "Restore gold standard answers from cache."
          key: << parameters.gold-standard-tag >>-cache<< parameters.cache-tag >>
      - run-pygrackle-tests:
=======
      - run-gracklepy-tests:
>>>>>>> 1409303b
          omp: 'false'
          build_kind: 'standalone-gracklepy'
          generate: 'true'
          overwrite: 'false'
      - save_cache:
          name: "Save gold standard answers to cache."
          key: << parameters.gold-standard-tag >>-cache<< parameters.cache-tag >>
          paths:
            - ./my-test_answers
      - run:
          command: |
            source $HOME/venv/bin/activate
            pip uninstall --yes gracklepy


  build-docs:
    description: "Test the docs build."
    steps:
      - run:
          name: "Test the docs build."
          command: |
            source $HOME/venv/bin/activate
            cd doc/source
            python -m sphinx -M html "." "_build" -W

executors:
  python:
    parameters:
      tag:
        type: string
        default: latest
      resource_class:
        type: string
        default: small
    docker:
      - image: cimg/python:<< parameters.tag >>
    resource_class: << parameters.resource_class >>

jobs:
  test-suite:
    parameters:
      tag:
        type: string
        default: latest
    executor:
      name: python
      tag: << parameters.tag >>
      resource_class: small  # <- 1 core

    working_directory: ~/grackle

    steps:
      - checkout
      - set-env
      - install-dependencies
      - lint
      - download-test-data
      - store-gracklepy-suite-gold-standard-answers

      - run:
          name: "Build Standalone Pygrackle from the commit that triggered CI."
          command: |
            source $HOME/venv/bin/activate
            git checkout $CIRCLE_BRANCH
            pip install -e .
      - run-gracklepy-tests:
          omp: 'false'
          build_kind: 'standalone-gracklepy'
          generate: 'false'

      # run gracklepy-test (without answer-tests) on latest commit (CMake-build)
      - install-grackle:
          omp: 'false'
          classic_build: 'false'
          tag: $CIRCLE_BRANCH
      - run:
          name: "gracklepy-tests (no answer-tests) on latest commit (corelib manually built with CMake)"
          command: source $BASH_ENV && source $HOME/venv/bin/activate && py.test

      # run full gracklepy test-suite on latest commit (classic-build)
      - install-grackle:
          omp: 'false'
          classic_build: 'true'
          tag: $CIRCLE_BRANCH
      - run:
          name: "gracklepy-tests (no answer-tests) on latest commit (corelib manually created with classic-build)"
          command: source $BASH_ENV && source $HOME/venv/bin/activate && py.test

  corelib-tests:
    executor:
      name: python
      tag: 3.7.17  # we are explicitly using an older python version here, to
                   # make sure that any python scripts used in compiling the
                   # core-library maintain backwards compatability
      resource_class: medium  # <- 2 cores

    working_directory: ~/grackle

    steps:
      - checkout
      - install-cmake-dependencies
      - run:
          name: "update CMake to newer version"
          command: |
            sudo apt remove cmake -y
            sudo apt install python3-pip
            # this is a hack to install a newer version of CMake (through PyPI)
            pip3 install cmake

      - run:
          name: "Build libgrackle and all of the core library's tests"
          command: |
            cmake --preset ci-linux
            cmake --build build_ci-linux
      - run:
          name: "Run the suite of tests that operate directly on the core-library."
          command: ctest --test-dir build_ci-linux --output-on-failure

      # we are temporarily disabling OpenMP tests in the newchem-cpp branch
      # since OpenMP-support is currently "broken" (it is fixed in the C++ port)
      #- run:
      #    name: "Build libgrackle with OpenMP enabled"
      #    command: |
      #      cmake --preset ci-linux-omp
      #      cmake --build build_ci-linux-omp
      #- run:
      #    name: "run the OpenMP example"
      #    command: ./cxx_omp_example
      #    working_directory: build_ci-linux-omp/examples
      #    environment:
      #      OMP_NUM_THREADS: 4

  docs-build:
    parameters:
      tag:
        type: string
        default: latest
    executor:
      name: python
      tag: << parameters.tag >>
      resource_class: small  # <- 1 core

    working_directory: ~/grackle

    steps:
      - checkout
      - install-docs-dependencies
      - build-docs

workflows:
   version: 2

   tests:
     jobs:
       - test-suite:
           name: "Pygrackle test suite - Python 3.10"
           tag: "3.10.3"

       - corelib-tests:
           name: "Core library test suite"

       - docs-build:
           name: "Docs build"
           tag: "3.10.3"

   weekly:
     triggers:
       - schedule:
           cron: "0 0 * * 1"
           filters:
            branches:
              only:
                - main
     jobs:
       - test-suite:
           name: "Pygrackle test suite - Python 3.10"
           tag: "3.10.3"

       - corelib-tests:
           name: "Core library test suite"

       - docs-build:
           name: "Docs build"
           tag: "3.10.3"<|MERGE_RESOLUTION|>--- conflicted
+++ resolved
@@ -208,15 +208,11 @@
       gold-standard-tag:
         description: "The gold-standard to use for generating the answers"
         type: string
-<<<<<<< HEAD
         default: "gold-standard-nccv3"
       cache-tag:
         description: "A unique tag to append to the cache name"
         type: string
         default: "1"
-=======
-        default: "gold-standard-v4"
->>>>>>> 1409303b
     steps:
       - run:
           name: "Build Pygrackle from Gold-Standard Commit (<< parameters.gold-standard-tag >>)"
@@ -225,15 +221,11 @@
             pip uninstall --yes gracklepy # it's ok if gracklepy wasn't installed yet
             git checkout << parameters.gold-standard-tag >>
             pip install -e .
-<<<<<<< HEAD
             rm -rf ./my-test_answers # in case answers have already been generated
       - restore_cache:
           name: "Restore gold standard answers from cache."
           key: << parameters.gold-standard-tag >>-cache<< parameters.cache-tag >>
-      - run-pygrackle-tests:
-=======
       - run-gracklepy-tests:
->>>>>>> 1409303b
           omp: 'false'
           build_kind: 'standalone-gracklepy'
           generate: 'true'
