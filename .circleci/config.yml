version: 2.1

commands:
  set-env:
    description: "Set environment variables."
    steps:
      - run:
          name: "Set environment variables."
          command: |
            echo "backend : Agg" > $HOME/matplotlibrc
            echo 'export LD_LIBRARY_PATH=$HOME/local/lib:$LD_LIBRARY_PATH' >> $BASH_ENV
            echo 'export YT_DATA_DIR=$HOME/yt_test' >> $BASH_ENV
            echo 'export MATPLOTLIBRC=$HOME' >> $BASH_ENV
            # get tags from the main and PR repository (for the current gold standard)
            git fetch --tags https://github.com/grackle-project/grackle
            if [ -n "$CIRCLE_PR_REPONAME" ]; then
              git fetch --tags https://github.com/$CIRCLE_PR_USERNAME/$CIRCLE_PR_REPONAME
            fi

  install-cmake-dependencies:
    description: "Install minimal dependencies needed for a CMake build"
    steps:
      - run:
          name: "Install minimal dependencies needed for a CMake build"
          command: |
            git submodule update --init --remote
            sudo apt update
            sudo apt install -y libhdf5-serial-dev gfortran ninja-build cmake

  install-dependencies:
    description: "Install dependencies."
    steps:
      - install-cmake-dependencies
      - run:
          name: "Install all other dependencies."
          command: |
            source $BASH_ENV
            # libtool-bin is a requirement of the classic build-system
            # castxml is a requirement of the pygrackle test-suite
            sudo apt install -y libtool-bin castxml
            python3 -m venv $HOME/venv
            source $HOME/venv/bin/activate
            pip install --upgrade pip
            pip install --upgrade wheel
            pip install --upgrade setuptools
            pip install flake8

  lint:
    description: "Lint."
    steps:
      - run:
          name: "Lint."
          command: |
            source $BASH_ENV
            source $HOME/venv/bin/activate
            cd src/python
            flake8 pygrackle examples tests

  install-grackle:
    description: "Install the core Grackle Library & Pygrackle."
    parameters:
      omp:
        type: enum
        default: 'false'
        enum: ['true', 'false']
      classic_build:
        type: enum
        default: 'true'
        enum: ['true', 'false']
      tag:
        type: string
        default: $CIRCLE_BRANCH
    steps:
      - run:
          name: "Install grackle (classic_build: << parameters.classic_build >>, omp: << parameters.omp >>, tag: << parameters.tag >> )"
          command: |
            source $HOME/venv/bin/activate
            git checkout << parameters.tag >>

            # First, try resetting things to a pristine condition (in the event
            # that grackle was previously built
            # -> this is important if we want to perform a cmake build after
            #    a traditional build
            rm -rf $HOME/local # installation location
            ./configure # this is needed so we can call `make clean` (in the
                        # event that we haven't called ./configure since the
                        # last time we tried to do this sort of cleanup)
            cd src/clib
            make clean
            cd -
            # remove the files produced by ./configure
            rm -f src/clib/Make.config.override src/clib/Make.config.machine src/clib/DEPEND
            # remove the files produced in a cmake-build
            rm -rf build


            # Next, we actually perform the installation
            if [ '<< parameters.classic_build >>' == 'true' ]; then
              mkdir -p $HOME/local # installation location
              ./configure
              cd src/clib
              make clean
              make machine-linux-gnu
              if [ '<< parameters.omp >>' == 'true' ]; then
                make omp-on
              fi
              make
              make install
              cd ../../ # go back to the root level

              if [ ! -f ./pyproject.toml ]; then
                # this is the old way to install pygrackle. 
                # - We need to support this as long as the most recent gold
                #   standard tags a version of the repository from before we
                #   transitioned away from setuptools
                # - previously, we checked the value held by parameters.tag,
                #   but that was less robust than the current solution

                cd src/python
                pip install -e .[dev]
              else
                PYGRACKLE_LEGACY_LINK=classic pip install -v -e .[dev]
              fi
            else # this branch builds grackle with cmake

              cmake -DGRACKLE_USE_DOUBLE=ON                   \
                    -DBUILD_SHARED_LIBS=ON                    \
                    -DGRACKLE_USE_OPENMP=<< parameters.omp >> \
                    -DCMAKE_INSTALL_PREFIX=$HOME/local        \
                    -Bbuild
              cmake --build build
              
              if [ ! -f ./pyproject.toml ]; then
                # this is the old way to install pygrackle. 
                # - We need to support this as long as the most recent gold
                #   standard tags a version of the repository from before we
                #   transitioned away from setuptools
                # - previously, we checked the value held by parameters.tag,
                #   but that was less robust than the current solution

                # we DO need a full installation of the c-library
                cmake --install build 

                cd src/python
                PYGRACKLE_CMAKE_BUILD_DIR=../../build pip install -e .[dev]
              else
                # we DO NOT need a full installation of the c-library
                #cmake --install build 
                Grackle_DIR=${PWD}/build pip install -v -e .[dev]
              fi
            fi

  install-standalone-pygrackle:
    description: "Install pygrackle without explicitly building the grackle library."
    parameters:
      tag:
        type: string
        default: $CIRCLE_BRANCH
    steps:
      - run:
          name: "Install pygrackle."
          command: |
            source $HOME/venv/bin/activate
            git checkout << parameters.tag >>
            pip install -e .[dev]

  install-docs-dependencies:
    description: "Install dependencies for docs build."
    steps:
      - run:
          name: "Install dependencies for docs build."
          command: |
            python3 -m venv $HOME/venv
            source $HOME/venv/bin/activate
            pip install --upgrade pip
            pip install --upgrade wheel
            pip install --upgrade setuptools
            pip install sphinx sphinx-tabs sphinx_rtd_theme

  download-test-data:
    description: "Download test data."
    steps:
      - run:
          name: "Download test data."
          command: |
            source $BASH_ENV
            source $HOME/venv/bin/activate
            mkdir -p $YT_DATA_DIR
            cd $YT_DATA_DIR
            wget --quiet http://yt-project.org/data/IsolatedGalaxy.tar.gz
            tar xzf IsolatedGalaxy.tar.gz
            rm IsolatedGalaxy.tar.gz

  run-pygrackle-tests:
    description: "Run the pytest test-suite. This suite includes a mix of general tests and pygrackle-specific tests."
    parameters:
      omp:
        type: enum
        default: 'false'
        enum: ['true', 'false']
      build_kind:
        type: enum
        default: 'classic'
        enum: ['classic', 'cmake', 'standalone-pygrackle']
      generate:
        type: enum
        default: 'true'
        enum: ['true', 'false']
    steps:
      - run:
          name: "Run the pytest test-suite (build_kind: << parameters.build_kind >>, omp: << parameters.omp >>, generate: << parameters.generate >>)."
          command: |
            source $BASH_ENV
            source $HOME/venv/bin/activate

            # actually execute the tests
            if [[ '<< parameters.build_kind >>' == 'classic' &&
                  '<< parameters.omp >>' == 'true' ]]; then
              echo "ERROR: pygrackle tests can't be run in this configuration"
              exit 1

            else
              # NOTE: these tests should run if using OpenMP without the
              #       classic build-system

              ANSWER_DIR=./my-test_answers
              if [ '<< parameters.generate >>' == 'true' ]; then
                py.test --answer-dir=${ANSWER_DIR} --answer-store
              else
                py.test --answer-dir=${ANSWER_DIR}
              fi
            fi

  store-pygrackle-suite-gold-standard-answers:
    description: "Store the pygrackle test answers"
    parameters:
      gold-standard-tag:
        description: "The gold-standard to use for generating the answers"
        type: string
        default: "gold-standard-v3"
    steps:
      - run:
          name: "Build Pygrackle from Gold-Standard Commit (<< parameters.gold-standard-tag >>)"
          command: |
            source $HOME/venv/bin/activate
            pip uninstall --yes pygrackle # it's ok if pygrackle wasn't installed yet
            git checkout << parameters.gold-standard-tag >>
            pip install -e .[dev]
      - run-pygrackle-tests:
          omp: 'false'
          build_kind: 'standalone-pygrackle'
          generate: 'true'
      - run:
          command: |
            source $HOME/venv/bin/activate
            pip uninstall --yes pygrackle


  run-classic-omp-test:
    description: "Run the OpenMP test with the classic build-system"
    steps:
      - run:
          name: "Run the OpenMP test with the classic build system"
          command: |
            source $BASH_ENV
            cd src
            export OMP_NUM_THREADS=4
            cd example
            make cxx_omp_example
            ./cxx_omp_example
            make clean

  build-docs:
    description: "Test the docs build."
    steps:
      - run:
          name: "Test the docs build."
          command: |
            source $HOME/venv/bin/activate
            cd doc/source
            python -m sphinx -M html "." "_build" -W

executors:
  python:
    parameters:
      tag:
        type: string
        default: latest
    docker:
      - image: cimg/python:<< parameters.tag >>

jobs:
  test-suite:
    parameters:
      tag:
        type: string
        default: latest
    executor:
      name: python
      tag: << parameters.tag >>

    working_directory: ~/grackle

    steps:
      - checkout
      - set-env
      - install-dependencies
      - lint
      - download-test-data
      - store-pygrackle-suite-gold-standard-answers

<<<<<<< HEAD
      - install-grackle:
          omp: 'false'
          classic_build: 'true'
          tag: $CIRCLE_BRANCH

      - run-tests:
          omp: 'false'
          build_kind: 'classic'
          generate: 'true'

      # - install-grackle:
      #     omp: 'true'
      #     classic_build: 'true'
      #     tag: $CIRCLE_BRANCH

      # - run-tests:
      #     omp: 'true'
      #     build_kind: 'classic'

=======
      # run full pygrackle test-suite on latest commit (CMake-build)
>>>>>>> 78d15722
      - install-grackle:
          omp: 'false'
          classic_build: 'false'
          tag: $CIRCLE_BRANCH
      - run-pygrackle-tests:
          omp: 'false'
          build_kind: 'cmake'
          generate: 'false'

      # run full pygrackle test-suite on latest commit (classic-build)
      - install-grackle:
          omp: 'false'
          classic_build: 'true'
          tag: $CIRCLE_BRANCH
      - run-pygrackle-tests:
          omp: 'false'
          build_kind: 'classic'
          generate: 'false'

      # setup and run classic-omp-test on latest commit
      - install-grackle:
          omp: 'true'
          classic_build: 'true'
          tag: $CIRCLE_BRANCH
      - run-classic-omp-test

  test-standalone-pygrackle:
    parameters:
      tag:
        type: string
        default: latest
    executor:
      name: python
      tag: << parameters.tag >>

    working_directory: ~/grackle

    steps:
      - checkout
      - set-env
      - install-dependencies
      - download-test-data
      - store-pygrackle-suite-gold-standard-answers
      - run:
          name: "Build Pygrackle from the commit that triggered CI."
          command: |
            source $HOME/venv/bin/activate
            git checkout $CIRCLE_BRANCH
            pip install -e .[dev]
      - run-pygrackle-tests:
          omp: 'false'
          build_kind: 'standalone-pygrackle'
          generate: 'false'

  corelib-tests:
    # we're only using a python docker-image out of convenience (We only care
    # that a version of python exists with a version of 3.7 or newer to run
    # our scripts).
    executor:
      name: python
      tag: 3.8.14

    working_directory: ~/grackle

    steps:
      - checkout
      - install-cmake-dependencies
      - run:
          name: "Build libgrackle and all of the core library's tests"
          command: |
            cmake -DGRACKLE_USE_DOUBLE=ON                   \
                  -DGRACKLE_USE_OPENMP=OFF                  \
                  -DGRACKLE_BUILD_TESTS=ON                  \
                  -DCMAKE_BUILD_TYPE=Release                \
                  -GNinja -Bbuild
            cmake --build build
      - run:
          name: "Run the suite of tests that operate directly on the core-library."
          command: |
            cd build
            ctest --output-on-failure

  docs-build:
    parameters:
      tag:
        type: string
        default: latest
    executor:
      name: python
      tag: << parameters.tag >>

    working_directory: ~/grackle

    steps:
      - checkout
      - install-docs-dependencies
      - build-docs

workflows:
   version: 2

   tests:
     jobs:
       - test-suite:
           name: "Pygrackle test suite - Python 3.8"
           tag: "3.8.14"

       - test-standalone-pygrackle:
           name: "Standalone Pygrackle tests - Python 3.8"
           tag: "3.8.14"

       - corelib-tests:
           name: "Core library test suite"

       - docs-build:
           name: "Docs build"
           tag: "3.8.14"

   weekly:
     triggers:
       - schedule:
           cron: "0 0 * * 1"
           filters:
            branches:
              only:
                - main
     jobs:
       - test-suite:
           name: "Pygrackle test suite - Python 3.8"
           tag: "3.8.14"

       - test-standalone-pygrackle:
           name: "Standalone Pygrackle tests - Python 3.8"
           tag: "3.8.14"

       - corelib-tests:
           name: "Core library test suite"

       - docs-build:
           name: "Docs build"
           tag: "3.8.14"<|MERGE_RESOLUTION|>--- conflicted
+++ resolved
@@ -309,29 +309,7 @@
       - download-test-data
       - store-pygrackle-suite-gold-standard-answers
 
-<<<<<<< HEAD
-      - install-grackle:
-          omp: 'false'
-          classic_build: 'true'
-          tag: $CIRCLE_BRANCH
-
-      - run-tests:
-          omp: 'false'
-          build_kind: 'classic'
-          generate: 'true'
-
-      # - install-grackle:
-      #     omp: 'true'
-      #     classic_build: 'true'
-      #     tag: $CIRCLE_BRANCH
-
-      # - run-tests:
-      #     omp: 'true'
-      #     build_kind: 'classic'
-
-=======
       # run full pygrackle test-suite on latest commit (CMake-build)
->>>>>>> 78d15722
       - install-grackle:
           omp: 'false'
           classic_build: 'false'
@@ -352,11 +330,11 @@
           generate: 'false'
 
       # setup and run classic-omp-test on latest commit
-      - install-grackle:
-          omp: 'true'
-          classic_build: 'true'
-          tag: $CIRCLE_BRANCH
-      - run-classic-omp-test
+      #- install-grackle:
+      #    omp: 'true'
+      #    classic_build: 'true'
+      #    tag: $CIRCLE_BRANCH
+      #- run-classic-omp-test
 
   test-standalone-pygrackle:
     parameters:
