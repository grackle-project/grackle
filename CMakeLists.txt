--- conflicted
+++ resolved
@@ -159,37 +159,7 @@
 # Dependencies
 # ------------
 option(GRACKLE_USE_OPENMP "Use OpenMP" OFF)
-<<<<<<< HEAD
 include(dependencies.cmake)
-=======
-if (GRACKLE_USE_OPENMP)
-  if (CMAKE_GENERATOR STREQUAL "Ninja")
-    message(WARNING
-      "using Ninja with GRACKLE_USE_OPENMP=ON may cause compilation problems."
-      "The issues manifest as error with finding the \"omp_lib.h\" header "
-      "that is conditionally included by some Fortran source files when using "
-      "CMake. The quick fix is use Makefiles. See the docs for more info"
-    )
-  endif()
-  if(GRACKLE_EXAMPLES)
-    set(_GRACKLE_OMP_COMPONENTS C Fortran CXX)
-  else()
-    set(_GRACKLE_OMP_COMPONENTS C Fortran)
-  endif()
-  find_package(OpenMP REQUIRED COMPONENTS ${_GRACKLE_OMP_COMPONENTS})
-endif()
-
-# define target to link the math functions of the C standard library
-# (i.e. the -lm flag). This is commonly needed on unix-like platforms
-# -> For platforms that don't need libm, this target acts as a dummy
-#    placeholder (that does nothing)
-# -> The -lm flag should NOT be used on MacOS (while CMake is smart enough to
-#    not pass it to the linker, it will mess with exporting linker flags)
-add_library(toolchain::m INTERFACE IMPORTED)
-if (UNIX AND NOT CMAKE_SYSTEM_NAME STREQUAL "Darwin")
-  set_target_properties(toolchain::m PROPERTIES IMPORTED_LIBNAME "m")
-endif()
->>>>>>> 6949461f
 
 # Main build targets
 # ------------------
