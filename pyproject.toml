--- conflicted
+++ resolved
@@ -149,7 +149,45 @@
     "**.py.in"
 ]
 
-<<<<<<< HEAD
+[[tool.scikit-build.overrides]]
+# we are using scikit-build-core's override-functionality to provide a detailed
+# error message when a build from a sdist fails
+if.from-sdist = true
+# maybe we should move most of this message to the website and provide a link
+# to the website
+messages.after-failure = """
+{bold.red}Your build of pygrackle from a sdist failed.{normal} (You should
+ignore the rest of this message if you were explicitly want to install from an
+sdist).
+
+For more context:
+
+- The sdist and wheel formats are the 2 modern standardized formats for python
+  package distribution. At a high-level, both of them handle a package's python
+  code in a similar manner. The largest differences occurs when packages (like
+  grackle) have extension modules, written in compiled languages (like C).
+  1. A sdist (source-distribution) includes the extension modules' source code.
+     When installing an sdist, your package manager (e.g. pip) directly compiles
+     the extension module & links it against dependencies, as part of process.
+  2. A wheel ships a precompiled copy of extension module (& copies of external
+     dependencies). During installation, your package manager copies the
+     precompiled extension module & any dependencies to the installation
+
+- Since your package manager tried to install pygrackle from a sdist, that
+  probably means that a wheel isn't available for your current python version
+  on the {platform.platform} (with the {platform.machine}). If this is a common
+  Unix platform, please let the us (the Grackle developers know) and we can
+  consider adding wheels for this platform in the future.
+
+- Your build probably failed because you are missing a compiler, your compiler
+  is too old, you are missing a dependency (e.g. hdf5), or the build-system
+  can't automatically infer some of this info.
+
+- We recommend installing pygrackle directly from the git repository. We provide
+  detailed instructions on our website (https://grackle.readthedocs.io). If you
+  encounter further problems, please reach out.
+"""
+
 [tool.ruff.per-file-target-version]
 # By default, ruff uses project.requires-python to infer the project-wide
 # python version (certain linting/formatting options may be enabled or disabled
@@ -222,45 +260,6 @@
     "tests/scripts/code_example_checker.py",
     "src/python/pygrackle/utilities/atomic.py"
 ]
-=======
-[[tool.scikit-build.overrides]]
-# we are using scikit-build-core's override-functionality to provide a detailed
-# error message when a build from a sdist fails
-if.from-sdist = true
-# maybe we should move most of this message to the website and provide a link
-# to the website
-messages.after-failure = """
-{bold.red}Your build of pygrackle from a sdist failed.{normal} (You should
-ignore the rest of this message if you were explicitly want to install from an
-sdist).
-
-For more context:
-
-- The sdist and wheel formats are the 2 modern standardized formats for python
-  package distribution. At a high-level, both of them handle a package's python
-  code in a similar manner. The largest differences occurs when packages (like
-  grackle) have extension modules, written in compiled languages (like C).
-  1. A sdist (source-distribution) includes the extension modules' source code.
-     When installing an sdist, your package manager (e.g. pip) directly compiles
-     the extension module & links it against dependencies, as part of process.
-  2. A wheel ships a precompiled copy of extension module (& copies of external
-     dependencies). During installation, your package manager copies the
-     precompiled extension module & any dependencies to the installation
-
-- Since your package manager tried to install pygrackle from a sdist, that
-  probably means that a wheel isn't available for your current python version
-  on the {platform.platform} (with the {platform.machine}). If this is a common
-  Unix platform, please let the us (the Grackle developers know) and we can
-  consider adding wheels for this platform in the future.
-
-- Your build probably failed because you are missing a compiler, your compiler
-  is too old, you are missing a dependency (e.g. hdf5), or the build-system
-  can't automatically infer some of this info.
-
-- We recommend installing pygrackle directly from the git repository. We provide
-  detailed instructions on our website (https://grackle.readthedocs.io). If you
-  encounter further problems, please reach out.
-"""
 
 
 [tool.cibuildwheel]
@@ -272,5 +271,4 @@
 #    test-skip = "*-musllinux*"
 before-build = "python {project}/scripts/wheels/cibw_before_build.py --compile-hl-h5 3rdparty {project}"
 test-groups = "test"  # <- this installs the test dependencies
-test-command = "bash {project}/scripts/wheels/cibw_test_command.sh {project}"
->>>>>>> ebe20d2f
+test-command = "bash {project}/scripts/wheels/cibw_test_command.sh {project}"