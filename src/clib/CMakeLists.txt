# generate grackle_float.h AND auto_general.c
# ===========================================

# perform a check to try to help out with the scenario where the classic build
# system in an older Grackle revisions placed auto-generated files in locations
# where a cmake build might mistakenly use the wrong version of the file
# -> this is probably only an issue with grackle_float.h, but we handle all
#    auto-generated files for consistency
# -> in modern Grackle revisions, classic-build put these files in better spots
# -> I don't think this is a perfect check. It might not help if you
#      1. configure a cmake-build-directory
#      2. checkout on old grackle revision and perform a classic-build
#      3. return the latest revision and use the cmake-build-directory from 1.
#    But, this is a fairly pathological scenario
set(bad_fname_l "grackle_float.h;../include/grackle_float.h;auto_general.c")
foreach(fname IN LISTS bad_fname_l)
  if (EXISTS "${CMAKE_CURRENT_SOURCE_DIR}/${fname}")
    message(FATAL_ERROR
      "Please delete the ${CMAKE_CURRENT_SOURCE_DIR}/${fname} file and perform "
      "a fresh cmake-build. That file may confuse the cmake-build. Unless you "
      "manually added that file yourself, that file is left over from a "
      "classic-build in an older Grackle revision")
  endif()
endforeach()


# first, declare recipe for generating grackle_float.h:
if (GRACKLE_USE_DOUBLE)
  set(GRACKLE_FLOAT_MACRO "GRACKLE_FLOAT_8")
else()
  set(GRACKLE_FLOAT_MACRO "GRACKLE_FLOAT_4")
endif()
configure_file(../include/grackle_float.h.in
  ${GRACKLE_GENERATED_PUBLIC_HEADERS}/grackle_float.h @ONLY)

# next, declare recipe for generating auto_general.c:

# fetch necessary version information via query-version.py script
# -> GIT_BRANCH and GIT_REVISION hold sensible vals when git isn't installed
# -> VERSION_NUM may hold more information than Grackle_VERSION (e.g. like the
#    "dev" suffix)

set(_query_version
  "${CMAKE_CURRENT_SOURCE_DIR}/../../scripts/query_version.py")
function(query_version option OUTVAR)
  execute_process(
      COMMAND ${_query_version} ${option}
      RESULT_VARIABLE RSLT OUTPUT_VARIABLE OUT
      OUTPUT_STRIP_TRAILING_WHITESPACE
  )
  if(RSLT)
    message(FATAL_ERROR "Call to `${_query_version} ${option}` failed")
  endif()
  set(${OUTVAR} ${OUT} PARENT_SCOPE)
endfunction()

query_version(show-version VERSION_NUM)
query_version(git-branch GIT_BRANCH)
query_version(git-revision GIT_REVISION)

# in the original build-system, the following string also included things like:
# include-args, linking flags, macro definitions, all other compiler flags...
string(REPLACE "\n" "\\n" SHOW_FLAGS_STR "
  CC = ${CMAKE_C_COMPILER}
  FC = ${CMAKE_Fortran_COMPILER}
  LD = ${CMAKE_LINKER}
")

string(REPLACE "\n" "\\n" SHOW_CONFIG_STR "
   Built with CMake

   GRACKLE_USE_DOUBLE                  : ${GRACKLE_USE_DOUBLE}
   GRACKLE_USE_OPENMP                  : ${GRACKLE_USE_OPENMP}
   BUILD_TYPE                          : ${CMAKE_BUILD_TYPE}
")

configure_file(auto_general.c.in auto_general.c @ONLY)

# Declare the main target
# =======================

add_library(Grackle_Grackle

  # C source files
  calculate_cooling_time.c
  calculate_dust_temperature.c
  calculate_gamma.c
  calculate_pressure.c
  calculate_temperature.c
  dynamic_api.c
  grackle_units.c
  index_helper.c
  initialize_chemistry_data.c
  initialize_cloudy_data.c
  initialize_rates.c
  initialize_UVbackground_data.c
  rate_functions.c
  set_default_chemistry_parameters.c
  solve_chemistry.c
  status_reporting.c status_reporting.h
  update_UVbackground_rates.c
  initialize_dust_yields.c
  initialize_metal_chemistry_rates.c
  utils.c

  # auto-generated C source files
  ${CMAKE_CURRENT_BINARY_DIR}/auto_general.c

  # C++ Source (and Private Header Files)
  calc_tdust_3d.cpp calc_tdust_3d.h
  calc_temp_cloudy_g.cpp calc_temp_cloudy_g.h
  cool_multi_time_g.cpp cool_multi_time_g.h
  dust_props.hpp
  internal_types.cpp internal_types.hpp
<<<<<<< HEAD
  rate_utils.cpp
  scale_fields_table.hpp
=======
  scale_fields.hpp
>>>>>>> c41a1137
  solve_rate_cool_g-cpp.cpp solve_rate_cool_g-cpp.h
  step_rate_newton_raphson.hpp
  time_deriv_0d.hpp
  utils-cpp.cpp utils-cpp.hpp
  utils-field.hpp
  fortran_func_wrappers.hpp
  visitor/common.hpp
  visitor/copy.hpp
  visitor/memory.hpp
  visitor/printer.hpp

  # Fortran Source Files
  calc_all_tdust_gasgr_1d_g.F
  calc_tdust_1d_g.F
  calc_temp1d_cloudy_g.F
  cool1d_cloudy_g.F
  cool1d_cloudy_old_tables_g.F
  cool1d_multi_g.F
  interpolators_g.F
  solve_rate_cool_g.F
  calc_grain_size_increment_1d.F
  gaussj_g.F
  scale_fields_g.F

  # explicitly list the autogenerated header(s)
  # -> If we don't explicitly list these (storing it in a list isn't adequate)
  #    a subtle bug can arise in the scenario when you are freshly building
  #    Grackle some after a previous build was installed in installed in a
  #    standard system location (like /usr/local)
  # -> In that scenario, CMake doesn't realize it needs to generate the
  #    header(s) because the compiler can finds versions of the headers from
  #    the prior build in the standard system location.
  ${GRACKLE_GENERATED_PUBLIC_HEADERS}/grackle_float.h

  # although not strictly necessary, listing out other header files is a "best
  # practice" (and is needed to make them show up in certain IDEs)

  # C/C++ public headers
  ../include/grackle.h
  ../include/grackle_chemistry_data.h
  ../include/grackle_misc.h
  ../include/grackle_rate_functions.h
  ../include/grackle_types.h

  # private headers
  cie_thin_cooling_rate_tables.h
  fortran_func_decls.h
  field_data_evolved_species.def    # <-- acts as a C header
  field_data_misc_fdatamembers.def  # <-- acts as a C header
  grackle_chemistry_data_fields.def # <-- acts as a C header
  grackle_macros.h
  index_helper.h
  interp_table_utils.h
  phys_constants.h
  collisional_rxn_rate_members.def # <-- acts as a C header
  utils.h
  dust_const.def

  # Fortran public headers
  ../include/grackle.def
  ../include/grackle_fortran_interface.def
  ../include/grackle_fortran_types.def

  # Fortran private headers
  phys_const.def
)

target_compile_features(Grackle_Grackle PRIVATE cxx_std_17)

# A downstream application built with CMake generally has 2 inclusion
# approaches (ways that they can make use of this build):
#    1. they can build Grackle as part of the downstream build.
#       - in this case, the downstream build calls add_subdirectory on the top
#         level directory of Grackle and they can access the targets defined in
#         this file.
#    2. they can use the installed library
#       - in this case, the downstream build will get access to the targets
#         defined in a special CMake export-file created during installation
#
# We take some care to make these approaches as interchangable as possible for
# downstream build. To that end, we take 2 primary steps:
#
# - we name the main target Grackle_Grackle, rather than just [Gg]rackle to
#   minimize the chance for name-collisions of targets created by the build of
#   the downstream application (this is relevant for approach #1)
#
# - Following existing conventions, the downstream project should access the
#   target called Grackle::Grackle. We make use of a namespace to follow
#   convention... (they are more useful if we built multiple targets as part of
#   the build)
add_library(Grackle::Grackle ALIAS Grackle_Grackle) # for inclusion appraoch #1

# set standard cmake-specific properties
set_target_properties(Grackle_Grackle PROPERTIES
  # specify the grackle library is properly named (when it's NOT a shared lib)
  OUTPUT_NAME "grackle"

  # choose a special name when grackle is compiled as a shared library (to
  # reduce the chance that an application linked against one version will try
  # to load a newer, incompatible version of the library)
  # -> we follow the convention of the classic build-system (and libtool) of
  #    encode encode the version in the core-part of the library name
  # -> for convenience, when Grackle is built and installed as a shared lib,
  #    custom installation logic is made to link to libgrackle.so (or
  #    libgrackle.dylib on macOS)
  LIBRARY_OUTPUT_NAME "grackle-${VERSION_NUM}"

  # specify target name that is made visible in inclusion approach #2. The
  # namespace-prefix of this target, "Grackle::", is declared in the
  # install(EXPORT ...) command included with the installation rules
  EXPORT_NAME Grackle
)

# write custom propeties used to convey information to downstream consumers
# of the Grackle library. To help us expose consistent information regardless
# of how Grackle is consume, we use this custom function that wraps
# set_target_properties (it's important to identify what is a BOOL vs STRING)
include(TargetInfoProps)
set_target_typed_info_properties(Grackle_Grackle STRING_PROPERTIES
  GRACKLE_VERSION_STR "${VERSION_NUM}"
)
set_target_typed_info_properties(Grackle_Grackle BOOL_PROPERTIES
  GRACKLE_USE_DOUBLE "${GRACKLE_USE_DOUBLE}"
  GRACKLE_USE_OPENMP "${GRACKLE_USE_OPENMP}"
)

target_include_directories(Grackle_Grackle
  # specify where to search for generated and ordinary headers when building
  # grackle AND when linking against grackle under inclusion approach #1
  # -> while it may seem unnecessary to specify the ordinary headers' directory
  #    while building grackle, it's necessary to compile auto_general.c
  PUBLIC $<BUILD_INTERFACE:${GRACKLE_GENERATED_PUBLIC_HEADERS}> # generated hdrs
         $<BUILD_INTERFACE:${CMAKE_CURRENT_SOURCE_DIR}/../include> # public hdrs
         $<BUILD_INTERFACE:${CMAKE_CURRENT_SOURCE_DIR}> # private hdrs

  # specify where to search for the other headers when linking against grackle
  # (for inclusion approach #2)
  INTERFACE $<INSTALL_INTERFACE:${CMAKE_INSTALL_INCLUDEDIR}>
)

target_link_libraries(Grackle_Grackle
  PRIVATE toolchain::m
          GRACKLE_HDF5_C
          $<$<BOOL:${GRACKLE_USE_OPENMP}>:OpenMP::OpenMP_Fortran>
          $<$<BOOL:${GRACKLE_USE_OPENMP}>:OpenMP::OpenMP_C>
)

# add the necessary compiler-specific Fortran flags to ensure proper handling
# of our specific Fortran-dialect and that name mangling is performed as
# expected (these flags only get applied to Fortran source-code files)
include(AddConditionalFortranFlags)
add_conditional_fortran_flags(Grackle_Grackle)

# add the machine-specific compiler optimization options (generally specified
# in host-files) for use in the  RELEASE or RELWITHDEBINFO build-configurations
# -> as noted elsewhere, we may stop using these when Grackle isn't the
#    top-level project
# -> we explicitly add these directly to the Grackle target rather than
#    collecting them in an interface library. This lets us avoid exposing these
#    private flags when we compile Grackle_Grackle as a static library (they
#    would be exposed once we add support for the ``export`` command to allow
#    cmake projects to import Grackle from its build directory).
# -> we can start collecting them in an interface library once CMake 3.26 is our
#    minimum version, which provides the $<BUILD_LOCAL_INTERFACE:...> generator
#    expression.
target_compile_options(Grackle_Grackle PRIVATE
  "$<$<CONFIG:RELEASE>:${GRACKLE_OPTIMIZATION_FLIST}>"
  "$<$<CONFIG:RELWITHDEBINFO>:${GRACKLE_OPTIMIZATION_FLIST}>")

# define macros so that the C files know how to properly handle name-mangling
# (if cmake were our only build-system, we could use FortranCInterface module)
if ("${CMAKE_SYSTEM_NAME}" MATCHES "^(Linux)|(Darwin)$")
  target_compile_definitions(Grackle_Grackle PRIVATE "LINUX")
endif()

# define macro to suppress warnings about C files using our deprecated public
# headers (the files should include grackle.h instead). We're currently holding
# off on this to minimize conflicts with the newchem-cpp branch
target_compile_definitions(Grackle_Grackle PRIVATE GRIMPL_PUBLIC_INCLUDE=1)<|MERGE_RESOLUTION|>--- conflicted
+++ resolved
@@ -112,12 +112,8 @@
   cool_multi_time_g.cpp cool_multi_time_g.h
   dust_props.hpp
   internal_types.cpp internal_types.hpp
-<<<<<<< HEAD
   rate_utils.cpp
-  scale_fields_table.hpp
-=======
   scale_fields.hpp
->>>>>>> c41a1137
   solve_rate_cool_g-cpp.cpp solve_rate_cool_g-cpp.h
   step_rate_newton_raphson.hpp
   time_deriv_0d.hpp
