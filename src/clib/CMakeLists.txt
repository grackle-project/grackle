--- conflicted
+++ resolved
@@ -108,17 +108,11 @@
   ${CMAKE_CURRENT_BINARY_DIR}/auto_general.c
 
   # C++ Source (and Private Header Files)
-<<<<<<< HEAD
+  calc_temp_cloudy_g-cpp.C calc_temp_cloudy_g-cpp.h
   cool_multi_time_g.cpp cool_multi_time_g.h
   internal_types.cpp internal_types.hpp
+  scale_fields_table.hpp
   solve_rate_cool_g-cpp.cpp solve_rate_cool_g-cpp.h
-=======
-  calc_temp_cloudy_g-cpp.C calc_temp_cloudy_g-cpp.h
-  cool_multi_time_g-cpp.C cool_multi_time_g-cpp.h
-  internal_types.C internal_types.hpp
-  scale_fields_table.hpp
-  solve_rate_cool_g-cpp.C solve_rate_cool_g-cpp.h
->>>>>>> b9bbaa90
   step_rate_newton_raphson.hpp
   time_deriv_0d.hpp
   utils-cpp.cpp utils-cpp.hpp
