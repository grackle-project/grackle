# generate grackle_float.h AND auto_general.c
# ===========================================

# perform a check to try to help out with the scenario where the classic build
# system in an older Grackle revisions placed auto-generated files in locations
# where a cmake build might mistakenly use the wrong version of the file
# -> this is probably only an issue with grackle_float.h, but we handle all
#    auto-generated files for consistency
# -> in modern Grackle revisions, classic-build put these files in better spots
# -> I don't think this is a perfect check. It might not help if you
#      1. configure a cmake-build-directory
#      2. checkout on old grackle revision and perform a classic-build
#      3. return the latest revision and use the cmake-build-directory from 1.
#    But, this is a fairly pathological scenario
set(bad_fname_l "grackle_float.h;../include/grackle_float.h;auto_general.c")
foreach(fname IN LISTS bad_fname_l)
  if (EXISTS "${CMAKE_CURRENT_SOURCE_DIR}/${fname}")
    message(FATAL_ERROR
      "Please delete the ${CMAKE_CURRENT_SOURCE_DIR}/${fname} file and perform "
      "a fresh cmake-build. That file may confuse the cmake-build. Unless you "
      "manually added that file yourself, that file is left over from a "
      "classic-build in an older Grackle revision")
  endif()
endforeach()


# first, declare recipe for generating grackle_float.h:
if (GRACKLE_USE_DOUBLE)
  set(GRACKLE_FLOAT_MACRO "GRACKLE_FLOAT_8")
else()
  set(GRACKLE_FLOAT_MACRO "GRACKLE_FLOAT_4")
endif()
configure_file(../include/grackle_float.h.in
  ${GRACKLE_GENERATED_PUBLIC_HEADERS}/grackle_float.h @ONLY)

# next, declare recipe for generating auto_general.c:

# fetch necessary version information via query-version.py script
# -> GIT_BRANCH and GIT_REVISION hold sensible vals when git isn't installed
# -> VERSION_NUM may hold more information than Grackle_VERSION (e.g. like the
#    "dev" suffix)

set(_query_version
  "${CMAKE_CURRENT_SOURCE_DIR}/../../scripts/query_version.py")
function(query_version option OUTVAR)
  execute_process(
      COMMAND ${_query_version} ${option}
      RESULT_VARIABLE RSLT OUTPUT_VARIABLE OUT
      OUTPUT_STRIP_TRAILING_WHITESPACE
  )
  if(RSLT)
    message(FATAL_ERROR "Call to `${_query_version} ${option}` failed")
  endif()
  set(${OUTVAR} ${OUT} PARENT_SCOPE)
endfunction()

query_version(show-version VERSION_NUM)
query_version(git-branch GIT_BRANCH)
query_version(git-revision GIT_REVISION)

# in the original build-system, the following string also included things like:
# include-args, linking flags, macro definitions, all other compiler flags...
string(REPLACE "\n" "\\n" SHOW_FLAGS_STR "
  CC = ${CMAKE_C_COMPILER}
  FC = ${CMAKE_Fortran_COMPILER}
  LD = ${CMAKE_LINKER}
")

string(REPLACE "\n" "\\n" SHOW_CONFIG_STR "
   Built with CMake

   GRACKLE_USE_DOUBLE                  : ${GRACKLE_USE_DOUBLE}
   GRACKLE_USE_OPENMP                  : ${GRACKLE_USE_OPENMP}
   BUILD_TYPE                          : ${CMAKE_BUILD_TYPE}
")

configure_file(auto_general.c.in auto_general.c @ONLY)

# Declare the main target
# =======================

add_library(Grackle_Grackle

  # C source files
  calculate_cooling_time.c
  calculate_dust_temperature.c
  calculate_gamma.c
  calculate_pressure.c
  calculate_temperature.c
  dynamic_api.c
  grackle_units.c
  index_helper.c
  initialize_cloudy_data.c initialize_cloudy_data.h
  initialize_UVbackground_data.c  initialize_UVbackground_data.h
  rate_functions.c
  set_default_chemistry_parameters.c
  solve_chemistry.c
  status_reporting.c status_reporting.h
  update_UVbackground_rates.c
  utils.c

  # auto-generated C source files
  ${CMAKE_CURRENT_BINARY_DIR}/auto_general.c
  # here is the companion header file (not generated)
  auto_general.h

  # C++ Source (and Private Header Files)
<<<<<<< HEAD
  collisional_rate_props.cpp collisional_rate_props.hpp
  calc_tdust_3d.C calc_tdust_3d.h
=======
  calc_tdust_3d.cpp calc_tdust_3d.h
>>>>>>> dca00d5a
  calc_temp_cloudy_g.cpp calc_temp_cloudy_g.h
  collisional_rate_props.cpp collisional_rate_props.hpp
  cool_multi_time_g.cpp cool_multi_time_g.h
  dust_props.hpp
  init_misc_species_cool_rates.cpp init_misc_species_cool_rates.hpp
  initialize_chemistry_data.cpp
  initialize_dust_yields.cpp initialize_dust_yields.hpp
  initialize_rates.cpp initialize_rates.hpp
  internal_types.cpp internal_types.hpp
  lookup_cool_rates1d.hpp
  opaque_storage.hpp
  rate_utils.cpp
  scale_fields.hpp
  solve_rate_cool_g-cpp.cpp solve_rate_cool_g-cpp.h
  step_rate_newton_raphson.hpp
  time_deriv_0d.hpp
  utils-cpp.cpp utils-cpp.hpp
  utils-field.hpp
  fortran_func_wrappers.hpp
  visitor/common.hpp
  visitor/copy.hpp
  visitor/memory.hpp
  visitor/printer.hpp

  # Fortran Source Files
  calc_all_tdust_gasgr_1d_g.F
  calc_tdust_1d_g.F
  calc_temp1d_cloudy_g.F
  cool1d_cloudy_g.F
  cool1d_cloudy_old_tables_g.F
  cool1d_multi_g.F
  interpolators_g.F
  solve_rate_cool_g.F
  calc_grain_size_increment_1d.F
  gaussj_g.F
  scale_fields_g.F

  # explicitly list the autogenerated header(s)
  # -> If we don't explicitly list these (storing it in a list isn't adequate)
  #    a subtle bug can arise in the scenario when you are freshly building
  #    Grackle some after a previous build was installed in installed in a
  #    standard system location (like /usr/local)
  # -> In that scenario, CMake doesn't realize it needs to generate the
  #    header(s) because the compiler can finds versions of the headers from
  #    the prior build in the standard system location.
  ${GRACKLE_GENERATED_PUBLIC_HEADERS}/grackle_float.h

  # although not strictly necessary, listing out other header files is a "best
  # practice" (and is needed to make them show up in certain IDEs)

  # C/C++ public headers
  ../include/grackle.h
  ../include/grackle_chemistry_data.h
  ../include/grackle_misc.h
  ../include/grackle_rate_functions.h
  ../include/grackle_types.h

  # private headers
  cie_thin_cooling_rate_tables.h
  fortran_func_decls.h
  field_data_evolved_species.def    # <-- acts as a C header
  field_data_misc_fdatamembers.def  # <-- acts as a C header
  grackle_chemistry_data_fields.def # <-- acts as a C header
  grackle_macros.h
  index_helper.h
  interp_table_utils.h
  phys_constants.h
  collisional_rxn_rate_members.def # <-- acts as a C header
  utils.h
  dust_const.def

  # Fortran public headers
  ../include/grackle.def
  ../include/grackle_fortran_interface.def
  ../include/grackle_fortran_types.def

  # Fortran private headers
  phys_const.def
)

target_compile_features(Grackle_Grackle PRIVATE cxx_std_17)

# A downstream application built with CMake generally has 2 inclusion
# approaches (ways that they can make use of this build):
#    1. they can build Grackle as part of the downstream build.
#       - in this case, the downstream build calls add_subdirectory on the top
#         level directory of Grackle and they can access the targets defined in
#         this file.
#    2. they can use the installed library
#       - in this case, the downstream build will get access to the targets
#         defined in a special CMake export-file created during installation
#
# We take some care to make these approaches as interchangable as possible for
# downstream build. To that end, we take 2 primary steps:
#
# - we name the main target Grackle_Grackle, rather than just [Gg]rackle to
#   minimize the chance for name-collisions of targets created by the build of
#   the downstream application (this is relevant for approach #1)
#
# - Following existing conventions, the downstream project should access the
#   target called Grackle::Grackle. We make use of a namespace to follow
#   convention... (they are more useful if we built multiple targets as part of
#   the build)
add_library(Grackle::Grackle ALIAS Grackle_Grackle) # for inclusion appraoch #1

# set standard cmake-specific properties
set_target_properties(Grackle_Grackle PROPERTIES
  # specify the grackle library is properly named (when it's NOT a shared lib)
  OUTPUT_NAME "grackle"

  # choose a special name when grackle is compiled as a shared library (to
  # reduce the chance that an application linked against one version will try
  # to load a newer, incompatible version of the library)
  # -> we follow the convention of the classic build-system (and libtool) of
  #    encode encode the version in the core-part of the library name
  # -> for convenience, when Grackle is built and installed as a shared lib,
  #    custom installation logic is made to link to libgrackle.so (or
  #    libgrackle.dylib on macOS)
  LIBRARY_OUTPUT_NAME "grackle-${VERSION_NUM}"

  # specify target name that is made visible in inclusion approach #2. The
  # namespace-prefix of this target, "Grackle::", is declared in the
  # install(EXPORT ...) command included with the installation rules
  EXPORT_NAME Grackle
)

# write custom propeties used to convey information to downstream consumers
# of the Grackle library. To help us expose consistent information regardless
# of how Grackle is consume, we use this custom function that wraps
# set_target_properties (it's important to identify what is a BOOL vs STRING)
include(TargetInfoProps)
set_target_typed_info_properties(Grackle_Grackle STRING_PROPERTIES
  GRACKLE_VERSION_STR "${VERSION_NUM}"
)
set_target_typed_info_properties(Grackle_Grackle BOOL_PROPERTIES
  GRACKLE_USE_DOUBLE "${GRACKLE_USE_DOUBLE}"
  GRACKLE_USE_OPENMP "${GRACKLE_USE_OPENMP}"
)

target_include_directories(Grackle_Grackle
  # specify where to search for generated and ordinary headers when building
  # grackle AND when linking against grackle under inclusion approach #1
  # -> while it may seem unnecessary to specify the ordinary headers' directory
  #    while building grackle, it's necessary to compile auto_general.c
  PUBLIC $<BUILD_INTERFACE:${GRACKLE_GENERATED_PUBLIC_HEADERS}> # generated hdrs
         $<BUILD_INTERFACE:${CMAKE_CURRENT_SOURCE_DIR}/../include> # public hdrs
         $<BUILD_INTERFACE:${CMAKE_CURRENT_SOURCE_DIR}> # private hdrs

  # specify where to search for the other headers when linking against grackle
  # (for inclusion approach #2)
  INTERFACE $<INSTALL_INTERFACE:${CMAKE_INSTALL_INCLUDEDIR}>
)

target_link_libraries(Grackle_Grackle
  PRIVATE toolchain::m
          GRACKLE_HDF5_C
          $<$<BOOL:${GRACKLE_USE_OPENMP}>:OpenMP::OpenMP_Fortran>
          $<$<BOOL:${GRACKLE_USE_OPENMP}>:OpenMP::OpenMP_C>
)

# add the necessary compiler-specific Fortran flags to ensure proper handling
# of our specific Fortran-dialect and that name mangling is performed as
# expected (these flags only get applied to Fortran source-code files)
include(AddConditionalFortranFlags)
add_conditional_fortran_flags(Grackle_Grackle)

# add the machine-specific compiler optimization options (generally specified
# in host-files) for use in the  RELEASE or RELWITHDEBINFO build-configurations
# -> as noted elsewhere, we may stop using these when Grackle isn't the
#    top-level project
# -> we explicitly add these directly to the Grackle target rather than
#    collecting them in an interface library. This lets us avoid exposing these
#    private flags when we compile Grackle_Grackle as a static library (they
#    would be exposed once we add support for the ``export`` command to allow
#    cmake projects to import Grackle from its build directory).
# -> we can start collecting them in an interface library once CMake 3.26 is our
#    minimum version, which provides the $<BUILD_LOCAL_INTERFACE:...> generator
#    expression.
target_compile_options(Grackle_Grackle PRIVATE
  "$<$<CONFIG:RELEASE>:${GRACKLE_OPTIMIZATION_FLIST}>"
  "$<$<CONFIG:RELWITHDEBINFO>:${GRACKLE_OPTIMIZATION_FLIST}>")

# define macros so that the C files know how to properly handle name-mangling
# (if cmake were our only build-system, we could use FortranCInterface module)
if ("${CMAKE_SYSTEM_NAME}" MATCHES "^(Linux)|(Darwin)$")
  target_compile_definitions(Grackle_Grackle PRIVATE "LINUX")
endif()

# define macro to suppress warnings about C files using our deprecated public
# headers (the files should include grackle.h instead). We're currently holding
# off on this to minimize conflicts with the newchem-cpp branch
target_compile_definitions(Grackle_Grackle PRIVATE GRIMPL_PUBLIC_INCLUDE=1)<|MERGE_RESOLUTION|>--- conflicted
+++ resolved
@@ -105,12 +105,7 @@
   auto_general.h
 
   # C++ Source (and Private Header Files)
-<<<<<<< HEAD
-  collisional_rate_props.cpp collisional_rate_props.hpp
-  calc_tdust_3d.C calc_tdust_3d.h
-=======
   calc_tdust_3d.cpp calc_tdust_3d.h
->>>>>>> dca00d5a
   calc_temp_cloudy_g.cpp calc_temp_cloudy_g.h
   collisional_rate_props.cpp collisional_rate_props.hpp
   cool_multi_time_g.cpp cool_multi_time_g.h
