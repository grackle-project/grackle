--- conflicted
+++ resolved
@@ -40,10 +40,7 @@
         solve_rate_cool_g.lo \
         update_UVbackground_rates.lo \
         lookup_cool_rates0d.lo \
-<<<<<<< HEAD
-=======
         calc_all_tdust_gasgr_1d_g.lo \
->>>>>>> a4b21e0d
         calc_tdust_1d_g.lo \
         calc_tdust_3d_g.lo \
         calc_grain_size_increment_1d.lo \
