#=======================================================================
#
# FILE:        Make.config.objects
#
# DESCRIPTION: Make include file defining OBJS_MAIN
#              (originally written by James Border for Enzo)
#
#=======================================================================

#-----------------------------------------------------------------------
# Default grackle object files
#-----------------------------------------------------------------------

OBJS_CONFIG_LIB = \
        $(AUTOGEN_DIR)/auto_general.lo \
        calculate_cooling_time.lo \
        calculate_dust_temperature.lo \
        calculate_gamma.lo \
        calculate_pressure.lo \
        calculate_temperature.lo \
        calc_temp1d_cloudy_g.lo \
        calc_temp_cloudy_g-cpp.lo \
        cool1d_cloudy_g.lo \
        cool1d_cloudy_old_tables_g.lo \
<<<<<<< HEAD
        cool_multi_time_g-cpp.lo \
=======
        cool1d_multi_g.lo \
        cool_multi_time_g.lo \
>>>>>>> a5b66a4b
        dynamic_api.lo \
        grackle_units.lo \
	index_helper.lo \
        initialize_chemistry_data.lo \
        initialize_cloudy_data.lo \
        initialize_dust_yields.lo \
        initialize_metal_chemistry_rates.lo \
        initialize_rates.lo \
        initialize_UVbackground_data.lo \
        interpolators_g.lo \
        scale_fields_g.lo \
        set_default_chemistry_parameters.lo \
        solve_chemistry.lo \
        solve_rate_cool_g.lo \
        solve_rate_cool_g-cpp.lo \
        status_reporting.lo \
        update_UVbackground_rates.lo \
        calc_all_tdust_gasgr_1d_g.lo \
        calc_tdust_1d_g.lo \
        calc_tdust_3d.lo \
        calc_grain_size_increment_1d.lo \
        rate_functions.lo \
        rate_utils.lo \
        gaussj_g.lo \
        utils.lo \
        utils-cpp.lo \
        internal_types.lo<|MERGE_RESOLUTION|>--- conflicted
+++ resolved
@@ -19,15 +19,11 @@
         calculate_pressure.lo \
         calculate_temperature.lo \
         calc_temp1d_cloudy_g.lo \
-        calc_temp_cloudy_g-cpp.lo \
+        calc_temp_cloudy_g.lo \
         cool1d_cloudy_g.lo \
         cool1d_cloudy_old_tables_g.lo \
-<<<<<<< HEAD
-        cool_multi_time_g-cpp.lo \
-=======
         cool1d_multi_g.lo \
         cool_multi_time_g.lo \
->>>>>>> a5b66a4b
         dynamic_api.lo \
         grackle_units.lo \
 	index_helper.lo \
