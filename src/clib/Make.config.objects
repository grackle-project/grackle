--- conflicted
+++ resolved
@@ -55,8 +55,5 @@
         calc_grain_size_increment_1d.lo \
         rate_functions.lo \
         initialize_rates.lo \
-<<<<<<< HEAD
-        gaussj_g.lo
-=======
-        utils.lo
->>>>>>> bd4c5d1f
+        gaussj_g.lo \
+        utils.lo