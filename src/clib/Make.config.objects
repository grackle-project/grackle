#=======================================================================
#
# FILE:        Make.config.objects
#
# DESCRIPTION: Make include file defining OBJS_MAIN
#              (originally written by James Border for Enzo)
#
#=======================================================================

#-----------------------------------------------------------------------
# Default grackle object files
#-----------------------------------------------------------------------

OBJS_CONFIG_LIB = \
        $(AUTOGEN_DIR)/auto_general.lo \
        calculate_cooling_time.lo \
        calculate_dust_temperature.lo \
        calculate_gamma.lo \
        calculate_pressure.lo \
        calculate_temperature.lo \
        calc_temp1d_cloudy_g.lo \
        calc_temp_cloudy_g.lo \
        cool1d_cloudy_g.lo \
        cool1d_cloudy_old_tables_g.lo \
        cool1d_multi_g.lo \
        cool_multi_time_g-cpp.lo \
        dynamic_api.lo \
        grackle_units.lo \
	index_helper.lo \
        initialize_chemistry_data.lo \
        initialize_cloudy_data.lo \
        initialize_dust_yields.lo \
        initialize_metal_chemistry_rates.lo \
        initialize_rates.lo \
        initialize_UVbackground_data.lo \
        interpolators_g.lo \
        scale_fields_g.lo \
        set_default_chemistry_parameters.lo \
        solve_chemistry.lo \
        solve_rate_cool_g.lo \
<<<<<<< HEAD
        solve_rate_cool_g-cpp.lo \
=======
        status_reporting.lo \
>>>>>>> 1d724acd
        update_UVbackground_rates.lo \
        lookup_cool_rates0d.lo \
        calc_all_tdust_gasgr_1d_g.lo \
        calc_tdust_1d_g.lo \
        calc_tdust_3d_g.lo \
        calc_grain_size_increment_1d.lo \
        rate_functions.lo \
        gaussj_g.lo \
        utils.lo \
        step_rate_newton_raphson.lo \
        utils-cpp.lo \
        internal_types.lo<|MERGE_RESOLUTION|>--- conflicted
+++ resolved
@@ -38,11 +38,8 @@
         set_default_chemistry_parameters.lo \
         solve_chemistry.lo \
         solve_rate_cool_g.lo \
-<<<<<<< HEAD
         solve_rate_cool_g-cpp.lo \
-=======
         status_reporting.lo \
->>>>>>> 1d724acd
         update_UVbackground_rates.lo \
         lookup_cool_rates0d.lo \
         calc_all_tdust_gasgr_1d_g.lo \
