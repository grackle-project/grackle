--- conflicted
+++ resolved
@@ -98,11 +98,7 @@
 # Libraries
 #-----------------------------------------------------------------------
 
-<<<<<<< HEAD
-LOCAL_LIBS_MACH   = -L$(LOCAL_FC_INSTALL) -lgfortran -lc++
-=======
 LOCAL_LIBS_MACH   = -L$(LOCAL_FC_INSTALL) -lgfortran
->>>>>>> 1d724acd
 LOCAL_LIBS_HDF5   = -L$(LOCAL_HDF5_INSTALL)/lib -lhdf5
 
 MACH_LIBS        = $(LOCAL_LIBS_HDF5) $(LOCAL_LIBS_MACH) 
