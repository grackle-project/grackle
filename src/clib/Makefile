--- conflicted
+++ resolved
@@ -148,11 +148,7 @@
 	@rm -f $@
 	@(if [ $(VERBOSE) -eq 0 ]; then \
 	  echo "Compiling $<" ; \
-<<<<<<< HEAD
-	  $(LIBTOOL) --mode=compile --tag=FC $(FC) -c $(FFLAGS) $(DEFINES) $*.F  -o $@ >& $(OUTPUT) ; \
-=======
 	  $(LIBTOOL) --mode=compile --tag=FC $(FC) -c $(FFLAGS) $(DEFINES) $(BUILD_INCLUDES) $*.F -o $@ >& $(OUTPUT) ; \
->>>>>>> dcaf4e99
 	  if [ ! -e $@ ]; then \
              echo; \
 	     echo "Compiling $< failed!"; \
@@ -161,11 +157,7 @@
              exit 1; \
           fi ; \
 	else \
-<<<<<<< HEAD
-	  $(LIBTOOL) --mode=compile --tag=FC $(FC) -c $(FFLAGS) $(DEFINES) $*.F -o $@; \
-=======
 	  $(LIBTOOL) --mode=compile --tag=FC $(FC) -c $(FFLAGS) $(DEFINES) $(BUILD_INCLUDES) $*.F -o $@; \
->>>>>>> dcaf4e99
 	  if [ ! -e $@ ]; then \
 	     exit 1; \
 	  fi ; \
@@ -175,11 +167,7 @@
 	@rm -f $@
 	@(if [ $(VERBOSE) -eq 0 ]; then \
 	  echo "Compiling $<" ; \
-<<<<<<< HEAD
-	  $(LIBTOOL) --mode=compile --tag=CXX $(CXX) -c $(DEFINES) $(CXXFLAGS) $(INCLUDES) $*.C -o $@\
-=======
 	  $(LIBTOOL) --mode=compile --tag=CXX $(CXX) -c $(DEFINES) $(CXXFLAGS) $(INCLUDES) $*.C -o $@ \
->>>>>>> dcaf4e99
 	    >& $(OUTPUT) ; \
 	  if [ ! -e $@ ]; then \
              echo; \
