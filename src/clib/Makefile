#=======================================================================
#
# FILE:        Makefile
#
# SUMMARY:     Configurable Makefile for grackle
#              (originally written by James Border for Enzo)
#
# DESCRIPTION
#              See 'make help' for definitive description of targets
#
#              Makefile.config includes the following files:
# 
#              Make.config.settings   default configuration settings
#              Make.config.override   local user settings
#              Make.config.assemble   maps 'config' settings to 'flag' settings
#              Make.config.targets    configure targets
#              Make.mach.*            all machine-dependent settings
#              Make.config.objects    list of object files
#              DEPEND                 Make-generated dependencies
#
#              Make.mach.* should be the only file that one should
#              edit when porting grackle to a new machine.
#
#              Make.config.override should be the only file that
#              one should edit when defining local user settings.
#              Preferably, this is done implicitly through
#              the available make targets (e.g. "make precision-32").
#              Use "make help-config" for a list of all configuration
#              settings.  These make targets do error-checking; hand-editing 
#              Make.config.override is more error-prone.
#
#=======================================================================

SHELL       = /bin/bash
OUTPUT      = out.compile
VERBOSE     = 0
GRACKLE_DIR = .
DEFAULT_INSTALL_PREFIX = /usr/local
CONFIG_DIR = $(GRACKLE_DIR)/../../config
QUERY_VERSION = $(CONFIG_DIR)/query_version.py

#-----------------------------------------------------------------------
# Make.config.settings is used for setting default values to all compile-time 
# configuration settings.
#-----------------------------------------------------------------------

include $(GRACKLE_DIR)/Make.config.settings

#-----------------------------------------------------------------------
# Make.config.machine is used for setting which Make.mach.* file to use
#-----------------------------------------------------------------------

MAKE_CONFIG_MACHINE  = $(GRACKLE_DIR)/Make.config.machine
include $(GRACKLE_DIR)/Make.config.machine

#-----------------------------------------------------------------------
# Make.config.override is used for overriding the default settings in
# Make.config.settings.  This was made separate from the default settings 
# to enable easily interfacing grackle with a software testing environment 
# like lcatest.
#-----------------------------------------------------------------------

MAKE_CONFIG_OVERRIDE = $(GRACKLE_DIR)/Make.config.override

include $(MAKE_CONFIG_OVERRIDE)

#-----------------------------------------------------------------------
# Make.mach.<machine-name> defines all machine-dependent settings.
#
# mqk 03/22/2013: moved this to before Make.config.assemble, so the
# MACH_INSTALL_* variables are defined there.
#-----------------------------------------------------------------------

-include $(GRACKLE_DIR)/Make.mach.$(CONFIG_MACHINE)
-include $(HOME)/.grackle/Make.mach.$(CONFIG_MACHINE)

#-----------------------------------------------------------------------
# Make.config.assemble takes the settings in the Make.config.settings
# and Make.config.override, and generates the appropriate make variables
# required by this makefile.  E.g. $(CXX), $(CXXFLAGS), etc.
#-----------------------------------------------------------------------

include Make.config.assemble

#
# If libtool is not defined, set it to a default value
#

LIBTOOL ?= libtool

# define current library release version
# - previously this was hardcoded to a string within Make.config.assemble
# - now that we started using the QUERY_VERSION script, we need to do it here
# - if Make.config.assemble invoked the script, errors would arise whenever any
#   Makefile (like the code-examples Makefile) includes Make.config.assemble,
#   without defining the QUERY_VERSION script-path ahead of time
LIB_RELEASE_VERSION := $(shell $(QUERY_VERSION) show-version)

#=======================================================================
# OBJECT FILES
#=======================================================================

include Make.config.objects

#-----------------------------------------------------------------------
# MAKE LIBGRACKLE BY DEFAULT
#-----------------------------------------------------------------------

libgrackle.la: $(MODULES) autogen dep $(OBJS_LIB) MACHNOTES
	@rm -f $@
	@(if [ $(VERBOSE) -eq 0 ]; then \
	  echo "Linking" ; \
	  $(LIBTOOL) --mode=link --tag=CC $(LD) $(LDFLAGS) -o $@ $(OBJS_LIB) $(LIBS) -rpath $(INSTALL_LIB_DIR) -release $(LIB_RELEASE_VERSION) >> $(OUTPUT) 2>&1 ; \
	  if [ -e $@ ]; then \
	     echo "Success!"; \
	  else \
	     echo "Failed! See $(OUTPUT) for error messages"; \
	fi ; \
	else \
	  $(LIBTOOL) --mode=link --tag=CC $(LD) $(LDFLAGS) -o $@ $(OBJS_LIB) $(LIBS) -rpath $(INSTALL_LIB_DIR) -release $(LIB_RELEASE_VERSION) ; \
	fi)
	@(if [ $(ASSEMBLE_PRECISION_NUMBER) == "4" ]; then \
	  echo "WARNING: Grackle compiled with precision-32."; \
	  echo "Using Grackle in single precision is known to produce unreliable results in certain conditions. Compiling in double precision (precision-64) is recommended."; \
	fi)

MACHNOTES: 
	@echo $(MACHINE_NOTES)

#-----------------------------------------------------------------------
# WRITE ALL COMPILER OUTPUT TO FILE
#-----------------------------------------------------------------------

.PHONY: verbose
verbose: VERBOSE = 1

#-----------------------------------------------------------------------
# Implicit rules
#-----------------------------------------------------------------------

.SUFFIXES: .c .C .F .lo .o

# Inhibit removing any *.o files after compiling

.PRECIOUS: %.o %.lo %.c %.C %.F

.F.lo:
	@rm -f $@
	@(if [ $(VERBOSE) -eq 0 ]; then \
	  echo "Compiling $<" ; \
	  $(LIBTOOL) --mode=compile --tag=FC $(FC) -c $(FFLAGS) $(DEFINES) $(BUILD_INCLUDES) $*.F -o $@ >& $(OUTPUT) ; \
	  if [ ! -e $@ ]; then \
             echo; \
	     echo "Compiling $< failed!"; \
	     echo "See $(OUTPUT) for error messages."; \
             echo; \
             exit 1; \
          fi ; \
	else \
	  $(LIBTOOL) --mode=compile --tag=FC $(FC) -c $(FFLAGS) $(DEFINES) $(BUILD_INCLUDES) $*.F -o $@; \
	  if [ ! -e $@ ]; then \
	     exit 1; \
	  fi ; \
	fi)

.C.lo:
	@rm -f $@
	@(if [ $(VERBOSE) -eq 0 ]; then \
	  echo "Compiling $<" ; \
	  $(LIBTOOL) --mode=compile --tag=CXX $(CXX) -c $(DEFINES) $(CXXFLAGS) $(INCLUDES) $*.C -o $@ \
	    >& $(OUTPUT) ; \
	  if [ ! -e $@ ]; then \
             echo; \
	     echo "Compiling $< failed!"; \
	     echo "See $(OUTPUT) for error messages."; \
             echo; \
             exit 1; \
          fi ; \
	else \
	  $(LIBTOOL) --mode=compile --tag=CXX $(CXX) -c $(DEFINES) $(CXXFLAGS) $(INCLUDES) $*.C -o $@; \
	  if [ ! -e $@ ]; then \
	     exit 1; \
	  fi ; \
	fi)

.c.lo:
	@rm -f $@
	@(if [ $(VERBOSE) -eq 0 ]; then \
	  echo "Compiling $<" ; \
	  $(LIBTOOL) --mode=compile --tag=CC $(CC) -c $(DEFINES) $(CFLAGS) $(INCLUDES) $*.c -o $@ \
	    >& $(OUTPUT) ; \
	  if [ ! -e $@ ]; then \
             echo; \
	     echo "Compiling $< failed!"; \
	     echo "See $(OUTPUT) for error messages."; \
             echo; \
             exit 1; \
          fi ; \
	else \
	  $(LIBTOOL) --mode=compile --tag=CC $(CC) -c $(DEFINES) $(CFLAGS) $(INCLUDES) $*.c -o $@; \
	  if [ ! -e $@ ]; then \
	     exit 1; \
	  fi ; \
	fi)

#-----------------------------------------------------------------------
# Generate all make-generated source files
#-----------------------------------------------------------------------

# all autogenerated source files are placed inside AUTOGEN_DIR (to make the
# build-process a little more transparent and make cleanup a little easier).
# This variable is defined with Make.config.assemble.

.PHONY: autogen
autogen: config_type $(AUTOGEN_DIR)/auto_general.c

# in following recipe, GRACKLE_FLOAT_MACRO is set to either GRACKLE_FLOAT_4 or
# GRACKLE_FLOAT_8
.PHONY: config_type
config_type: $(PUBLIC_HEADER_SRCDIR)/grackle_float.h.in
	-@(mkdir -p $(AUTOGEN_DIR))
	@($(CONFIG_DIR)/configure_file.py --clobber \
	    --input $< \
	    --output $(AUTOGEN_DIR)/grackle_float.h \
	    GRACKLE_FLOAT_MACRO=GRACKLE_FLOAT_$(ASSEMBLE_PRECISION_NUMBER));

# Force update of auto_general.c
.PHONY: $(AUTOGEN_DIR)/auto_general.c
$(AUTOGEN_DIR)/auto_general.c: auto_general.c.in
	-@(mkdir -p $(AUTOGEN_DIR))
	-@$(MAKE) -s show-config  >& $(AUTOGEN_DIR)/temp.show-config
	-@$(MAKE) -s show-flags  >& $(AUTOGEN_DIR)/temp.show-flags
	@$(CONFIG_DIR)/configure_file.py --clobber \
	    --input auto_general.c.in \
	    --output $(AUTOGEN_DIR)/auto_general.c \
	    --variable-use-file-contents SHOW_FLAGS_STR=$(AUTOGEN_DIR)/temp.show-flags \
	    --variable-use-file-contents SHOW_CONFIG_STR=$(AUTOGEN_DIR)/temp.show-config \
	    VERSION_NUM=$(LIB_RELEASE_VERSION) \
            GIT_BRANCH=`$(QUERY_VERSION) git-branch` \
            GIT_REVISION=`$(QUERY_VERSION) git-revision`

# keep this recipe updated so that we always clean up the autogenerated files
.PHONY: clean_autogen
clean_autogen:
	-@rm -f auto_*.c $(PUBLIC_HEADER_SRCDIR)/grackle_float.h

#-----------------------------------------------------------------------
# Generate dependency file
#-----------------------------------------------------------------------

.PHONY: dep
dep:
	@echo "Updating DEPEND"
	-@(makedepend $(DEFINES) $(INCLUDES) -a -fDEPEND -o.o -m -- -- *.C) >> out.make.DEPEND 2>&1
	-@(makedepend $(DEFINES) $(INCLUDES) -a -fDEPEND -o.o -m -- -- *.c) >> out.make.DEPEND 2>&1
	-@(makedepend $(DEFINES) $(INCLUDES) -a -fDEPEND -o.o -m -- -- *.F) >> out.make.DEPEND 2>&1
	-@(makedepend $(DEFINES) $(INCLUDES) -a -fDEPEND -o.o -m -- -- *.h) >> out.make.DEPEND 2>&1

include DEPEND

#-----------------------------------------------------------------------
# HELP TARGET
#-----------------------------------------------------------------------

help:
	@echo
	@echo "========================================================================"
	@echo "   Grackle Makefile Help"
	@echo "========================================================================"
	@echo
	@echo "   make                Compile and generate librackle"
	@echo "   make install        Copy the library somewhere"
	@echo "   make help           Display this help information"
	@echo "   make clean          Remove object files, executable, etc."
	@echo "   make dep            Create make dependencies in DEPEND file"
	@echo
	@echo "   make show-version   Display revision control system branch and revision"
	@echo "   make show-diff      Display local file modifications"
	@echo
	@echo "   make help-config    Display detailed help on configuration make targets"
	@echo "   make show-config    Display the configuration settings"
	@echo "   make show-flags     Display specific compilation flags"
	@echo "   make default        Reset the configuration to the default values"
	@echo

#-----------------------------------------------------------------------
# INSTALLATION TARGET
#-----------------------------------------------------------------------

# we make a point to try to clean up any previously installed headers (this is
# mostly done to avoid confusions if/when we change the name of or delete a
# public header file
install:
	@echo "Installing grackle header files to $(INSTALL_INCLUDE_DIR)."
	@(if [ ! -d $(INSTALL_INCLUDE_DIR) ]; then \
		mkdir $(INSTALL_INCLUDE_DIR); \
	fi)
	@rm -f $(INSTALL_INCLUDE_DIR)/grackle*.h $(INSTALL_INCLUDE_DIR)/grackle*.def
	@cp ../include/*.h ../include/*.def $(AUTOGEN_DIR)/grackle_float.h $(INSTALL_INCLUDE_DIR)
	@(if [ ! -d $(INSTALL_LIB_DIR) ]; then \
		mkdir $(INSTALL_LIB_DIR); \
	fi)
	@echo "Installing grackle library files to $(INSTALL_LIB_DIR)."
	$(LIBTOOL) --mode=install install -c libgrackle.la $(INSTALL_LIB_DIR)/libgrackle.la

#-----------------------------------------------------------------------

<<<<<<< HEAD
clean: clean_autogen
	-@rm -f *.la .libs/* *.o *.lo DEPEND.bak *~ $(OUTPUT) *.exe temp.show-* DEPEND out.make.DEPEND
=======
clean:
	-@rm -f *.la .libs/* *.o *.lo DEPEND.bak *~ $(OUTPUT) *.exe DEPEND out.make.DEPEND
	-@rm -rf $(AUTOGEN_DIR)
>>>>>>> 0139a1bd
	-@touch DEPEND

#-----------------------------------------------------------------------
# Include configuration targets
#-----------------------------------------------------------------------

include $(GRACKLE_DIR)/Make.config.targets<|MERGE_RESOLUTION|>--- conflicted
+++ resolved
@@ -305,14 +305,9 @@
 
 #-----------------------------------------------------------------------
 
-<<<<<<< HEAD
-clean: clean_autogen
-	-@rm -f *.la .libs/* *.o *.lo DEPEND.bak *~ $(OUTPUT) *.exe temp.show-* DEPEND out.make.DEPEND
-=======
 clean:
 	-@rm -f *.la .libs/* *.o *.lo DEPEND.bak *~ $(OUTPUT) *.exe DEPEND out.make.DEPEND
 	-@rm -rf $(AUTOGEN_DIR)
->>>>>>> 0139a1bd
 	-@touch DEPEND
 
 #-----------------------------------------------------------------------
