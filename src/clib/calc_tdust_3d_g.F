#include "phys_const.def"

!=======================================================================
!\////////////////////  SUBROUTINE CALC_TDUST_3D  \\\\\\\\\\\\\\\\\\\\\\

      subroutine calc_tdust_3d_g(
     &     d, de, HI, HII, 
     &     HeI, HeII, HeIII,
     &     HM, H2I, H2II, 
     &     in, jn, kn, 
     &     nratec, iexpand,
     &     ispecies, idim,
     &     is, js, ks, 
     &     ie, je, ke, 
     &     aye, temstart, temend,
     &     fgr, gasgra,
     &     gamma_isrfa, isrf,
     &     utem, uxyz, uaye,
     &     urho, utim,
     &     gas_temp, dust_temp,
     &     iisrffield, isrf_habing
     &   , imetal, imchem, idustfield, igrgr
     &   , z_solar, metal, dust
     &   , SiM, FeM, Mg2SiO4, MgSiO3, Fe3O4
     &   , AC, SiO2D, MgO, FeS, Al2O3
     &   , reforg, volorg, H2Oice
     &   , immulti, imabund, idspecies, itdmulti, idsub
     &   , metal_loc
     &   , metal_C13, metal_C20, metal_C25, metal_C30
     &   , metal_F13, metal_F15, metal_F50, metal_F80
     &   , metal_P170, metal_P200, metal_Y19
     &   , SN0_N
     &   , SN0_fSiM, SN0_fFeM, SN0_fMg2SiO4, SN0_fMgSiO3
     &   , SN0_fFe3O4, SN0_fAC, SN0_fSiO2D, SN0_fMgO
     &   , SN0_fFeS, SN0_fAl2O3
     &   , SN0_freforg, SN0_fvolorg, SN0_fH2Oice
     &   , SN0_r0SiM, SN0_r0FeM, SN0_r0Mg2SiO4, SN0_r0MgSiO3
     &   , SN0_r0Fe3O4, SN0_r0AC, SN0_r0SiO2D, SN0_r0MgO
     &   , SN0_r0FeS, SN0_r0Al2O3
     &   , SN0_r0reforg, SN0_r0volorg, SN0_r0H2Oice
     &   , gr_N, gr_Size, gr_dT, gr_Td
     &   , SN0_kpSiM, SN0_kpFeM, SN0_kpMg2SiO4, SN0_kpMgSiO3
     &   , SN0_kpFe3O4, SN0_kpAC, SN0_kpSiO2D, SN0_kpMgO
     &   , SN0_kpFeS, SN0_kpAl2O3
     &   , SN0_kpreforg, SN0_kpvolorg, SN0_kpH2Oice
     &   , gasgr2a, gamma_isrf2a
     &   , SiM_temp, FeM_temp, Mg2SiO4_temp, MgSiO3_temp, Fe3O4_temp
     &   , AC_temp, SiO2D_temp, MgO_temp, FeS_temp, Al2O3_temp
     &   , reforg_temp, volorg_temp, H2Oice_temp
     &   )

!  COMPUTE THE DUST TEMPERATURE
!
!  written by: Britton Smith
!  date: July, 2011
!  modified1: 
!
!  PURPOSE:
!    Calculate dust heat balance to get the dust temperature.
!
!  INPUTS:
!
!  PARAMETERS:
!
!-----------------------------------------------------------------------

      implicit NONE
#include "grackle_fortran_types.def"
#ifdef _OPENMP
#include "omp_lib.h"
#endif

!  Arguments

      integer in, jn, kn, is, js, ks, ie, je, ke, nratec,
     &        iexpand, ispecies, idim, iisrffield
      real*8  aye, temstart, temend,
     &        utem, uxyz, uaye, urho, utim, fgr, isrf
      R_PREC  d(in,jn,kn),
     &     de(in,jn,kn),   HI(in,jn,kn),   HII(in,jn,kn),
     &     HeI(in,jn,kn), HeII(in,jn,kn), HeIII(in,jn,kn),
     &     HM(in,jn,kn),  H2I(in,jn,kn), H2II(in,jn,kn),
     &     gas_temp(in,jn,kn), dust_temp(in,jn,kn),
     &     isrf_habing(in,jn,kn)
       real*8 dom
       real*8 z_solar, metallicity(in), dust2gas(in)
       R_PREC metal(in,jn,kn), dust(in,jn,kn)
       R_PREC metal_loc(in,jn,kn)
     &      , metal_C13(in,jn,kn), metal_C20(in,jn,kn)
     &      , metal_C25(in,jn,kn), metal_C30(in,jn,kn)
     &      , metal_F13(in,jn,kn), metal_F15(in,jn,kn)
     &      , metal_F50(in,jn,kn), metal_F80(in,jn,kn)
     &      , metal_P170(in,jn,kn), metal_P200(in,jn,kn)
     &      , metal_Y19(in,jn,kn)
<<<<<<< HEAD
     &   , CI(in,jn,kn)   , CII(in,jn,kn)    , CO(in,jn,kn)
     &   , CO2(in,jn,kn)  , OI(in,jn,kn)     , OH(in,jn,kn)
     &   , H2O(in,jn,kn)  , O2(in,jn,kn)     , SiI(in,jn,kn)
     &   , SiOI(in,jn,kn) , SiO2I(in,jn,kn)  , CH(in,jn,kn)
     &   , CH2(in,jn,kn)  , COII(in,jn,kn)   , OII(in,jn,kn)
     &   , OHII(in,jn,kn) , H2OII(in,jn,kn)  , H3OII(in,jn,kn)
     &   , O2II(in,jn,kn) , Mg(in,jn,kn)     , Al(in,jn,kn)
     &   , S(in,jn,kn)    , Fe(in,jn,kn)     
=======
>>>>>>> a4b21e0d
      R_PREC  SiM(in,jn,kn), FeM(in,jn,kn), Mg2SiO4(in,jn,kn)
     &      , MgSiO3(in,jn,kn), Fe3O4(in,jn,kn), AC(in,jn,kn)
     &      , SiO2D(in,jn,kn), MgO(in,jn,kn), FeS(in,jn,kn)
     &      , Al2O3(in,jn,kn)
     &      , reforg(in,jn,kn), volorg(in,jn,kn), H2Oice(in,jn,kn)

!  Chemistry tables
      real*8  gasgra(nratec), gamma_isrfa
      integer imetal, idustfield, imchem, igrgr
      integer immulti, imabund, idspecies, itdmulti, idsub
      integer SN0_N
      real*8  SN0_fSiM(SN0_N), SN0_fFeM(SN0_N), SN0_fMg2SiO4(SN0_N)
     &      , SN0_fMgSiO3(SN0_N), SN0_fFe3O4(SN0_N), SN0_fAC(SN0_N)
     &      , SN0_fSiO2D(SN0_N), SN0_fMgO(SN0_N), SN0_fFeS(SN0_N)
     &      , SN0_fAl2O3(SN0_N)
     &      , SN0_freforg(SN0_N), SN0_fvolorg(SN0_N), SN0_fH2Oice(SN0_N)
      real*8  SN0_r0SiM(3,SN0_N), SN0_r0FeM(3,SN0_N)
     &      , SN0_r0Mg2SiO4(3,SN0_N), SN0_r0MgSiO3(3,SN0_N)
     &      , SN0_r0Fe3O4(3,SN0_N), SN0_r0AC(3,SN0_N)
     &      , SN0_r0SiO2D(3,SN0_N), SN0_r0MgO(3,SN0_N)
     &      , SN0_r0FeS(3,SN0_N), SN0_r0Al2O3(3,SN0_N)
     &      , SN0_r0reforg(3,SN0_N)
     &      , SN0_r0volorg(3,SN0_N), SN0_r0H2Oice(3,SN0_N)
!     opacity table
      integer gr_N(2), gr_Size
      real*8  gr_dT, gr_Td(gr_N(2))
      real*8  SN0_kpSiM(gr_Size,SN0_N), SN0_kpFeM(gr_Size,SN0_N)
     &      , SN0_kpMg2SiO4(gr_Size,SN0_N), SN0_kpMgSiO3(gr_Size,SN0_N)
     &      , SN0_kpFe3O4(gr_Size,SN0_N), SN0_kpAC(gr_Size,SN0_N)
     &      , SN0_kpSiO2D(gr_Size,SN0_N), SN0_kpMgO(gr_Size,SN0_N)
     &      , SN0_kpFeS(gr_Size,SN0_N), SN0_kpAl2O3(gr_Size,SN0_N)
     &      , SN0_kpreforg(gr_Size,SN0_N)
     &      , SN0_kpvolorg(gr_Size,SN0_N), SN0_kpH2Oice(gr_Size,SN0_N)
!     grain growth
      real*8  sgSiM(in), sgFeM(in), sgMg2SiO4(in)
     &      , sgMgSiO3(in), sgFe3O4(in), sgAC(in)
     &      , sgSiO2D(in), sgMgO(in), sgFeS(in)
     &      , sgAl2O3(in)
     &      , sgreforg(in), sgvolorg(in), sgH2Oice(in)
     &      , sgtot(in)
      real*8  alSiM(gr_N(2),in), alFeM(gr_N(2),in)
     &      , alMg2SiO4(gr_N(2),in), alMgSiO3(gr_N(2),in)
     &      , alFe3O4(gr_N(2),in), alAC(gr_N(2),in)
     &      , alSiO2D(gr_N(2),in), alMgO(gr_N(2),in)
     &      , alFeS(gr_N(2),in), alAl2O3(gr_N(2),in)
     &      , alreforg(gr_N(2),in)
     &      , alvolorg(gr_N(2),in), alH2Oice(gr_N(2),in)
     &      , altot(gr_N(2),in)
      real*8  kpSiM(in), kpFeM(in), kpMg2SiO4(in)
     &      , kpMgSiO3(in), kpFe3O4(in), kpAC(in)
     &      , kpSiO2D(in), kpMgO(in), kpFeS(in)
     &      , kpAl2O3(in)
     &      , kpreforg(in), kpvolorg(in), kpH2Oice(in)
     &      , kptot(in)
!     grain temperature
      real*8  tSiM(in), tFeM(in), tMg2SiO4(in)
     &      , tMgSiO3(in), tFe3O4(in), tAC(in)
     &      , tSiO2D(in), tMgO(in), tFeS(in)
     &      , tAl2O3(in)
     &      , treforg(in), tvolorg(in), tH2Oice(in)
      R_PREC  SiM_temp(in,jn,kn), FeM_temp(in,jn,kn)
     &      , Mg2SiO4_temp(in,jn,kn), MgSiO3_temp(in,jn,kn)
     &      , Fe3O4_temp(in,jn,kn), AC_temp(in,jn,kn)
     &      , SiO2D_temp(in,jn,kn), MgO_temp(in,jn,kn)
     &      , FeS_temp(in,jn,kn), Al2O3_temp(in,jn,kn)
     &      , reforg_temp(in,jn,kn)
     &      , volorg_temp(in,jn,kn), H2Oice_temp(in,jn,kn)
      real*8  gasgr2a(nratec), gamma_isrf2a
      real*8  gasSiM(in), gasFeM(in), gasMg2SiO4(in)
     &      , gasMgSiO3(in), gasFe3O4(in), gasAC(in)
     &      , gasSiO2D(in), gasMgO(in), gasFeS(in)
     &      , gasAl2O3(in)
     &      , gasreforg(in), gasvolorg(in), gasH2Oice(in)
      real*8  gasgr_tSiM(in), gasgr_tFeM(in), gasgr_tMg2SiO4(in)
     &      , gasgr_tMgSiO3(in), gasgr_tFe3O4(in), gasgr_tAC(in)
     &      , gasgr_tSiO2D(in), gasgr_tMgO(in), gasgr_tFeS(in)
     &      , gasgr_tAl2O3(in)
     &      , gasgr_treforg(in), gasgr_tvolorg(in), gasgr_tH2Oice(in)
      real*8  mygisrf(in), fv2k, fac
      real*8  gisrfSiM(in), gisrfFeM(in), gisrfMg2SiO4(in)
     &      , gisrfMgSiO3(in), gisrfFe3O4(in), gisrfAC(in)
     &      , gisrfSiO2D(in), gisrfMgO(in), gisrfFeS(in)
     &      , gisrfAl2O3(in)
     &      , gisrfreforg(in), gisrfvolorg(in), gisrfH2Oice(in)

!  Parameters

      real*8, parameter :: mh = mass_h

!  Locals

      integer i, j, k
      integer t, dj, dk
      real*8  trad, zr, logtem0, logtem9, dlogtem,
     &        coolunit, dbase1, tbase1, xbase1
      integer itd

!  Slice locals
 
      integer*8 indixe(in)
      real*8  t1(in), t2(in), logtem(in), tdef(in), 
     &     tgas(in), tdust(in), nh(in), gasgr(in), gasgr_tdust(in),
     &     myisrf(in)

<<<<<<< HEAD
!  Additional slice locals
      R_PREC brem(in), ceHeI(in), ceHeII(in), ceHI(in),
     & cieco(in), ciHeI(in), ciHeII(in), ciHeIS(in),
     & ciHI(in), comp1(in), comp2(in), edot(in),
     & energy(in), gammaha_eff(in), gasgr_tdust(in),
     & gphdl(in), gpldl(in), h2k01(in), hdlow(in),
     & hdlte(in), hyd01k(in), mmw(in), myde(in),
     & mynh(in), p2d(in), regr(in), reHeII1(in),
     & reHeIII(in), reHII(in), rhoH(in), reHeII(in),
     & reHeII2(in), roth(in), rotl(in), tgasold(in),
     & vibh(in)
=======
>>>>>>> a4b21e0d
!  Iteration mask for multi_cool

      MASK_TYPE itmask(in)

!\\\\\\\\\\\\\\\\\\\\\\\\\\\\\\\\\\\\\\/////////////////////////////////
!=======================================================================

!     Set log values of start and end of lookup tables

      logtem0  = log(temstart)
      logtem9  = log(temend)
      dlogtem  = (log(temend) - log(temstart))/real(nratec-1)

!     Set units

      dom      = urho*(aye**3)/mh
      tbase1   = utim
      xbase1   = uxyz/(aye*uaye)    ! uxyz is [x]*a      = [x]*[a]*a'        '
      dbase1   = urho*(aye*uaye)**3 ! urho is [dens]/a^3 = [dens]/([a]*a')^3 '
      coolunit = (uaye**5 * xbase1**2 * mh**2) / (tbase1**3 * dbase1)
      zr       = 1._RKIND/(aye*uaye) - 1._RKIND

!     Set CMB temperature

      trad = 2.73_RKIND * (1._RKIND + zr)

!  Loop over zones, and do an entire i-column in one go
      dk = ke - ks + 1
      dj = je - js + 1

      if (iexpand .eq. 1) then

! parallelize the k and j loops with OpenMP
! flat j and k loops for better parallelism
#ifdef _OPENMP
<<<<<<< HEAD
!$omp parallel do schedule(runtime) private(
!$omp&   i, j, k,
!$omp&   comp1, comp2, energy,
!$omp&   indixe,
!$omp&   t1, t2, logtem, tdef, p2d,
!$omp&   tgas, tgasold,
!$omp&   tdust, metallicity, dust2gas, rhoH, mmw,
!$omp&   mynh, myde, gammaha_eff, gasgr_tdust, regr, edot,
!$omp&   ceHI, ceHeI, ceHeII,
!$omp&   ciHI, ciHeI, ciHeIS, ciHeII,
!$omp&   reHII, reHeII1, reHeII2, reHeIII,
!$omp&   brem, cieco,
!$omp&   hyd01k, h2k01, vibh, roth, rotl,
!$omp&   gpldl, gphdl, hdlte, hdlow,
!$omp&   itmask )
=======
!$omp parallel do schedule(runtime) private(i, j, k)
>>>>>>> a4b21e0d
#endif
      do t = 0, dk*dj-1
        k = t/dj      + ks+1
        j = mod(t,dj) + js+1

        if (imetal .eq. 1) then
           do i = is+1, ie+1
              metal(i,j,k) = metal(i,j,k)/real(aye**3, RKIND)
              if (immulti .gt. 0) then
                 metal_loc(i,j,k) = metal_loc(i,j,k)/real(aye**3, RKIND)
                 metal_C13(i,j,k) = metal_C13(i,j,k)/real(aye**3, RKIND)
                 metal_C20(i,j,k) = metal_C20(i,j,k)/real(aye**3, RKIND)
                 metal_C25(i,j,k) = metal_C25(i,j,k)/real(aye**3, RKIND)
                 metal_C30(i,j,k) = metal_C30(i,j,k)/real(aye**3, RKIND)
                 metal_F13(i,j,k) = metal_F13(i,j,k)/real(aye**3, RKIND)
                 metal_F15(i,j,k) = metal_F15(i,j,k)/real(aye**3, RKIND)
                 metal_F50(i,j,k) = metal_F50(i,j,k)/real(aye**3, RKIND)
                 metal_F80(i,j,k) = metal_F80(i,j,k)/real(aye**3, RKIND)
                 metal_P170(i,j,k)=metal_P170(i,j,k)/real(aye**3, RKIND)
                 metal_P200(i,j,k)=metal_P200(i,j,k)/real(aye**3, RKIND)
                 metal_Y19(i,j,k) = metal_Y19(i,j,k)/real(aye**3, RKIND)
              endif
<<<<<<< HEAD
!!            if (metal(i,j,k) .gt. 1.d-9 * d(i,j,k)) then
              if (imchem .eq. 1) then
                 CI(i,j,k)      = CI(i,j,k)/real(aye**3, RKIND)
                 CII(i,j,k)     = CII(i,j,k)/real(aye**3, RKIND)
                 CO(i,j,k)      = CO(i,j,k)/real(aye**3, RKIND)
                 CO2(i,j,k)     = CO2(i,j,k)/real(aye**3, RKIND)
                 OI(i,j,k)      = OI(i,j,k)/real(aye**3, RKIND)
                 OH(i,j,k)      = OH(i,j,k)/real(aye**3, RKIND)
                 H2O(i,j,k)     = H2O(i,j,k)/real(aye**3, RKIND)
                 O2(i,j,k)      = O2(i,j,k)/real(aye**3, RKIND)
                 SiI(i,j,k)     = SiI(i,j,k)/real(aye**3, RKIND)
                 SiOI(i,j,k)    = SiOI(i,j,k)/real(aye**3, RKIND)
                 SiO2I(i,j,k)   = SiO2I(i,j,k)/real(aye**3, RKIND)
                 CH(i,j,k)      = CH(i,j,k)/real(aye**3, RKIND)
                 CH2(i,j,k)     = CH2(i,j,k)/real(aye**3, RKIND)
                 COII(i,j,k)    = COII(i,j,k)/real(aye**3, RKIND)
                 OII(i,j,k)     = OII(i,j,k)/real(aye**3, RKIND)
                 OHII(i,j,k)    = OHII(i,j,k)/real(aye**3, RKIND)
                 H2OII(i,j,k)   = H2OII(i,j,k)/real(aye**3, RKIND)
                 H3OII(i,j,k)   = H3OII(i,j,k)/real(aye**3, RKIND)
                 O2II(i,j,k)    = O2II(i,j,k)/real(aye**3, RKIND)
                 if ( ( igrgr .eq. 1 ) .or. ( idsub .eq. 1 ) ) then
                 if (idspecies .gt. 0) then
                 Mg(i,j,k)      = Mg(i,j,k)/real(aye**3, RKIND)
                 endif
                 if (idspecies .gt. 1) then
                 Al(i,j,k)      = Al(i,j,k)/real(aye**3, RKIND)
                 S(i,j,k)       = S(i,j,k)/real(aye**3, RKIND)
                 Fe(i,j,k)      = Fe(i,j,k)/real(aye**3, RKIND)
                 endif
                 endif
              endif
!!            endif
=======
>>>>>>> a4b21e0d
           enddo
        endif
        if (idustfield .eq. 1) then
           do i = is+1, ie+1
              dust(i,j,k) = dust(i,j,k)/real(aye**3, RKIND)
              if ( ( igrgr .eq. 1 ) .or. ( idsub .eq. 1 ) ) then
!!            if (metal(i,j,k) .gt. 1.d-9 * d(i,j,k)) then
              if (idspecies .gt. 0) then
                 MgSiO3(i,j,k)  = MgSiO3(i,j,k)/real(aye**3, RKIND)
                 AC(i,j,k)      = AC(i,j,k)/real(aye**3, RKIND)
              endif
              if (idspecies .gt. 1) then
                 SiM(i,j,k)     = SiM(i,j,k)/real(aye**3, RKIND)
                 FeM(i,j,k)     = FeM(i,j,k)/real(aye**3, RKIND)
                 Mg2SiO4(i,j,k) = Mg2SiO4(i,j,k)/real(aye**3, RKIND)
                 Fe3O4(i,j,k)   = Fe3O4(i,j,k)/real(aye**3, RKIND)
                 SiO2D(i,j,k)   = SiO2D(i,j,k)/real(aye**3, RKIND)
                 MgO(i,j,k)     = MgO(i,j,k)/real(aye**3, RKIND)
                 FeS(i,j,k)     = FeS(i,j,k)/real(aye**3, RKIND)
                 Al2O3(i,j,k)   = Al2O3(i,j,k)/real(aye**3, RKIND)
              endif
              if (idspecies .gt. 2) then
                 reforg(i,j,k)  = reforg(i,j,k)/real(aye**3, RKIND)
                 volorg(i,j,k)  = volorg(i,j,k)/real(aye**3, RKIND)
                 H2Oice(i,j,k)  = H2Oice(i,j,k)/real(aye**3, RKIND)
              endif
!!            endif
              endif
           enddo
        endif
      enddo
#ifdef _OPENMP
!$omp end parallel do
#endif
 
      endif

!     Loop over slices (in the k-direction)

! parallelize the k and j loops with OpenMP
! flat j and k loops for better parallelism
#ifdef _OPENMP
!$omp parallel do schedule(runtime) private(
!$omp&   i, j, k,
!$omp&   indixe,
!$omp&   t1, t2, logtem, tdef,
!$omp&   tgas, tdust, nh, gasgr, myisrf,
!$omp&   itmask )
#endif
      do t = 0, dk*dj-1
        k = t/dj      + ks+1
        j = mod(t,dj) + js+1

        do i = is+1, ie+1

!     Set itmask to all true

           itmask(i) = MASK_TRUE

        enddo

!     Iteration mask for metal-rich cells

         if (imetal .eq. 1) then
             do i = is+1, ie + 1
                if (metal(i,j,k) .lt. 1.e-9_DKIND * d(i,j,k)) then
                   itmask(i) = MASK_FALSE
                endif
             enddo
         endif

!     Compute grain size increment

      if ( (idustfield .gt. 0) .and. (idspecies .gt. 0) ) then

         call calc_grain_size_increment_1d(
     &             immulti, imabund, idspecies, igrgr, itmask
     &           , in, jn, kn, is, ie, j, k, dom, d
     &           , SiM, FeM, Mg2SiO4, MgSiO3, Fe3O4
     &           , AC, SiO2D, MgO, FeS, Al2O3
     &           , reforg, volorg, H2Oice
     &           , metal, metal_loc
     &           , metal_C13, metal_C20, metal_C25, metal_C30
     &           , metal_F13, metal_F15, metal_F50, metal_F80
     &           , metal_P170, metal_P200, metal_Y19
     &           , SN0_N
     &           , SN0_fSiM, SN0_fFeM, SN0_fMg2SiO4, SN0_fMgSiO3
     &           , SN0_fFe3O4, SN0_fAC, SN0_fSiO2D, SN0_fMgO
     &           , SN0_fFeS, SN0_fAl2O3
     &           , SN0_freforg, SN0_fvolorg, SN0_fH2Oice
     &           , SN0_r0SiM, SN0_r0FeM, SN0_r0Mg2SiO4, SN0_r0MgSiO3
     &           , SN0_r0Fe3O4, SN0_r0AC, SN0_r0SiO2D, SN0_r0MgO
     &           , SN0_r0FeS, SN0_r0Al2O3
     &           , SN0_r0reforg, SN0_r0volorg, SN0_r0H2Oice
     &           , gr_N, gr_Size, gr_dT, gr_Td
     &           , SN0_kpSiM, SN0_kpFeM, SN0_kpMg2SiO4, SN0_kpMgSiO3
     &           , SN0_kpFe3O4, SN0_kpAC, SN0_kpSiO2D, SN0_kpMgO
     &           , SN0_kpFeS, SN0_kpAl2O3
     &           , SN0_kpreforg, SN0_kpvolorg, SN0_kpH2Oice
     &           , sgSiM, sgFeM, sgMg2SiO4, sgMgSiO3, sgFe3O4, sgAC
     &           , sgSiO2D, sgMgO, sgFeS, sgAl2O3
     &           , sgreforg, sgvolorg, sgH2Oice, sgtot
     &           , alSiM, alFeM, alMg2SiO4, alMgSiO3, alFe3O4, alAC
     &           , alSiO2D, alMgO, alFeS, alAl2O3
     &           , alreforg, alvolorg, alH2Oice, altot
     &         )

        endif

        do i = is+1, ie+1
        if(itmask(i) .ne. MASK_FALSE) then
!     Calculate metallicity

           if (imetal .eq. 1) then
              metallicity(i) = metal(i,j,k) / d(i,j,k) / z_solar
           endif

!     Calculate dust to gas ratio

C          if ( (idustfield .gt. 0) .and. (idspecies .gt. 0) ) then
C           if (idspecies .gt. 0) then
C              dust(i,j,k) = MgSiO3  (i,j,k)
C    &                     + AC      (i,j,k)
C           endif
C           if (idspecies .gt. 1) then
C              dust(i,j,k) = dust(i,j,k)
C    &                     + SiM     (i,j,k)
C    &                     + FeM     (i,j,k)
C    &                     + Mg2SiO4 (i,j,k)
C    &                     + Fe3O4   (i,j,k)
C    &                     + SiO2D   (i,j,k)
C    &                     + MgO     (i,j,k)
C    &                     + FeS     (i,j,k)
C    &                     + Al2O3   (i,j,k)
C           endif
C           if (idspecies .gt. 2) then
C              dust(i,j,k) = dust(i,j,k)
C    &                     + reforg  (i,j,k)
C    &                     + volorg  (i,j,k)
C    &                     + H2Oice  (i,j,k)
C           endif
C          endif

           if (idustfield .gt. 0) then
              dust2gas(i) = dust(i,j,k) / d(i,j,k)
           else
              dust2gas(i) = fgr * metallicity(i)
           endif

!     Compute interstellar radiation field

           if (iisrffield .gt. 0) then
              myisrf(i) = isrf_habing(i,j,k)
           else
              myisrf(i) = isrf
           endif

<<<<<<< HEAD
         if (idspecies .eq. 0 ) then
            if (idustfield .gt. 0) then
               mygisrf(i) = gamma_isrfa
     &                    * fgr / dust2gas(i) * metallicity(i)
               !! correct with the depletion or enhancement of condensation rate.
!!             write(*,*) 'a', mygisrf(i)
            else
               mygisrf(i) = gamma_isrfa
            endif

         else ! idspecies

            if (itdmulti .eq. 0) then
            
               mygisrf(i) = gamma_isrf2a * sgtot(i)
               !! in UV, absorption coefficient Q ~ 1 (Goldsmith 2001)
               !! so we use the geometrical cross-section of grains [cgs]
!!             write(*,*) 'b', mygisrf(i) / dust2gas(i)

            else

            if (idspecies .gt. 0) then
               gisrfMgSiO3  (i) = gamma_isrf2a * sgMgSiO3  (i)
!!             write(*,*) d(i,j,k), gamma_isrf2a, sgMgSiO3(i)
               gisrfAC      (i) = gamma_isrf2a * sgAC      (i)
            endif
            if (idspecies .gt. 1) then
               gisrfSiM     (i) = gamma_isrf2a * sgSiM     (i)
               gisrfFeM     (i) = gamma_isrf2a * sgFeM     (i)
               gisrfMg2SiO4 (i) = gamma_isrf2a * sgMg2SiO4 (i)
               gisrfFe3O4   (i) = gamma_isrf2a * sgFe3O4   (i)
               gisrfSiO2D   (i) = gamma_isrf2a * sgSiO2D   (i)
               gisrfMgO     (i) = gamma_isrf2a * sgMgO     (i)
               gisrfFeS     (i) = gamma_isrf2a * sgFeS     (i)
               gisrfAl2O3   (i) = gamma_isrf2a * sgAl2O3   (i)
            endif
            if (idspecies .gt. 2) then
               gisrfreforg  (i) = gamma_isrf2a * sgreforg  (i)
               gisrfvolorg  (i) = gamma_isrf2a * sgvolorg  (i)
               gisrfH2Oice  (i) = gamma_isrf2a * sgH2Oice  (i)
            endif

            endif

         endif
=======
>>>>>>> a4b21e0d

!     Compute hydrogen number density

           nh(i) = HI(i,j,k) + HII(i,j,k)
           if (ispecies .gt. 1) then
              nh(i) = nh(i) + H2I(i,j,k) + H2II(i,j,k)
           endif

!     We have not converted to proper, so use urho and not dom

           nh(i) = nh(i) * urho / mh

!     Compute log temperature and truncate if above/below table max/min

           tgas(i)   = gas_temp(i,j,k)
           logtem(i) = log(tgas(i))
           logtem(i) = max(logtem(i), logtem0)
           logtem(i) = min(logtem(i), logtem9)

!     Compute index into the table and precompute parts of linear interp

           indixe(i) = min(nratec-1,
     &          max(1,int((logtem(i)-logtem0)/dlogtem,DIKIND)+1))
           t1(i) = (logtem0 + (indixe(i) - 1)*dlogtem)
           t2(i) = (logtem0 + (indixe(i)    )*dlogtem)
           tdef(i) = (logtem(i) - t1(i)) / (t2(i) - t1(i))

<<<<<<< HEAD
!     Lookup values and do a linear temperature in log(T)
!     Convert back to cgs

            if(idspecies .eq. 0) then

               gasgr(i) = gasgra(indixe(i)) + tdef(i)
     &              *(gasgra(indixe(i)+1) -gasgra(indixe(i)))

!!             gasgr(i) = fgr * gasgr(i) * coolunit / mh
               gasgr(i) = (dust2gas(i) / metallicity(i))
     &                              * gasgr(i) * coolunit / mh
                    !! apply to (idustfield .eq. 1) GC20200701
!!             write(*,*) 'a', gasgr(i)

            else

               fv2k    = gasgr2a(indixe(i)) + tdef(i)
     &              *(gasgr2a(indixe(i)+1) -gasgr2a(indixe(i)))
                 
               fac = coolunit / mh

               if ( itdmulti .eq. 0 ) then

               gasgr(i) = fv2k * sgtot(i) * fac
!!             write(*,*) 'b', gasgr(i) / metallicity(i)

               else

               if (idspecies .gt. 0) then
               gasMgSiO3  (i) = fv2k * sgMgSiO3  (i) * fac
!!             write(*,*) fv2k, sgMgSiO3(i), fac
               gasAC      (i) = fv2k * sgAC      (i) * fac
               endif
               if (idspecies .gt. 1) then
               gasSiM     (i) = fv2k * sgSiM     (i) * fac
               gasFeM     (i) = fv2k * sgFeM     (i) * fac
               gasMg2SiO4 (i) = fv2k * sgMg2SiO4 (i) * fac
               gasFe3O4   (i) = fv2k * sgFe3O4   (i) * fac
               gasSiO2D   (i) = fv2k * sgSiO2D   (i) * fac
               gasMgO     (i) = fv2k * sgMgO     (i) * fac
               gasFeS     (i) = fv2k * sgFeS     (i) * fac
               gasAl2O3   (i) = fv2k * sgAl2O3   (i) * fac
               endif
               if (idspecies .gt. 2) then
               gasreforg  (i) = fv2k * sgreforg  (i) * fac
               gasvolorg  (i) = fv2k * sgvolorg  (i) * fac
               gasH2Oice  (i) = fv2k * sgH2Oice  (i) * fac
               endif

               endif

            endif

        endif ! itmask
        enddo

!        if (idspecies .eq. 0) then
!           do itd = 1, gr_N(2)
!              do i = is+1, ie + 1
!              if(itmask(i)) then
!                 altot(itd,i)=
!    &                (SN0_kpFeM    (4*itd,1)*SN0_fFeM    (1)
!    &                /SN0_r0FeM    (3    ,1)
!    &                +SN0_kpMg2SiO4(4*itd,1)*SN0_fMg2SiO4(1)
!    &                /SN0_r0Mg2SiO4(3    ,1)
!    &                +SN0_kpMgSiO3 (4*itd,1)*SN0_fMgSiO3 (1)
!    &                /SN0_r0MgSiO3 (3    ,1)
!    &                +SN0_kpFeS    (4*itd,1)*SN0_fFeS    (1)
!    &                /SN0_r0FeS    (3    ,1)
!    &                +SN0_kpreforg (4*itd,1)*SN0_freforg (1)
!    &                /SN0_r0reforg (3    ,1)
!    &                +SN0_kpvolorg (4*itd,1)*SN0_fvolorg (1)
!    &                /SN0_r0volorg (3    ,1)
!    &                +SN0_kpH2Oice (4*itd,1)*SN0_fH2Oice (1)
!    &                /SN0_r0H2Oice (3    ,1))
!    &                  * metal(i,j,k) / d(i,j,k)
!              endif
!              enddo
!           enddo
!        endif

!     --- Compute dust temperature in a slice ---

         if (itdmulti .eq. 0) then

            call calc_tdust_1d_g(tdust, tgas, nh, gasgr,
     &           mygisrf, myisrf, itmask, trad, in, is, ie, j, k
     &         , gr_N, gr_Size, gr_dT, gr_Td, altot, kptot, idspecies)

!!          write(*,*) tdust

         else
          
            if (idspecies .gt. 0) then
            call calc_tdust_1d_g(tMgSiO3  , tgas, nh, gasMgSiO3  ,
     &           gisrfMgSiO3  , myisrf, itmask, trad, in, is, ie, j, k
     &         , gr_N, gr_Size, gr_dT, gr_Td, alMgSiO3  , kpMgSiO3 
     &         , idspecies)
!!          write(*,*) 'bb2', gasMgSiO3, gisrfMgSiO3, myisrf, tMgSiO3
          
            call calc_tdust_1d_g(tAC      , tgas, nh, gasAC      ,
     &           gisrfAC      , myisrf, itmask, trad, in, is, ie, j, k
     &         , gr_N, gr_Size, gr_dT, gr_Td, alAC      , kpAC       
     &         , idspecies)
!!          write(*,*) 'bb2', gasAC    , gisrfAC    , myisrf, tAC
            endif

            if (idspecies .gt. 1) then
            call calc_tdust_1d_g(tSiM     , tgas, nh, gasSiM     ,
     &           gisrfSiM     , myisrf, itmask, trad, in, is, ie, j, k
     &         , gr_N, gr_Size, gr_dT, gr_Td, alSiM     , kpSiM      
     &         , idspecies)
          
            call calc_tdust_1d_g(tFeM     , tgas, nh, gasFeM     ,
     &           gisrfFeM     , myisrf, itmask, trad, in, is, ie, j, k
     &         , gr_N, gr_Size, gr_dT, gr_Td, alFeM     , kpFeM      
     &         , idspecies)
          
            call calc_tdust_1d_g(tMg2SiO4 , tgas, nh, gasMg2SiO4 ,
     &           gisrfMg2SiO4 , myisrf, itmask, trad, in, is, ie, j, k
     &         , gr_N, gr_Size, gr_dT, gr_Td, alMg2SiO4 , kpMg2SiO4  
     &         , idspecies)
          
            call calc_tdust_1d_g(tFe3O4   , tgas, nh, gasFe3O4   ,
     &           gisrfFe3O4   , myisrf, itmask, trad, in, is, ie, j, k
     &         , gr_N, gr_Size, gr_dT, gr_Td, alFe3O4   , kpFe3O4    
     &         , idspecies)
          
            call calc_tdust_1d_g(tSiO2D   , tgas, nh, gasSiO2D   ,
     &           gisrfSiO2D   , myisrf, itmask, trad, in, is, ie, j, k
     &         , gr_N, gr_Size, gr_dT, gr_Td, alSiO2D   , kpSiO2D    
     &         , idspecies)
          
            call calc_tdust_1d_g(tMgO     , tgas, nh, gasMgO     ,
     &           gisrfMgO     , myisrf, itmask, trad, in, is, ie, j, k
     &         , gr_N, gr_Size, gr_dT, gr_Td, alMgO     , kpMgO      
     &         , idspecies)
          
            call calc_tdust_1d_g(tFeS     , tgas, nh, gasFeS     ,
     &           gisrfFeS     , myisrf, itmask, trad, in, is, ie, j, k
     &         , gr_N, gr_Size, gr_dT, gr_Td, alFeS     , kpFeS      
     &         , idspecies)
          
            call calc_tdust_1d_g(tAl2O3   , tgas, nh, gasAl2O3   ,
     &           gisrfAl2O3   , myisrf, itmask, trad, in, is, ie, j, k
     &         , gr_N, gr_Size, gr_dT, gr_Td, alAl2O3   , kpAl2O3    
     &         , idspecies)
            endif

            if (idspecies .gt. 2) then
            call calc_tdust_1d_g(treforg  , tgas, nh, gasreforg  ,
     &           gisrfreforg  , myisrf, itmask, trad, in, is, ie, j, k
     &         , gr_N, gr_Size, gr_dT, gr_Td, alreforg  , kpreforg   
     &         , idspecies)
          
            call calc_tdust_1d_g(tvolorg  , tgas, nh, gasvolorg  ,
     &           gisrfvolorg  , myisrf, itmask, trad, in, is, ie, j, k
     &         , gr_N, gr_Size, gr_dT, gr_Td, alvolorg  , kpvolorg   
     &         , idspecies)
          
            call calc_tdust_1d_g(tH2Oice  , tgas, nh, gasH2Oice  ,
     &           gisrfH2Oice  , myisrf, itmask, trad, in, is, ie, j, k
     &         , gr_N, gr_Size, gr_dT, gr_Td, alH2Oice  , kpH2Oice   
     &         , idspecies)
            endif

         endif
=======
        endif ! itmask
        enddo
!     --- Compute dust temperature in a slice ---

        call calc_all_tdust_gasgr_1d_g(in, jn, kn, nratec,
     &                idustfield, is, ie, j, k, fgr, gamma_isrfa,
     &                trad, gasgra, indixe, tdef, tgas, tdust,
     &                metallicity, dust2gas, nh, gasgr_tdust,
     &                itmask,
     &                idspecies, itdmulti, gr_N, gr_Size, gr_dT,
     &                gr_Td, tSiM, tFeM, tMg2SiO4, tMgSiO3, tFe3O4,
     &                tAC, tSiO2D, tMgO, tFeS, tAl2O3, treforg,
     &                tvolorg, tH2Oice, gasgr2a, gamma_isrf2a,
     &                coolunit, gasgr, myisrf, sgSiM, sgFeM, sgMg2SiO4,
     &                sgMgSiO3, sgFe3O4, sgAC, sgSiO2D, sgMgO, sgFeS,
     &                sgAl2O3, sgreforg, sgvolorg, sgH2Oice, sgtot,
     &                alSiM, alFeM, alMg2SiO4, alMgSiO3, alFe3O4, alAC,
     &                alSiO2D, alMgO, alFeS, alAl2O3, alreforg,
     &                alvolorg, alH2Oice, altot, kpSiM, kpFeM,
     &                kpMg2SiO4, kpMgSiO3, kpFe3O4, kpAC, kpSiO2D,
     &                kpMgO, kpFeS, kpAl2O3, kpreforg, kpvolorg,
     &                kpH2Oice, kptot, gasSiM, gasFeM, gasMg2SiO4,
     &                gasMgSiO3, gasFe3O4, gasAC, gasSiO2D, gasMgO,
     &                gasFeS, gasAl2O3, gasreforg, gasvolorg,
     &                gasH2Oice
     &              )

>>>>>>> a4b21e0d

!     Copy slice values back to grid

        do i = is+1, ie+1
        if (itmask(i) .ne. MASK_FALSE) then
           if (itdmulti .eq. 0) then
              dust_temp(i,j,k) = tdust(i)
           else
             if (idspecies .gt. 0) then
             MgSiO3_temp(i,j,k) = tMgSiO3  (i)
                 AC_temp(i,j,k) = tAC      (i)
             endif
             if (idspecies .gt. 1) then
                SiM_temp(i,j,k) = tSiM     (i)
                FeM_temp(i,j,k) = tFeM     (i)
            Mg2SiO4_temp(i,j,k) = tMg2SiO4 (i)
              Fe3O4_temp(i,j,k) = tFe3O4   (i)
              SiO2D_temp(i,j,k) = tSiO2D   (i)
                MgO_temp(i,j,k) = tMgO     (i)
                FeS_temp(i,j,k) = tFeS     (i)
              Al2O3_temp(i,j,k) = tAl2O3   (i)
             endif
             if (idspecies .gt. 2) then
             reforg_temp(i,j,k) = treforg  (i)
             volorg_temp(i,j,k) = tvolorg  (i)
             H2Oice_temp(i,j,k) = tH2Oice  (i)
             endif
           endif
        endif ! itmask
        enddo

      enddo
#ifdef _OPENMP
!$omp end parallel do
#endif

!     Convert densities back to comoving from 'proper'

      if (iexpand .eq. 1) then

! parallelize the k and j loops with OpenMP
! flat j and k loops for better parallelism
#ifdef _OPENMP
<<<<<<< HEAD
!$omp parallel do schedule(runtime) private(
!$omp&   i, j, k,
!$omp&   comp1, comp2, energy,
!$omp&   indixe,
!$omp&   t1, t2, logtem, tdef, p2d,
!$omp&   tgas, tgasold,
!$omp&   tdust, metallicity, dust2gas, rhoH, mmw,
!$omp&   mynh, myde, gammaha_eff, gasgr_tdust, regr, edot,
!$omp&   ceHI, ceHeI, ceHeII,
!$omp&   ciHI, ciHeI, ciHeIS, ciHeII,
!$omp&   reHII, reHeII1, reHeII2, reHeIII,
!$omp&   brem, cieco,
!$omp&   hyd01k, h2k01, vibh, roth, rotl,
!$omp&   gpldl, gphdl, hdlte, hdlow,
!$omp&   itmask )
=======
!$omp parallel do schedule(runtime) private(i, j, k)
>>>>>>> a4b21e0d
#endif
      do t = 0, dk*dj-1
        k = t/dj      + ks+1
        j = mod(t,dj) + js+1

        if (imetal .eq. 1) then
           do i = is+1, ie+1
              metal(i,j,k) = metal(i,j,k)*real(aye**3, RKIND)
              if (immulti .gt. 0) then
                 metal_loc(i,j,k) = metal_loc(i,j,k)*real(aye**3, RKIND)
                 metal_C13(i,j,k) = metal_C13(i,j,k)*real(aye**3, RKIND)
                 metal_C20(i,j,k) = metal_C20(i,j,k)*real(aye**3, RKIND)
                 metal_C25(i,j,k) = metal_C25(i,j,k)*real(aye**3, RKIND)
                 metal_C30(i,j,k) = metal_C30(i,j,k)*real(aye**3, RKIND)
                 metal_F13(i,j,k) = metal_F13(i,j,k)*real(aye**3, RKIND)
                 metal_F15(i,j,k) = metal_F15(i,j,k)*real(aye**3, RKIND)
                 metal_F50(i,j,k) = metal_F50(i,j,k)*real(aye**3, RKIND)
                 metal_F80(i,j,k) = metal_F80(i,j,k)*real(aye**3, RKIND)
                 metal_P170(i,j,k)=metal_P170(i,j,k)*real(aye**3, RKIND)
                 metal_P200(i,j,k)=metal_P200(i,j,k)*real(aye**3, RKIND)
                 metal_Y19(i,j,k) = metal_Y19(i,j,k)*real(aye**3, RKIND)
              endif
<<<<<<< HEAD
!!            if (metal(i,j,k) .gt. 1.d-9 * d(i,j,k)) then
              if (imchem .eq. 1) then
                 CI(i,j,k)      = CI(i,j,k)*real(aye**3, RKIND)
                 CII(i,j,k)     = CII(i,j,k)*real(aye**3, RKIND)
                 CO(i,j,k)      = CO(i,j,k)*real(aye**3, RKIND)
                 CO2(i,j,k)     = CO2(i,j,k)*real(aye**3, RKIND)
                 OI(i,j,k)      = OI(i,j,k)*real(aye**3, RKIND)
                 OH(i,j,k)      = OH(i,j,k)*real(aye**3, RKIND)
                 H2O(i,j,k)     = H2O(i,j,k)*real(aye**3, RKIND)
                 O2(i,j,k)      = O2(i,j,k)*real(aye**3, RKIND)
                 SiI(i,j,k)     = SiI(i,j,k)*real(aye**3, RKIND)
                 SiOI(i,j,k)    = SiOI(i,j,k)*real(aye**3, RKIND)
                 SiO2I(i,j,k)   = SiO2I(i,j,k)*real(aye**3, RKIND)
                 CH(i,j,k)      = CH(i,j,k)*real(aye**3, RKIND)
                 CH2(i,j,k)     = CH2(i,j,k)*real(aye**3, RKIND)
                 COII(i,j,k)    = COII(i,j,k)*real(aye**3, RKIND)
                 OII(i,j,k)     = OII(i,j,k)*real(aye**3, RKIND)
                 OHII(i,j,k)    = OHII(i,j,k)*real(aye**3, RKIND)
                 H2OII(i,j,k)   = H2OII(i,j,k)*real(aye**3, RKIND)
                 H3OII(i,j,k)   = H3OII(i,j,k)*real(aye**3, RKIND)
                 O2II(i,j,k)    = O2II(i,j,k)*real(aye**3, RKIND)
                 if ( ( igrgr .eq. 1 ) .or. ( idsub .eq. 1 ) ) then
                 if (idspecies .gt. 0) then
                 Mg(i,j,k)      = Mg(i,j,k)*real(aye**3, RKIND)
                 endif
                 if (idspecies .gt. 1) then
                 Al(i,j,k)      = Al(i,j,k)*real(aye**3, RKIND)
                 S(i,j,k)       = S(i,j,k)*real(aye**3, RKIND)
                 Fe(i,j,k)      = Fe(i,j,k)*real(aye**3, RKIND)
                 endif
                 endif
              endif
!!            endif
=======
>>>>>>> a4b21e0d
           enddo
        endif
        if (idustfield .eq. 1) then
           do i = is+1, ie+1
              dust(i,j,k) = dust(i,j,k)*real(aye**3, RKIND)
              if ( ( igrgr .eq. 1 ) .or. ( idsub .eq. 1 ) ) then
!!            if (metal(i,j,k) .gt. 1.d-9 * d(i,j,k)) then
              if (idspecies .gt. 0) then
                 MgSiO3(i,j,k)  = MgSiO3(i,j,k)*real(aye**3, RKIND)
                 AC(i,j,k)      = AC(i,j,k)*real(aye**3, RKIND)
              endif
              if (idspecies .gt. 1) then
                 SiM(i,j,k)     = SiM(i,j,k)*real(aye**3, RKIND)
                 FeM(i,j,k)     = FeM(i,j,k)*real(aye**3, RKIND)
                 Mg2SiO4(i,j,k) = Mg2SiO4(i,j,k)*real(aye**3, RKIND)
                 Fe3O4(i,j,k)   = Fe3O4(i,j,k)*real(aye**3, RKIND)
                 SiO2D(i,j,k)   = SiO2D(i,j,k)*real(aye**3, RKIND)
                 MgO(i,j,k)     = MgO(i,j,k)*real(aye**3, RKIND)
                 FeS(i,j,k)     = FeS(i,j,k)*real(aye**3, RKIND)
                 Al2O3(i,j,k)   = Al2O3(i,j,k)*real(aye**3, RKIND)
              endif
              if (idspecies .gt. 2) then
                 reforg(i,j,k)  = reforg(i,j,k)*real(aye**3, RKIND)
                 volorg(i,j,k)  = volorg(i,j,k)*real(aye**3, RKIND)
                 H2Oice(i,j,k)  = H2Oice(i,j,k)*real(aye**3, RKIND)
              endif
!!            endif
              endif
           enddo
        endif
      enddo
#ifdef _OPENMP
!$omp end parallel do
#endif

      endif

      return
      end<|MERGE_RESOLUTION|>--- conflicted
+++ resolved
@@ -92,17 +92,6 @@
      &      , metal_F50(in,jn,kn), metal_F80(in,jn,kn)
      &      , metal_P170(in,jn,kn), metal_P200(in,jn,kn)
      &      , metal_Y19(in,jn,kn)
-<<<<<<< HEAD
-     &   , CI(in,jn,kn)   , CII(in,jn,kn)    , CO(in,jn,kn)
-     &   , CO2(in,jn,kn)  , OI(in,jn,kn)     , OH(in,jn,kn)
-     &   , H2O(in,jn,kn)  , O2(in,jn,kn)     , SiI(in,jn,kn)
-     &   , SiOI(in,jn,kn) , SiO2I(in,jn,kn)  , CH(in,jn,kn)
-     &   , CH2(in,jn,kn)  , COII(in,jn,kn)   , OII(in,jn,kn)
-     &   , OHII(in,jn,kn) , H2OII(in,jn,kn)  , H3OII(in,jn,kn)
-     &   , O2II(in,jn,kn) , Mg(in,jn,kn)     , Al(in,jn,kn)
-     &   , S(in,jn,kn)    , Fe(in,jn,kn)     
-=======
->>>>>>> a4b21e0d
       R_PREC  SiM(in,jn,kn), FeM(in,jn,kn), Mg2SiO4(in,jn,kn)
      &      , MgSiO3(in,jn,kn), Fe3O4(in,jn,kn), AC(in,jn,kn)
      &      , SiO2D(in,jn,kn), MgO(in,jn,kn), FeS(in,jn,kn)
@@ -207,20 +196,6 @@
      &     tgas(in), tdust(in), nh(in), gasgr(in), gasgr_tdust(in),
      &     myisrf(in)
 
-<<<<<<< HEAD
-!  Additional slice locals
-      R_PREC brem(in), ceHeI(in), ceHeII(in), ceHI(in),
-     & cieco(in), ciHeI(in), ciHeII(in), ciHeIS(in),
-     & ciHI(in), comp1(in), comp2(in), edot(in),
-     & energy(in), gammaha_eff(in), gasgr_tdust(in),
-     & gphdl(in), gpldl(in), h2k01(in), hdlow(in),
-     & hdlte(in), hyd01k(in), mmw(in), myde(in),
-     & mynh(in), p2d(in), regr(in), reHeII1(in),
-     & reHeIII(in), reHII(in), rhoH(in), reHeII(in),
-     & reHeII2(in), roth(in), rotl(in), tgasold(in),
-     & vibh(in)
-=======
->>>>>>> a4b21e0d
 !  Iteration mask for multi_cool
 
       MASK_TYPE itmask(in)
@@ -256,25 +231,7 @@
 ! parallelize the k and j loops with OpenMP
 ! flat j and k loops for better parallelism
 #ifdef _OPENMP
-<<<<<<< HEAD
-!$omp parallel do schedule(runtime) private(
-!$omp&   i, j, k,
-!$omp&   comp1, comp2, energy,
-!$omp&   indixe,
-!$omp&   t1, t2, logtem, tdef, p2d,
-!$omp&   tgas, tgasold,
-!$omp&   tdust, metallicity, dust2gas, rhoH, mmw,
-!$omp&   mynh, myde, gammaha_eff, gasgr_tdust, regr, edot,
-!$omp&   ceHI, ceHeI, ceHeII,
-!$omp&   ciHI, ciHeI, ciHeIS, ciHeII,
-!$omp&   reHII, reHeII1, reHeII2, reHeIII,
-!$omp&   brem, cieco,
-!$omp&   hyd01k, h2k01, vibh, roth, rotl,
-!$omp&   gpldl, gphdl, hdlte, hdlow,
-!$omp&   itmask )
-=======
 !$omp parallel do schedule(runtime) private(i, j, k)
->>>>>>> a4b21e0d
 #endif
       do t = 0, dk*dj-1
         k = t/dj      + ks+1
@@ -297,42 +254,6 @@
                  metal_P200(i,j,k)=metal_P200(i,j,k)/real(aye**3, RKIND)
                  metal_Y19(i,j,k) = metal_Y19(i,j,k)/real(aye**3, RKIND)
               endif
-<<<<<<< HEAD
-!!            if (metal(i,j,k) .gt. 1.d-9 * d(i,j,k)) then
-              if (imchem .eq. 1) then
-                 CI(i,j,k)      = CI(i,j,k)/real(aye**3, RKIND)
-                 CII(i,j,k)     = CII(i,j,k)/real(aye**3, RKIND)
-                 CO(i,j,k)      = CO(i,j,k)/real(aye**3, RKIND)
-                 CO2(i,j,k)     = CO2(i,j,k)/real(aye**3, RKIND)
-                 OI(i,j,k)      = OI(i,j,k)/real(aye**3, RKIND)
-                 OH(i,j,k)      = OH(i,j,k)/real(aye**3, RKIND)
-                 H2O(i,j,k)     = H2O(i,j,k)/real(aye**3, RKIND)
-                 O2(i,j,k)      = O2(i,j,k)/real(aye**3, RKIND)
-                 SiI(i,j,k)     = SiI(i,j,k)/real(aye**3, RKIND)
-                 SiOI(i,j,k)    = SiOI(i,j,k)/real(aye**3, RKIND)
-                 SiO2I(i,j,k)   = SiO2I(i,j,k)/real(aye**3, RKIND)
-                 CH(i,j,k)      = CH(i,j,k)/real(aye**3, RKIND)
-                 CH2(i,j,k)     = CH2(i,j,k)/real(aye**3, RKIND)
-                 COII(i,j,k)    = COII(i,j,k)/real(aye**3, RKIND)
-                 OII(i,j,k)     = OII(i,j,k)/real(aye**3, RKIND)
-                 OHII(i,j,k)    = OHII(i,j,k)/real(aye**3, RKIND)
-                 H2OII(i,j,k)   = H2OII(i,j,k)/real(aye**3, RKIND)
-                 H3OII(i,j,k)   = H3OII(i,j,k)/real(aye**3, RKIND)
-                 O2II(i,j,k)    = O2II(i,j,k)/real(aye**3, RKIND)
-                 if ( ( igrgr .eq. 1 ) .or. ( idsub .eq. 1 ) ) then
-                 if (idspecies .gt. 0) then
-                 Mg(i,j,k)      = Mg(i,j,k)/real(aye**3, RKIND)
-                 endif
-                 if (idspecies .gt. 1) then
-                 Al(i,j,k)      = Al(i,j,k)/real(aye**3, RKIND)
-                 S(i,j,k)       = S(i,j,k)/real(aye**3, RKIND)
-                 Fe(i,j,k)      = Fe(i,j,k)/real(aye**3, RKIND)
-                 endif
-                 endif
-              endif
-!!            endif
-=======
->>>>>>> a4b21e0d
            enddo
         endif
         if (idustfield .eq. 1) then
@@ -490,54 +411,6 @@
               myisrf(i) = isrf
            endif
 
-<<<<<<< HEAD
-         if (idspecies .eq. 0 ) then
-            if (idustfield .gt. 0) then
-               mygisrf(i) = gamma_isrfa
-     &                    * fgr / dust2gas(i) * metallicity(i)
-               !! correct with the depletion or enhancement of condensation rate.
-!!             write(*,*) 'a', mygisrf(i)
-            else
-               mygisrf(i) = gamma_isrfa
-            endif
-
-         else ! idspecies
-
-            if (itdmulti .eq. 0) then
-            
-               mygisrf(i) = gamma_isrf2a * sgtot(i)
-               !! in UV, absorption coefficient Q ~ 1 (Goldsmith 2001)
-               !! so we use the geometrical cross-section of grains [cgs]
-!!             write(*,*) 'b', mygisrf(i) / dust2gas(i)
-
-            else
-
-            if (idspecies .gt. 0) then
-               gisrfMgSiO3  (i) = gamma_isrf2a * sgMgSiO3  (i)
-!!             write(*,*) d(i,j,k), gamma_isrf2a, sgMgSiO3(i)
-               gisrfAC      (i) = gamma_isrf2a * sgAC      (i)
-            endif
-            if (idspecies .gt. 1) then
-               gisrfSiM     (i) = gamma_isrf2a * sgSiM     (i)
-               gisrfFeM     (i) = gamma_isrf2a * sgFeM     (i)
-               gisrfMg2SiO4 (i) = gamma_isrf2a * sgMg2SiO4 (i)
-               gisrfFe3O4   (i) = gamma_isrf2a * sgFe3O4   (i)
-               gisrfSiO2D   (i) = gamma_isrf2a * sgSiO2D   (i)
-               gisrfMgO     (i) = gamma_isrf2a * sgMgO     (i)
-               gisrfFeS     (i) = gamma_isrf2a * sgFeS     (i)
-               gisrfAl2O3   (i) = gamma_isrf2a * sgAl2O3   (i)
-            endif
-            if (idspecies .gt. 2) then
-               gisrfreforg  (i) = gamma_isrf2a * sgreforg  (i)
-               gisrfvolorg  (i) = gamma_isrf2a * sgvolorg  (i)
-               gisrfH2Oice  (i) = gamma_isrf2a * sgH2Oice  (i)
-            endif
-
-            endif
-
-         endif
-=======
->>>>>>> a4b21e0d
 
 !     Compute hydrogen number density
 
@@ -565,175 +438,6 @@
            t2(i) = (logtem0 + (indixe(i)    )*dlogtem)
            tdef(i) = (logtem(i) - t1(i)) / (t2(i) - t1(i))
 
-<<<<<<< HEAD
-!     Lookup values and do a linear temperature in log(T)
-!     Convert back to cgs
-
-            if(idspecies .eq. 0) then
-
-               gasgr(i) = gasgra(indixe(i)) + tdef(i)
-     &              *(gasgra(indixe(i)+1) -gasgra(indixe(i)))
-
-!!             gasgr(i) = fgr * gasgr(i) * coolunit / mh
-               gasgr(i) = (dust2gas(i) / metallicity(i))
-     &                              * gasgr(i) * coolunit / mh
-                    !! apply to (idustfield .eq. 1) GC20200701
-!!             write(*,*) 'a', gasgr(i)
-
-            else
-
-               fv2k    = gasgr2a(indixe(i)) + tdef(i)
-     &              *(gasgr2a(indixe(i)+1) -gasgr2a(indixe(i)))
-                 
-               fac = coolunit / mh
-
-               if ( itdmulti .eq. 0 ) then
-
-               gasgr(i) = fv2k * sgtot(i) * fac
-!!             write(*,*) 'b', gasgr(i) / metallicity(i)
-
-               else
-
-               if (idspecies .gt. 0) then
-               gasMgSiO3  (i) = fv2k * sgMgSiO3  (i) * fac
-!!             write(*,*) fv2k, sgMgSiO3(i), fac
-               gasAC      (i) = fv2k * sgAC      (i) * fac
-               endif
-               if (idspecies .gt. 1) then
-               gasSiM     (i) = fv2k * sgSiM     (i) * fac
-               gasFeM     (i) = fv2k * sgFeM     (i) * fac
-               gasMg2SiO4 (i) = fv2k * sgMg2SiO4 (i) * fac
-               gasFe3O4   (i) = fv2k * sgFe3O4   (i) * fac
-               gasSiO2D   (i) = fv2k * sgSiO2D   (i) * fac
-               gasMgO     (i) = fv2k * sgMgO     (i) * fac
-               gasFeS     (i) = fv2k * sgFeS     (i) * fac
-               gasAl2O3   (i) = fv2k * sgAl2O3   (i) * fac
-               endif
-               if (idspecies .gt. 2) then
-               gasreforg  (i) = fv2k * sgreforg  (i) * fac
-               gasvolorg  (i) = fv2k * sgvolorg  (i) * fac
-               gasH2Oice  (i) = fv2k * sgH2Oice  (i) * fac
-               endif
-
-               endif
-
-            endif
-
-        endif ! itmask
-        enddo
-
-!        if (idspecies .eq. 0) then
-!           do itd = 1, gr_N(2)
-!              do i = is+1, ie + 1
-!              if(itmask(i)) then
-!                 altot(itd,i)=
-!    &                (SN0_kpFeM    (4*itd,1)*SN0_fFeM    (1)
-!    &                /SN0_r0FeM    (3    ,1)
-!    &                +SN0_kpMg2SiO4(4*itd,1)*SN0_fMg2SiO4(1)
-!    &                /SN0_r0Mg2SiO4(3    ,1)
-!    &                +SN0_kpMgSiO3 (4*itd,1)*SN0_fMgSiO3 (1)
-!    &                /SN0_r0MgSiO3 (3    ,1)
-!    &                +SN0_kpFeS    (4*itd,1)*SN0_fFeS    (1)
-!    &                /SN0_r0FeS    (3    ,1)
-!    &                +SN0_kpreforg (4*itd,1)*SN0_freforg (1)
-!    &                /SN0_r0reforg (3    ,1)
-!    &                +SN0_kpvolorg (4*itd,1)*SN0_fvolorg (1)
-!    &                /SN0_r0volorg (3    ,1)
-!    &                +SN0_kpH2Oice (4*itd,1)*SN0_fH2Oice (1)
-!    &                /SN0_r0H2Oice (3    ,1))
-!    &                  * metal(i,j,k) / d(i,j,k)
-!              endif
-!              enddo
-!           enddo
-!        endif
-
-!     --- Compute dust temperature in a slice ---
-
-         if (itdmulti .eq. 0) then
-
-            call calc_tdust_1d_g(tdust, tgas, nh, gasgr,
-     &           mygisrf, myisrf, itmask, trad, in, is, ie, j, k
-     &         , gr_N, gr_Size, gr_dT, gr_Td, altot, kptot, idspecies)
-
-!!          write(*,*) tdust
-
-         else
-          
-            if (idspecies .gt. 0) then
-            call calc_tdust_1d_g(tMgSiO3  , tgas, nh, gasMgSiO3  ,
-     &           gisrfMgSiO3  , myisrf, itmask, trad, in, is, ie, j, k
-     &         , gr_N, gr_Size, gr_dT, gr_Td, alMgSiO3  , kpMgSiO3 
-     &         , idspecies)
-!!          write(*,*) 'bb2', gasMgSiO3, gisrfMgSiO3, myisrf, tMgSiO3
-          
-            call calc_tdust_1d_g(tAC      , tgas, nh, gasAC      ,
-     &           gisrfAC      , myisrf, itmask, trad, in, is, ie, j, k
-     &         , gr_N, gr_Size, gr_dT, gr_Td, alAC      , kpAC       
-     &         , idspecies)
-!!          write(*,*) 'bb2', gasAC    , gisrfAC    , myisrf, tAC
-            endif
-
-            if (idspecies .gt. 1) then
-            call calc_tdust_1d_g(tSiM     , tgas, nh, gasSiM     ,
-     &           gisrfSiM     , myisrf, itmask, trad, in, is, ie, j, k
-     &         , gr_N, gr_Size, gr_dT, gr_Td, alSiM     , kpSiM      
-     &         , idspecies)
-          
-            call calc_tdust_1d_g(tFeM     , tgas, nh, gasFeM     ,
-     &           gisrfFeM     , myisrf, itmask, trad, in, is, ie, j, k
-     &         , gr_N, gr_Size, gr_dT, gr_Td, alFeM     , kpFeM      
-     &         , idspecies)
-          
-            call calc_tdust_1d_g(tMg2SiO4 , tgas, nh, gasMg2SiO4 ,
-     &           gisrfMg2SiO4 , myisrf, itmask, trad, in, is, ie, j, k
-     &         , gr_N, gr_Size, gr_dT, gr_Td, alMg2SiO4 , kpMg2SiO4  
-     &         , idspecies)
-          
-            call calc_tdust_1d_g(tFe3O4   , tgas, nh, gasFe3O4   ,
-     &           gisrfFe3O4   , myisrf, itmask, trad, in, is, ie, j, k
-     &         , gr_N, gr_Size, gr_dT, gr_Td, alFe3O4   , kpFe3O4    
-     &         , idspecies)
-          
-            call calc_tdust_1d_g(tSiO2D   , tgas, nh, gasSiO2D   ,
-     &           gisrfSiO2D   , myisrf, itmask, trad, in, is, ie, j, k
-     &         , gr_N, gr_Size, gr_dT, gr_Td, alSiO2D   , kpSiO2D    
-     &         , idspecies)
-          
-            call calc_tdust_1d_g(tMgO     , tgas, nh, gasMgO     ,
-     &           gisrfMgO     , myisrf, itmask, trad, in, is, ie, j, k
-     &         , gr_N, gr_Size, gr_dT, gr_Td, alMgO     , kpMgO      
-     &         , idspecies)
-          
-            call calc_tdust_1d_g(tFeS     , tgas, nh, gasFeS     ,
-     &           gisrfFeS     , myisrf, itmask, trad, in, is, ie, j, k
-     &         , gr_N, gr_Size, gr_dT, gr_Td, alFeS     , kpFeS      
-     &         , idspecies)
-          
-            call calc_tdust_1d_g(tAl2O3   , tgas, nh, gasAl2O3   ,
-     &           gisrfAl2O3   , myisrf, itmask, trad, in, is, ie, j, k
-     &         , gr_N, gr_Size, gr_dT, gr_Td, alAl2O3   , kpAl2O3    
-     &         , idspecies)
-            endif
-
-            if (idspecies .gt. 2) then
-            call calc_tdust_1d_g(treforg  , tgas, nh, gasreforg  ,
-     &           gisrfreforg  , myisrf, itmask, trad, in, is, ie, j, k
-     &         , gr_N, gr_Size, gr_dT, gr_Td, alreforg  , kpreforg   
-     &         , idspecies)
-          
-            call calc_tdust_1d_g(tvolorg  , tgas, nh, gasvolorg  ,
-     &           gisrfvolorg  , myisrf, itmask, trad, in, is, ie, j, k
-     &         , gr_N, gr_Size, gr_dT, gr_Td, alvolorg  , kpvolorg   
-     &         , idspecies)
-          
-            call calc_tdust_1d_g(tH2Oice  , tgas, nh, gasH2Oice  ,
-     &           gisrfH2Oice  , myisrf, itmask, trad, in, is, ie, j, k
-     &         , gr_N, gr_Size, gr_dT, gr_Td, alH2Oice  , kpH2Oice   
-     &         , idspecies)
-            endif
-
-         endif
-=======
         endif ! itmask
         enddo
 !     --- Compute dust temperature in a slice ---
@@ -761,7 +465,6 @@
      &                gasH2Oice
      &              )
 
->>>>>>> a4b21e0d
 
 !     Copy slice values back to grid
 
@@ -805,25 +508,7 @@
 ! parallelize the k and j loops with OpenMP
 ! flat j and k loops for better parallelism
 #ifdef _OPENMP
-<<<<<<< HEAD
-!$omp parallel do schedule(runtime) private(
-!$omp&   i, j, k,
-!$omp&   comp1, comp2, energy,
-!$omp&   indixe,
-!$omp&   t1, t2, logtem, tdef, p2d,
-!$omp&   tgas, tgasold,
-!$omp&   tdust, metallicity, dust2gas, rhoH, mmw,
-!$omp&   mynh, myde, gammaha_eff, gasgr_tdust, regr, edot,
-!$omp&   ceHI, ceHeI, ceHeII,
-!$omp&   ciHI, ciHeI, ciHeIS, ciHeII,
-!$omp&   reHII, reHeII1, reHeII2, reHeIII,
-!$omp&   brem, cieco,
-!$omp&   hyd01k, h2k01, vibh, roth, rotl,
-!$omp&   gpldl, gphdl, hdlte, hdlow,
-!$omp&   itmask )
-=======
 !$omp parallel do schedule(runtime) private(i, j, k)
->>>>>>> a4b21e0d
 #endif
       do t = 0, dk*dj-1
         k = t/dj      + ks+1
@@ -846,42 +531,6 @@
                  metal_P200(i,j,k)=metal_P200(i,j,k)*real(aye**3, RKIND)
                  metal_Y19(i,j,k) = metal_Y19(i,j,k)*real(aye**3, RKIND)
               endif
-<<<<<<< HEAD
-!!            if (metal(i,j,k) .gt. 1.d-9 * d(i,j,k)) then
-              if (imchem .eq. 1) then
-                 CI(i,j,k)      = CI(i,j,k)*real(aye**3, RKIND)
-                 CII(i,j,k)     = CII(i,j,k)*real(aye**3, RKIND)
-                 CO(i,j,k)      = CO(i,j,k)*real(aye**3, RKIND)
-                 CO2(i,j,k)     = CO2(i,j,k)*real(aye**3, RKIND)
-                 OI(i,j,k)      = OI(i,j,k)*real(aye**3, RKIND)
-                 OH(i,j,k)      = OH(i,j,k)*real(aye**3, RKIND)
-                 H2O(i,j,k)     = H2O(i,j,k)*real(aye**3, RKIND)
-                 O2(i,j,k)      = O2(i,j,k)*real(aye**3, RKIND)
-                 SiI(i,j,k)     = SiI(i,j,k)*real(aye**3, RKIND)
-                 SiOI(i,j,k)    = SiOI(i,j,k)*real(aye**3, RKIND)
-                 SiO2I(i,j,k)   = SiO2I(i,j,k)*real(aye**3, RKIND)
-                 CH(i,j,k)      = CH(i,j,k)*real(aye**3, RKIND)
-                 CH2(i,j,k)     = CH2(i,j,k)*real(aye**3, RKIND)
-                 COII(i,j,k)    = COII(i,j,k)*real(aye**3, RKIND)
-                 OII(i,j,k)     = OII(i,j,k)*real(aye**3, RKIND)
-                 OHII(i,j,k)    = OHII(i,j,k)*real(aye**3, RKIND)
-                 H2OII(i,j,k)   = H2OII(i,j,k)*real(aye**3, RKIND)
-                 H3OII(i,j,k)   = H3OII(i,j,k)*real(aye**3, RKIND)
-                 O2II(i,j,k)    = O2II(i,j,k)*real(aye**3, RKIND)
-                 if ( ( igrgr .eq. 1 ) .or. ( idsub .eq. 1 ) ) then
-                 if (idspecies .gt. 0) then
-                 Mg(i,j,k)      = Mg(i,j,k)*real(aye**3, RKIND)
-                 endif
-                 if (idspecies .gt. 1) then
-                 Al(i,j,k)      = Al(i,j,k)*real(aye**3, RKIND)
-                 S(i,j,k)       = S(i,j,k)*real(aye**3, RKIND)
-                 Fe(i,j,k)      = Fe(i,j,k)*real(aye**3, RKIND)
-                 endif
-                 endif
-              endif
-!!            endif
-=======
->>>>>>> a4b21e0d
            enddo
         endif
         if (idustfield .eq. 1) then
