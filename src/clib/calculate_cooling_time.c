/***********************************************************************
/
/ Calculate cooling time field
/
/
/ Copyright (c) 2013, Enzo/Grackle Development Team.
/
/ Distributed under the terms of the Enzo Public Licence.
/
/ The full license is in the file LICENSE, distributed with this 
/ software.
************************************************************************/

#include <stdlib.h>
#include <stdio.h>
#include <math.h>
#include "grackle_macros.h"
#include "grackle_types.h"
#include "grackle_chemistry_data.h"
#include "phys_constants.h"

extern chemistry_data *grackle_data;
extern chemistry_data_storage grackle_rates;

/* function prototypes */

double get_temperature_units(code_units *my_units);

int update_UVbackground_rates(chemistry_data *my_chemistry,
                              chemistry_data_storage *my_rates,
                              photo_rate_storage *my_uvb_rates,
                              code_units *my_units);
 
extern void FORTRAN_NAME(cool_multi_time_g)(
	gr_float *d, gr_float *e, gr_float *u, gr_float *v, gr_float *w, gr_float *de,
	gr_float *HI, gr_float *HII, gr_float *HeI, gr_float *HeII, gr_float *HeIII,
	gr_float *cooltime,
	int *in, int *jn, int *kn, int *nratec, int *iexpand,
        int *ispecies, int *imetal, int *imcool, int *idust, int *idustall,
        int *idustfield, int *idustrec, int *idim,
	int *is, int *js, int *ks, int *ie, int *je, int *ke, 
        int *ih2co, int *ipiht, int *igammah,
	double *aye, double *temstart, double *temend,
	double *utem, double *uxyz, double *uaye, double *urho, double *utim,
	double *gamma, double *fh, double *z_solar, double *fgr,
	double *ceHIa, double *ceHeIa, double *ceHeIIa, 
        double *ciHIa, double *ciHeIa,
	double *ciHeISa, double *ciHeIIa, double *reHIIa, double *reHeII1a,
	double *reHeII2a, double *reHeIIIa, double *brema, double *compa, 
        double *gammaha, double *isrf, double *regra, double *gamma_isrfa,
        double *comp_xraya, double *comp_temp,
        double *piHI, double *piHeI, double *piHeII,
	gr_float *HM, gr_float *H2I, gr_float *H2II, 
        gr_float *DI, gr_float *DII, gr_float *HDI,
        gr_float *metal, gr_float *dust,
	double *hyd01ka, double *h2k01a, double *vibha, 
        double *rotha, double *rotla,
	double *gpldl, double *gphdl, double *HDltea, double *HDlowa,
	double *gaHIa, double *gaH2a, double *gaHea, double *gaHpa, double *gaela,
	double *h2ltea, double *gasgra,
        int *iradshield, double *avgsighi, double *avgsighei, double *avgsigheii,
        double *k24, double *k26,
        int *iradtrans, double *photogamma,
	int *ih2optical, int *iciecool, double *ciecoa,
 	int *icmbTfloor, int *iClHeat, double *clEleFra,
        long long *priGridRank, long long *priGridDim,
 	double *priPar1, double *priPar2, double *priPar3, 
        double *priPar4, double *priPar5,
 	long long *priDataSize, double *priCooling,
        double *priHeating, double *priMMW,
        long long *metGridRank, long long *metGridDim,
 	double *metPar1, double *metPar2, double *metPar3, 
        double *metPar4, double *metPar5,
 	long long *metDataSize, double *metCooling,
        double *metHeating, int *clnew,
        int *iVheat, int *iMheat, gr_float *Vheat, gr_float *Mheat,
<<<<<<< HEAD
        int *iisrffield, gr_float* isrf_habing
      , int *imchem, int *igrgr
      , gr_float *DM, gr_float *HDII, gr_float *HeHII
      , gr_float *CI, gr_float *CII, gr_float *CO, gr_float *CO2
      , gr_float *OI, gr_float *OH, gr_float *H2O, gr_float *O2
      , gr_float *SiI, gr_float *SiOI, gr_float *SiO2I
      , gr_float *CH, gr_float *CH2, gr_float *COII, gr_float *OII
      , gr_float *OHII, gr_float *H2OII, gr_float *H3OII, gr_float *O2II
      , gr_float *Mg, gr_float *Al, gr_float *S, gr_float *Fe
      , gr_float *SiM, gr_float *FeM, gr_float *Mg2SiO4, gr_float *MgSiO3, gr_float *Fe3O4
      , gr_float *AC, gr_float *SiO2D, gr_float *MgO, gr_float *FeS, gr_float *Al2O3
      , gr_float *reforg, gr_float *volorg, gr_float *H2Oice
      , double *cieY06
      , int *LH2_N, int *LH2_Size
      , double *LH2_D, double *LH2_T, double *LH2_H
      , double *LH2_dD, double *LH2_dT, double *LH2_dH, double *LH2_L
      , int *LHD_N, int *LHD_Size
      , double *LHD_D, double *LHD_T, double *LHD_H
      , double *LHD_dD, double *LHD_dT, double *LHD_dH, double *LHD_L
      , int *LCI_N, int *LCI_Size
      , double *LCI_D, double *LCI_T, double *LCI_H
      , double *LCI_dD, double *LCI_dT, double *LCI_dH, double *LCI_L
      , int *LCII_N, int *LCII_Size
      , double *LCII_D, double *LCII_T, double *LCII_H
      , double *LCII_dD, double *LCII_dT, double *LCII_dH, double *LCII_L
      , int *LOI_N, int *LOI_Size
      , double *LOI_D, double *LOI_T, double *LOI_H
      , double *LOI_dD, double *LOI_dT, double *LOI_dH, double *LOI_L
      , int *LCO_N, int *LCO_Size
      , double *LCO_D, double *LCO_T, double *LCO_H
      , double *LCO_dD, double *LCO_dT, double *LCO_dH, double *LCO_L
      , int *LOH_N, int *LOH_Size
      , double *LOH_D, double *LOH_T, double *LOH_H
      , double *LOH_dD, double *LOH_dT, double *LOH_dH, double *LOH_L
      , int *LH2O_N, int *LH2O_Size
      , double *LH2O_D, double *LH2O_T, double *LH2O_H
      , double *LH2O_dD, double *LH2O_dT, double *LH2O_dH, double *LH2O_L
      , int *alphap_N, int *alphap_Size
      , double *alphap_D, double *alphap_T, double *alphap_dD, double *alphap_dT
      , double *alphap_Data
      , int *grain_N, int *grain_Size
      , double *grain_D, double *grain_T, double *grain_dD, double *grain_dT
      , double *Tgrain, double *Ograin, double *Lgrain
      , int *immulti, int *imabund, int *idspecies, int *itdmulti, int *idsub
      , gr_float *metal_loc, gr_float *metal_C13, gr_float *metal_C20, gr_float *metal_C25, gr_float *metal_C30
      , gr_float *metal_F13, gr_float *metal_F15, gr_float *metal_F50, gr_float *metal_F80
      , gr_float *metal_P170, gr_float *metal_P200, gr_float *metal_Y19
      , int *SN0_N
      , double *SN0_fSiM, double *SN0_fFeM, double *SN0_fMg2SiO4, double *SN0_fMgSiO3, double *SN0_fFe3O4
      , double *SN0_fAC, double *SN0_fSiO2D, double *SN0_fMgO, double *SN0_fFeS, double *SN0_fAl2O3
      , double *SN0_freforg , double *SN0_fvolorg , double *SN0_fH2Oice
      , double *SN0_r0SiM, double *SN0_r0FeM, double *SN0_r0Mg2SiO4, double *SN0_r0MgSiO3, double *SN0_r0Fe3O4
      , double *SN0_r0AC, double *SN0_r0SiO2D, double *SN0_r0MgO, double *SN0_r0FeS, double *SN0_r0Al2O3
      , double *SN0_r0reforg , double *SN0_r0volorg , double *SN0_r0H2Oice
      , int *gr_N, int *gr_Size, double *gr_dT, double *gr_Td
      , double *SN0_kpSiM, double *SN0_kpFeM, double *SN0_kpMg2SiO4, double *SN0_kpMgSiO3, double *SN0_kpFe3O4
      , double *SN0_kpAC, double *SN0_kpSiO2D, double *SN0_kpMgO, double *SN0_kpFeS, double *SN0_kpAl2O3
      , double *SN0_kpreforg , double *SN0_kpvolorg , double *SN0_kpH2Oice
      , double *gasgr2a, double *gamma_isrf2a
        );
=======
        int *iTfloor, gr_float *Tfloor_scalar, gr_float *Tfloor,
        int *iisrffield, gr_float* isrf_habing);
>>>>>>> cbe51099

int local_calculate_cooling_time(chemistry_data *my_chemistry,
                                 chemistry_data_storage *my_rates,
                                 code_units *my_units,
                                 grackle_field_data *my_fields,
                                 gr_float *cooling_time)
{
 
  /* Return if this doesn't concern us. */

  if (!my_chemistry->use_grackle)
    return SUCCESS;

  /* Update UV background rates. */
  photo_rate_storage my_uvb_rates;

  my_uvb_rates.k24 = my_uvb_rates.k25 = my_uvb_rates.k26 =
    my_uvb_rates.k27 = my_uvb_rates.k28 = my_uvb_rates.k29 =
    my_uvb_rates.k30 = my_uvb_rates.k31 = my_uvb_rates.piHI =
    my_uvb_rates.piHeI = my_uvb_rates.piHeII = my_uvb_rates.crsHI =
    my_uvb_rates.crsHeI = my_uvb_rates.crsHeII =
    my_uvb_rates.comp_xray = my_uvb_rates.temp_xray = 0.;

  if (my_chemistry->UVbackground == 1) {
    if (update_UVbackground_rates(my_chemistry, my_rates,
                                  &my_uvb_rates, my_units) == FAIL) {
      fprintf(stderr, "Error in update_UVbackground_rates.\n");
      return FAIL;
    }
  }
  else {
    my_uvb_rates.k24       = my_rates->k24;
    my_uvb_rates.k25       = my_rates->k25;
    my_uvb_rates.k26       = my_rates->k26;
    my_uvb_rates.k27       = my_rates->k27;
    my_uvb_rates.k28       = my_rates->k28;
    my_uvb_rates.k29       = my_rates->k29;
    my_uvb_rates.k30       = my_rates->k30;
    my_uvb_rates.k31       = my_rates->k31;
    my_uvb_rates.piHI      = my_rates->piHI;
    my_uvb_rates.piHeI     = my_rates->piHeI;
    my_uvb_rates.piHeII    = my_rates->piHeII;
    my_uvb_rates.crsHI     = my_rates->crsHI;
    my_uvb_rates.crsHeI    = my_rates->crsHeI;
    my_uvb_rates.crsHeII   = my_rates->crsHeII;
    my_uvb_rates.comp_xray = my_rates->comp_xray;
    my_uvb_rates.temp_xray = my_rates->temp_xray;
  }

  /* Check for a metal field. */

  int metal_field_present = TRUE;
  if (my_fields->metal_density == NULL)
    metal_field_present = FALSE;

  double co_length_units, co_density_units;
  if (my_units->comoving_coordinates == TRUE) {
    co_length_units = my_units->length_units;
    co_density_units = my_units->density_units;
  }
  else {
    co_length_units = my_units->length_units *
      my_units->a_value * my_units->a_units;
    co_density_units = my_units->density_units /
      POW(my_units->a_value * my_units->a_units, 3);
  }

  /* Calculate temperature units. */

  double temperature_units = get_temperature_units(my_units);

  /* Call the fortran routine to solve cooling equations. */

    FORTRAN_NAME(cool_multi_time_g)(
       my_fields->density,
       my_fields->internal_energy,
       my_fields->x_velocity,
       my_fields->y_velocity,
       my_fields->z_velocity,
       my_fields->e_density,
       my_fields->HI_density,
       my_fields->HII_density,
       my_fields->HeI_density,
       my_fields->HeII_density,
       my_fields->HeIII_density,
       cooling_time,
       my_fields->grid_dimension,
       my_fields->grid_dimension+1,
       my_fields->grid_dimension+2,
       &my_chemistry->NumberOfTemperatureBins,
       &my_units->comoving_coordinates,
       &my_chemistry->primordial_chemistry,
       &metal_field_present,
       &my_chemistry->metal_cooling,
       &my_chemistry->h2_on_dust,
       &my_chemistry->dust_chemistry,
       &my_chemistry->use_dust_density_field,
       &my_chemistry->dust_recombination_cooling,
       &(my_fields->grid_rank),
       my_fields->grid_start,
       my_fields->grid_start+1,
       my_fields->grid_start+2,
       my_fields->grid_end,
       my_fields->grid_end+1,
       my_fields->grid_end+2,
       &my_chemistry->ih2co,
       &my_chemistry->ipiht,
       &my_chemistry->photoelectric_heating,
       &my_units->a_value,
       &my_chemistry->TemperatureStart,
       &my_chemistry->TemperatureEnd,
       &temperature_units,
       &co_length_units,
       &my_units->a_units,
       &co_density_units,
       &my_units->time_units,
       &my_chemistry->Gamma,
       &my_chemistry->HydrogenFractionByMass,
       &my_chemistry->SolarMetalFractionByMass,
       &my_chemistry->local_dust_to_gas_ratio,
       my_rates->ceHI,
       my_rates->ceHeI,
       my_rates->ceHeII,
       my_rates->ciHI,
       my_rates->ciHeI,
       my_rates->ciHeIS,
       my_rates->ciHeII,
       my_rates->reHII,
       my_rates->reHeII1,
       my_rates->reHeII2,
       my_rates->reHeIII,
       my_rates->brem,
       &my_rates->comp,
       &my_rates->gammah,
       &my_chemistry->interstellar_radiation_field,
       my_rates->regr,
       &my_rates->gamma_isrf,
       &my_uvb_rates.comp_xray,
       &my_uvb_rates.temp_xray,
       &my_uvb_rates.piHI,
       &my_uvb_rates.piHeI,
       &my_uvb_rates.piHeII,
       my_fields->HM_density,
       my_fields->H2I_density,
       my_fields->H2II_density,
       my_fields->DI_density,
       my_fields->DII_density,
       my_fields->HDI_density,
       my_fields->metal_density,
       my_fields->dust_density,
       my_rates->hyd01k,
       my_rates->h2k01,
       my_rates->vibh,
       my_rates->roth,
       my_rates->rotl,
       my_rates->GP99LowDensityLimit,
       my_rates->GP99HighDensityLimit,
       my_rates->HDlte,
       my_rates->HDlow,
       my_rates->GAHI,
       my_rates->GAH2,
       my_rates->GAHe,
       my_rates->GAHp,
       my_rates->GAel,
       my_rates->H2LTE,
       my_rates->gas_grain,
       &my_chemistry->self_shielding_method,
       &my_uvb_rates.crsHI,
       &my_uvb_rates.crsHeI,
       &my_uvb_rates.crsHeII,
       &my_uvb_rates.k24,
       &my_uvb_rates.k26,
       &my_chemistry->use_radiative_transfer,
       my_fields->RT_heating_rate,
       &my_chemistry->h2_optical_depth_approximation,
       &my_chemistry->cie_cooling, my_rates->cieco,
       &my_chemistry->cmb_temperature_floor,
       &my_chemistry->UVbackground,
       &my_chemistry->cloudy_electron_fraction_factor,
       &my_rates->cloudy_primordial.grid_rank,
       my_rates->cloudy_primordial.grid_dimension,
       my_rates->cloudy_primordial.grid_parameters[0],
       my_rates->cloudy_primordial.grid_parameters[1],
       my_rates->cloudy_primordial.grid_parameters[2],
       my_rates->cloudy_primordial.grid_parameters[3],
       my_rates->cloudy_primordial.grid_parameters[4],
       &my_rates->cloudy_primordial.data_size,
       my_rates->cloudy_primordial.cooling_data, 
       my_rates->cloudy_primordial.heating_data,
       my_rates->cloudy_primordial.mmw_data,
       &my_rates->cloudy_metal.grid_rank,
       my_rates->cloudy_metal.grid_dimension,
       my_rates->cloudy_metal.grid_parameters[0],
       my_rates->cloudy_metal.grid_parameters[1],
       my_rates->cloudy_metal.grid_parameters[2],
       my_rates->cloudy_metal.grid_parameters[3],
       my_rates->cloudy_metal.grid_parameters[4],
       &my_rates->cloudy_metal.data_size,
       my_rates->cloudy_metal.cooling_data,
       my_rates->cloudy_metal.heating_data,
       &my_rates->cloudy_data_new,
       &my_chemistry->use_volumetric_heating_rate,
       &my_chemistry->use_specific_heating_rate,
       my_fields->volumetric_heating_rate,
       my_fields->specific_heating_rate,
       &my_chemistry->use_temperature_floor,
       &my_chemistry->temperature_floor_scalar,
       my_fields->temperature_floor,
       &my_chemistry->use_isrf_field,
       my_fields->isrf_habing
     ,&my_chemistry->metal_chemistry
     ,&my_chemistry->grain_growth
     , my_fields->DM_density
     , my_fields->HDII_density
     , my_fields->HeHII_density
     , my_fields->CI_density
     , my_fields->CII_density
     , my_fields->CO_density
     , my_fields->CO2_density
     , my_fields->OI_density
     , my_fields->OH_density
     , my_fields->H2O_density
     , my_fields->O2_density
     , my_fields->SiI_density
     , my_fields->SiOI_density
     , my_fields->SiO2I_density
     , my_fields->CH_density
     , my_fields->CH2_density
     , my_fields->COII_density
     , my_fields->OII_density
     , my_fields->OHII_density
     , my_fields->H2OII_density
     , my_fields->H3OII_density
     , my_fields->O2II_density
     , my_fields->Mg_density
     , my_fields->Al_density
     , my_fields->S_density
     , my_fields->Fe_density
     , my_fields->SiM_density
     , my_fields->FeM_density
     , my_fields->Mg2SiO4_density
     , my_fields->MgSiO3_density
     , my_fields->Fe3O4_density
     , my_fields->AC_density
     , my_fields->SiO2D_density
     , my_fields->MgO_density
     , my_fields->FeS_density
     , my_fields->Al2O3_density
     , my_fields->reforg_density
     , my_fields->volorg_density
     , my_fields->H2Oice_density
     , my_rates->cieY06
     , my_rates->LH2_N
     ,&my_rates->LH2_Size
     , my_rates->LH2_D
     , my_rates->LH2_T
     , my_rates->LH2_H
     ,&my_rates->LH2_dD
     ,&my_rates->LH2_dT
     ,&my_rates->LH2_dH
     , my_rates->LH2_L
     , my_rates->LHD_N
     ,&my_rates->LHD_Size
     , my_rates->LHD_D
     , my_rates->LHD_T
     , my_rates->LHD_H
     ,&my_rates->LHD_dD
     ,&my_rates->LHD_dT
     ,&my_rates->LHD_dH
     , my_rates->LHD_L
     , my_rates->LCI_N
     ,&my_rates->LCI_Size
     , my_rates->LCI_D
     , my_rates->LCI_T
     , my_rates->LCI_H
     ,&my_rates->LCI_dD
     ,&my_rates->LCI_dT
     ,&my_rates->LCI_dH
     , my_rates->LCI_L
     , my_rates->LCII_N
     ,&my_rates->LCII_Size
     , my_rates->LCII_D
     , my_rates->LCII_T
     , my_rates->LCII_H
     ,&my_rates->LCII_dD
     ,&my_rates->LCII_dT
     ,&my_rates->LCII_dH
     , my_rates->LCII_L
     , my_rates->LOI_N
     ,&my_rates->LOI_Size
     , my_rates->LOI_D
     , my_rates->LOI_T
     , my_rates->LOI_H
     ,&my_rates->LOI_dD
     ,&my_rates->LOI_dT
     ,&my_rates->LOI_dH
     , my_rates->LOI_L
     , my_rates->LCO_N
     ,&my_rates->LCO_Size
     , my_rates->LCO_D
     , my_rates->LCO_T
     , my_rates->LCO_H
     ,&my_rates->LCO_dD
     ,&my_rates->LCO_dT
     ,&my_rates->LCO_dH
     , my_rates->LCO_L
     , my_rates->LOH_N
     ,&my_rates->LOH_Size
     , my_rates->LOH_D
     , my_rates->LOH_T
     , my_rates->LOH_H
     ,&my_rates->LOH_dD
     ,&my_rates->LOH_dT
     ,&my_rates->LOH_dH
     , my_rates->LOH_L
     , my_rates->LH2O_N
     ,&my_rates->LH2O_Size
     , my_rates->LH2O_D
     , my_rates->LH2O_T
     , my_rates->LH2O_H
     ,&my_rates->LH2O_dD
     ,&my_rates->LH2O_dT
     ,&my_rates->LH2O_dH
     , my_rates->LH2O_L
     , my_rates->alphap_N
     ,&my_rates->alphap_Size
     , my_rates->alphap_D
     , my_rates->alphap_T
     ,&my_rates->alphap_dD
     ,&my_rates->alphap_dT
     , my_rates->alphap_Data
     , my_rates->grain_N
     ,&my_rates->grain_Size
     , my_rates->grain_D
     , my_rates->grain_T
     ,&my_rates->grain_dD
     ,&my_rates->grain_dT
     , my_rates->Tgrain
     , my_rates->Ograin
     , my_rates->Lgrain
     ,&my_chemistry->multi_metals
     ,&my_chemistry->metal_abundances
     ,&my_chemistry->dust_species
     ,&my_chemistry->dust_temperature_multi
     ,&my_chemistry->dust_sublimation
     , my_fields->metal_loc
     , my_fields->metal_C13
     , my_fields->metal_C20
     , my_fields->metal_C25
     , my_fields->metal_C30
     , my_fields->metal_F13
     , my_fields->metal_F15
     , my_fields->metal_F50
     , my_fields->metal_F80
     , my_fields->metal_P170
     , my_fields->metal_P200
     , my_fields->metal_Y19
     ,&my_rates->SN0_N
     , my_rates->SN0_fSiM    
     , my_rates->SN0_fFeM    
     , my_rates->SN0_fMg2SiO4
     , my_rates->SN0_fMgSiO3 
     , my_rates->SN0_fFe3O4
     , my_rates->SN0_fAC
     , my_rates->SN0_fSiO2D
     , my_rates->SN0_fMgO
     , my_rates->SN0_fFeS
     , my_rates->SN0_fAl2O3  
     , my_rates->SN0_freforg 
     , my_rates->SN0_fvolorg 
     , my_rates->SN0_fH2Oice
     , my_rates->SN0_r0SiM    
     , my_rates->SN0_r0FeM    
     , my_rates->SN0_r0Mg2SiO4
     , my_rates->SN0_r0MgSiO3 
     , my_rates->SN0_r0Fe3O4
     , my_rates->SN0_r0AC
     , my_rates->SN0_r0SiO2D
     , my_rates->SN0_r0MgO
     , my_rates->SN0_r0FeS
     , my_rates->SN0_r0Al2O3  
     , my_rates->SN0_r0reforg 
     , my_rates->SN0_r0volorg 
     , my_rates->SN0_r0H2Oice
     , my_rates->gr_N
     ,&my_rates->gr_Size
     ,&my_rates->gr_dT
     , my_rates->gr_Td
     , my_rates->SN0_kpSiM    
     , my_rates->SN0_kpFeM    
     , my_rates->SN0_kpMg2SiO4
     , my_rates->SN0_kpMgSiO3 
     , my_rates->SN0_kpFe3O4
     , my_rates->SN0_kpAC
     , my_rates->SN0_kpSiO2D
     , my_rates->SN0_kpMgO
     , my_rates->SN0_kpFeS
     , my_rates->SN0_kpAl2O3  
     , my_rates->SN0_kpreforg 
     , my_rates->SN0_kpvolorg 
     , my_rates->SN0_kpH2Oice
     , my_rates->gas_grain2
     ,&my_rates->gamma_isrf2
    );
 
  return SUCCESS;
}

int calculate_cooling_time(code_units *my_units,
                           grackle_field_data *my_fields,
                           gr_float *cooling_time)
{
  if (local_calculate_cooling_time(grackle_data, &grackle_rates, my_units,
                                   my_fields, cooling_time) == FAIL) {
    fprintf(stderr, "Error in local_calculate_cooling_time.\n");
    return FAIL;
  }
  return SUCCESS;
}<|MERGE_RESOLUTION|>--- conflicted
+++ resolved
@@ -74,9 +74,8 @@
  	long long *metDataSize, double *metCooling,
         double *metHeating, int *clnew,
         int *iVheat, int *iMheat, gr_float *Vheat, gr_float *Mheat,
-<<<<<<< HEAD
-        int *iisrffield, gr_float* isrf_habing
-      , int *imchem, int *igrgr
+        int *iTfloor, gr_float *Tfloor_scalar, gr_float *Tfloor,
+        int *imchem, int *igrgr
       , gr_float *DM, gr_float *HDII, gr_float *HeHII
       , gr_float *CI, gr_float *CII, gr_float *CO, gr_float *CO2
       , gr_float *OI, gr_float *OH, gr_float *H2O, gr_float *O2
@@ -134,11 +133,7 @@
       , double *SN0_kpAC, double *SN0_kpSiO2D, double *SN0_kpMgO, double *SN0_kpFeS, double *SN0_kpAl2O3
       , double *SN0_kpreforg , double *SN0_kpvolorg , double *SN0_kpH2Oice
       , double *gasgr2a, double *gamma_isrf2a
-        );
-=======
-        int *iTfloor, gr_float *Tfloor_scalar, gr_float *Tfloor,
-        int *iisrffield, gr_float* isrf_habing);
->>>>>>> cbe51099
+      , int *iisrffield, gr_float* isrf_habing);
 
 int local_calculate_cooling_time(chemistry_data *my_chemistry,
                                  chemistry_data_storage *my_rates,
@@ -347,8 +342,6 @@
        &my_chemistry->use_temperature_floor,
        &my_chemistry->temperature_floor_scalar,
        my_fields->temperature_floor,
-       &my_chemistry->use_isrf_field,
-       my_fields->isrf_habing
      ,&my_chemistry->metal_chemistry
      ,&my_chemistry->grain_growth
      , my_fields->DM_density
@@ -542,6 +535,9 @@
      , my_rates->SN0_kpH2Oice
      , my_rates->gas_grain2
      ,&my_rates->gamma_isrf2
+     , &my_chemistry->use_isrf_field
+     , my_fields->isrf_habing
+
     );
  
   return SUCCESS;
