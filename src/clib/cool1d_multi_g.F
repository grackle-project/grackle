#include "phys_const.def"

!=======================================================================
!/////////////////////  SUBROUTINE COOL1D_MULTI_G  \\\\\\\\\\\\\\\\\\\\\

      subroutine cool1d_multi_g(
     &                d, e, u, v, w, de, HI, HII, HeI, HeII, HeIII,
     &                in, jn, kn, nratec, 
     &                iexpand, ispecies, imetal, imcool,
     &                idust, idustall, idustfield, idustrec,
     &                idim, is, ie, j, k, ih2co, ipiht, iter, igammah,
     &                aye, temstart, temend, z_solar, fgr,
     &                utem, uxyz, uaye, urho, utim,
     &                gamma, fh,
     &                ceHIa, ceHeIa, ceHeIIa, ciHIa, ciHeIa, 
     &                ciHeISa, ciHeIIa, reHIIa, reHeII1a, 
     &                reHeII2a, reHeIIIa, brema, compa, gammaha,
     &                isrf, regra, gamma_isrfa, comp_xraya, comp_temp,
     &                piHI, piHeI, piHeII, comp1, comp2,
     &                HM, H2I, H2II, DI, DII, HDI, metal, dust,
     &                hyd01ka, h2k01a, vibha, rotha, rotla,
     &                hyd01k, h2k01, vibh, roth, rotl,
     &                gpldla, gphdla, gpldl, gphdl,
     &                hdltea, hdlowa, hdlte, hdlow,
     &                gaHIa, gaH2a, gaHea, gaHpa, gaela,
     &                h2ltea, gasgra,
     &                ceHI, ceHeI, ceHeII, ciHI, ciHeI, ciHeIS, ciHeII,
     &                reHII, reHeII1, reHeII2, reHeIII, brem,
     &                indixe, t1, t2, logtem, tdef, edot,
     &                tgas, tgasold, mmw, p2d, tdust, metallicity,
     &                dust2gas, rhoH, mynh, myde,
     &                gammaha_eff, gasgr_tdust, regr,
     &                iradshield, avgsighi, avgsighei,
     &                avgsigheii,
     &                k24, k26, iradtrans, photogamma,
     &                ih2optical, iciecool, ih2cr, ihdcr, ciecoa, cieco,
     &                icmbTfloor, iClHeat, clEleFra,
     &                priGridRank, priGridDim,
     &                priPar1, priPar2, priPar3, priPar4, priPar5,
     &                priDataSize, priCooling, priHeating, priMMW,
     &                metGridRank, metGridDim,
     &                metPar1, metPar2, metPar3, metPar4, metPar5,
     &                metDataSize, metCooling, metHeating, clnew,
     &                iVheat, iMheat, Vheat, Mheat,
     &                iTfloor, Tfloor_scalar, Tfloor,
     &                iisrffield, isrf_habing,
     &                itmask, itmask_metal
     &              , imchem, igrgr, ipcont, tmcool
     &              , DM, HDII, HeHII
     &              , CI, CII, CO, CO2
     &              , OI, OH, H2O, O2
     &              , SiI, SiOI, SiO2I
     &              , CH, CH2, COII, OII
     &              , OHII, H2OII, H3OII, O2II
     &              , Mg, Al, S, Fe
     &              , SiM, FeM, Mg2SiO4, MgSiO3, Fe3O4
     &              , AC, SiO2D, MgO, FeS, Al2O3
     &              , reforg, volorg, H2Oice
     &              , cieY06a
     &              , LH2_N, LH2_Size
     &              , LH2_D, LH2_T, LH2_H
     &              , LH2_dD, LH2_dT, LH2_dH, LH2_L
     &              , LHD_N, LHD_Size
     &              , LHD_D, LHD_T, LHD_H
     &              , LHD_dD, LHD_dT, LHD_dH, LHD_L
     &              , LCI_N, LCI_Size
     &              , LCI_D, LCI_T, LCI_H
     &              , LCI_dD, LCI_dT, LCI_dH, LCI_L
     &              , LCII_N, LCII_Size
     &              , LCII_D, LCII_T, LCII_H
     &              , LCII_dD, LCII_dT, LCII_dH, LCII_L
     &              , LOI_N, LOI_Size
     &              , LOI_D, LOI_T, LOI_H
     &              , LOI_dD, LOI_dT, LOI_dH, LOI_L
     &              , LCO_N, LCO_Size
     &              , LCO_D, LCO_T, LCO_H
     &              , LCO_dD, LCO_dT, LCO_dH, LCO_L
     &              , LOH_N, LOH_Size
     &              , LOH_D, LOH_T, LOH_H
     &              , LOH_dD, LOH_dT, LOH_dH, LOH_L
     &              , LH2O_N, LH2O_Size
     &              , LH2O_D, LH2O_T, LH2O_H
     &              , LH2O_dD, LH2O_dT, LH2O_dH, LH2O_L
     &              , alphap_N, alphap_Size
     &              , alphap_D, alphap_T, alphap_dD, alphap_dT
     &              , alphap_Data
     &              , immulti, imabund, idspecies, itdmulti, idsub
     &              , metal_loc
     &              , metal_C13, metal_C20, metal_C25, metal_C30
     &              , metal_F13, metal_F15, metal_F50, metal_F80
     &              , metal_P170, metal_P200, metal_Y19
     &              , SN0_N
     &              , SN0_fSiM, SN0_fFeM, SN0_fMg2SiO4, SN0_fMgSiO3
     &              , SN0_fFe3O4, SN0_fAC, SN0_fSiO2D, SN0_fMgO
     &              , SN0_fFeS, SN0_fAl2O3
     &              , SN0_freforg, SN0_fvolorg, SN0_fH2Oice
     &              , SN0_r0SiM, SN0_r0FeM, SN0_r0Mg2SiO4, SN0_r0MgSiO3
     &              , SN0_r0Fe3O4, SN0_r0AC, SN0_r0SiO2D, SN0_r0MgO
     &              , SN0_r0FeS, SN0_r0Al2O3
     &              , SN0_r0reforg, SN0_r0volorg, SN0_r0H2Oice
     &              , gr_N, gr_Size, gr_dT, gr_Td
     &              , SN0_kpSiM, SN0_kpFeM, SN0_kpMg2SiO4, SN0_kpMgSiO3
     &              , SN0_kpFe3O4, SN0_kpAC, SN0_kpSiO2D, SN0_kpMgO
     &              , SN0_kpFeS, SN0_kpAl2O3
     &              , SN0_kpreforg, SN0_kpvolorg, SN0_kpH2Oice
     &              , tSiM, tFeM, tMg2SiO4, tMgSiO3, tFe3O4
     &              , tAC, tSiO2D, tMgO, tFeS, tAl2O3
     &              , treforg, tvolorg, tH2Oice
     &              , gasgr2a, gamma_isrf2a
     &            )

!  SOLVE RADIATIVE COOLING/HEATING EQUATIONS
!
!  written by: Yu Zhang, Peter Anninos and Tom Abel
!  date:       
!  modified1: January, 1996 by Greg Bryan; adapted to KRONOS
!  modified2: October, 1996 by GB; moved to AMR
!  modified3: February, 2003 by Robert Harkness; iteration mask
!  modified6: September, 2009 by BDS to include cloudy cooling
!
!  PURPOSE:
!    Solve the energy cooling equations.
!
!  INPUTS:
!    is,ie   - start and end indicies of active region (zero-based!)
!
!  PARAMETERS:
!

!-----------------------------------------------------------------------

      implicit NONE
#include "grackle_fortran_types.def"

!  Arguments

      integer in, jn, kn, is, ie, j, k, nratec, idim,
     &        iexpand, ih2co, ipiht, ispecies, imcool,
     &        idust, idustall, idustfield, idustrec,
     &        imetal, igammah, ih2optical, iciecool, ih2cr, ihdcr,
     &        clnew,
     &        iVheat, iMheat, iTfloor, iradtrans, iradshield,
     &        iisrffield
     &       ,imchem, igrgr, ipcont

      real*8  aye, temstart, temend, z_solar, fgr,
     &        utem, uxyz, uaye, urho, utim,
     &        gamma, fh, clEleFra, Tfloor_scalar, tmcool
      R_PREC  d(in,jn,kn),    e(in,jn,kn),
     &        u(in,jn,kn),    v(in,jn,kn),     w(in,jn,kn),
     &        de(in,jn,kn),   HI(in,jn,kn),   HII(in,jn,kn),
     &        HeI(in,jn,kn), HeII(in,jn,kn), HeIII(in,jn,kn),
     &        HM(in,jn,kn),  H2I(in,jn,kn), H2II(in,jn,kn),
     &        DI(in,jn,kn),  DII(in,jn,kn), HDI(in,jn,kn),
     &        metal(in,jn,kn), dust(in,jn,kn),
     &        Vheat(in,jn,kn), Mheat(in,jn,kn), Tfloor(in,jn,kn),
     &        photogamma(in,jn,kn), isrf_habing(in,jn,kn)
     &      , DM(in,jn,kn)   , HDII(in,jn,kn)   , HeHII(in,jn,kn)
     &      , CI(in,jn,kn)   , CII(in,jn,kn)    , CO(in,jn,kn)
     &      , CO2(in,jn,kn)  , OI(in,jn,kn)     , OH(in,jn,kn)
     &      , H2O(in,jn,kn)  , O2(in,jn,kn)     , SiI(in,jn,kn)
     &      , SiOI(in,jn,kn) , SiO2I(in,jn,kn)  , CH(in,jn,kn)
     &      , CH2(in,jn,kn)  , COII(in,jn,kn)   , OII(in,jn,kn)
     &      , OHII(in,jn,kn) , H2OII(in,jn,kn)  , H3OII(in,jn,kn)
     &      , O2II(in,jn,kn) , Mg(in,jn,kn)     , Al(in,jn,kn)
     &      , S(in,jn,kn)    , Fe(in,jn,kn)
      R_PREC  SiM(in,jn,kn), FeM(in,jn,kn), Mg2SiO4(in,jn,kn)
     &      , MgSiO3(in,jn,kn), Fe3O4(in,jn,kn), AC(in,jn,kn)
     &      , SiO2D(in,jn,kn), MgO(in,jn,kn), FeS(in,jn,kn)
     &      , Al2O3(in,jn,kn)
     &      , reforg(in,jn,kn), volorg(in,jn,kn), H2Oice(in,jn,kn)
       R_PREC metal_loc(in,jn,kn)
     &      , metal_C13(in,jn,kn), metal_C20(in,jn,kn)
     &      , metal_C25(in,jn,kn), metal_C30(in,jn,kn)
     &      , metal_F13(in,jn,kn), metal_F15(in,jn,kn)
     &      , metal_F50(in,jn,kn), metal_F80(in,jn,kn)
     &      , metal_P170(in,jn,kn), metal_P200(in,jn,kn)
     &      , metal_Y19(in,jn,kn)
      real*8  hyd01ka(nratec), h2k01a(nratec), vibha(nratec), 
     &        rotha(nratec), rotla(nratec), gpldla(nratec),
     &        gphdla(nratec), hdltea(nratec), hdlowa(nratec),
     &        gaHIa(nratec), gaH2a(nratec), gaHea(nratec),
     &        gaHpa(nratec), gaela(nratec), h2ltea(nratec),
     &        gasgra(nratec), ciecoa(nratec),
     &        ceHIa(nratec), ceHeIa(nratec), ceHeIIa(nratec),
     &        ciHIa(nratec), ciHeIa(nratec), ciHeISa(nratec), 
     &        ciHeIIa(nratec), reHIIa(nratec), reHeII1a(nratec), 
     &        reHeII2a(nratec), reHeIIIa(nratec), brema(nratec),
     &        compa, piHI, piHeI, piHeII, comp_xraya, comp_temp,
     &        gammaha, isrf, regra(nratec), gamma_isrfa,
     &        avgsighi, avgsighei, avgsigheii, k24, k26

!  Cloudy cooling data

      integer icmbTfloor, iClHeat, iZscale, mycmbTfloor
      integer*8 priGridRank, priDataSize,
     &     metGridRank, metDataSize,
     &     priGridDim(priGridRank), metGridDim(metGridRank)
      real*8 priPar1(priGridDim(1)), priPar2(priGridDim(2)), 
     &     priPar3(priGridDim(3)), priPar4(priGridDim(4)),
     &     priPar5(priGridDim(5)),
     &     metPar1(metGridDim(1)), metPar2(metGridDim(2)), 
     &     metPar3(metGridDim(3)), metPar4(metGridDim(4)),
     &     metPar5(metGridDim(5)),
     &     priCooling(priDataSize), priHeating(priDataSize),
     &     priMMW(priDataSize),
     &     metCooling(metDataSize), metHeating(metDataSize)

!  Parameters

      real*8, parameter :: mh = mass_h      !DPC
      ! approx. mean molecular weight of metals
      real*8, parameter :: mu_metal = 16._DKIND
      integer, parameter :: ti_max = 20

!  Locals

      integer i, iter, ti, iradfield
      real*8 dom, qq, vibl, logtem0, logtem9, dlogtem, zr,
     &       comp1, comp2, 
     &       hdlte1, hdlow1, gamma2, x, fudge, fH2,
     &       gphdl1, dom_inv, tau, ciefudge,
     &       coolunit, dbase1, tbase1, xbase1,
     &       nH2, nother, nSSh, nratio, nssh_he, nratio_he,
     &       fSShHI, fSShHeI, pe_eps, pe_X, grbeta, ih2cox,
     &       min_metallicity
      integer itd

!  Slice locals
 
      integer*8 indixe(in)
      real*8 t1(in), t2(in), logtem(in), tdef(in), p2d(in),
     &       tgas(in), tgasold(in), mmw(in), tdust(in), rhoH(in),
     &       mynh(in), metallicity(in), dust2gas(in), edot(in),
     &       myde(in), gammaha_eff(in)

!  Cooling/heating slice locals

      real*8 ceHI(in), ceHeI(in), ceHeII(in),
     &       ciHI(in), ciHeI(in), ciHeIS(in), ciHeII(in),
     &       reHII(in), reHeII1(in), reHeII2(in), reHeIII(in),
     &       brem(in), cieco(in),
     &       hyd01k(in), h2k01(in), vibh(in), roth(in), rotl(in),
     &       gpldl(in), gphdl(in), hdlte(in), hdlow(in),
     &       gaHI(in), gaH2(in), gaHe(in), gaHp(in), gael(in),
     &       h2lte(in), galdl(in), gasgr(in), gasgr_tdust(in),
     &       regr(in), myisrf(in)
       integer iden, item, itab
       real*8  cieY06a(nratec), cieY06(in)
       integer*8 LH2_N(3), LH2_Size
       real*8  LH2_D(LH2_N(1)), LH2_T(LH2_N(2)), LH2_H(LH2_N(3))
     &       , LH2_dD, LH2_dT, LH2_dH, LH2_L(LH2_Size)
       integer*8 LHD_N(3), LHD_Size
       real*8  LHD_D(LHD_N(1)), LHD_T(LHD_N(2)), LHD_H(LHD_N(3))
     &       , LHD_dD, LHD_dT, LHD_dH, LHD_L(LHD_Size)
       integer*8 LCI_N(3), LCI_Size
       real*8  LCI_D(LCI_N(1)), LCI_T(LCI_N(2)), LCI_H(LCI_N(3))
     &       , LCI_dD, LCI_dT, LCI_dH, LCI_L(LCI_Size)
       integer*8 LCII_N(3), LCII_Size
       real*8  LCII_D(LCII_N(1)), LCII_T(LCII_N(2)), LCII_H(LCII_N(3))
     &       , LCII_dD, LCII_dT, LCII_dH, LCII_L(LCII_Size)
       integer*8 LOI_N(3), LOI_Size
       real*8  LOI_D(LOI_N(1)), LOI_T(LOI_N(2)), LOI_H(LOI_N(3))
     &       , LOI_dD, LOI_dT, LOI_dH, LOI_L(LOI_Size)
       integer*8 LCO_N(3), LCO_Size
       real*8  LCO_D(LCO_N(1)), LCO_T(LCO_N(2)), LCO_H(LCO_N(3))
     &       , LCO_dD, LCO_dT, LCO_dH, LCO_L(LCO_Size)
       integer*8 LOH_N(3), LOH_Size
       real*8  LOH_D(LOH_N(1)), LOH_T(LOH_N(2)), LOH_H(LOH_N(3))
     &       , LOH_dD, LOH_dT, LOH_dH, LOH_L(LOH_Size)
       integer*8 LH2O_N(3), LH2O_Size
       real*8  LH2O_D(LH2O_N(1)), LH2O_T(LH2O_N(2)), LH2O_H(LH2O_N(3))
     &       , LH2O_dD, LH2O_dT, LH2O_dH, LH2O_L(LH2O_Size)
       integer*8 alphap_N(2), alphap_Size
       real*8  alphap_D(alphap_N(1)), alphap_T(alphap_N(2))
     &       , alphap_dD, alphap_dT
     &       , alphap_Data(alphap_Size)
      integer immulti, imabund, idspecies, itdmulti, idsub
      integer SN0_N
      real*8  SN0_fSiM(SN0_N), SN0_fFeM(SN0_N), SN0_fMg2SiO4(SN0_N)
     &      , SN0_fMgSiO3(SN0_N), SN0_fFe3O4(SN0_N), SN0_fAC(SN0_N)
     &      , SN0_fSiO2D(SN0_N), SN0_fMgO(SN0_N), SN0_fFeS(SN0_N)
     &      , SN0_fAl2O3(SN0_N)
     &      , SN0_freforg(SN0_N), SN0_fvolorg(SN0_N), SN0_fH2Oice(SN0_N)
      real*8  SN0_r0SiM(3,SN0_N), SN0_r0FeM(3,SN0_N)
     &      , SN0_r0Mg2SiO4(3,SN0_N), SN0_r0MgSiO3(3,SN0_N)
     &      , SN0_r0Fe3O4(3,SN0_N), SN0_r0AC(3,SN0_N)
     &      , SN0_r0SiO2D(3,SN0_N), SN0_r0MgO(3,SN0_N)
     &      , SN0_r0FeS(3,SN0_N), SN0_r0Al2O3(3,SN0_N)
     &      , SN0_r0reforg(3,SN0_N)
     &      , SN0_r0volorg(3,SN0_N), SN0_r0H2Oice(3,SN0_N)
!     opacity table
      integer gr_N(2), gr_Size
      real*8  gr_dT, gr_Td(gr_N(2))
      real*8  SN0_kpSiM(gr_Size,SN0_N), SN0_kpFeM(gr_Size,SN0_N)
     &      , SN0_kpMg2SiO4(gr_Size,SN0_N), SN0_kpMgSiO3(gr_Size,SN0_N)
     &      , SN0_kpFe3O4(gr_Size,SN0_N), SN0_kpAC(gr_Size,SN0_N)
     &      , SN0_kpSiO2D(gr_Size,SN0_N), SN0_kpMgO(gr_Size,SN0_N)
     &      , SN0_kpFeS(gr_Size,SN0_N), SN0_kpAl2O3(gr_Size,SN0_N)
     &      , SN0_kpreforg(gr_Size,SN0_N)
     &      , SN0_kpvolorg(gr_Size,SN0_N), SN0_kpH2Oice(gr_Size,SN0_N)
       real*8 logdom, logT(in), logTcmb(in), logrho(in)
     &      , logH(in), logH2I(in), logHDI(in)
     &      , logH2(in), logCI(in), logCII(in), logOI(in)
     &      , logCO(in), logOH(in), logH2O(in)
       real*8 logdvdr(in), lognhat
       real*8 log_Linv, log_Ginv, L, G
       real*8 Lpri(in)
     &      , LH2(in), LCIE(in), LHD(in)
     &      , LCI(in), LCII(in), LOI(in)
     &      , LCO(in), LOH(in), LH2O(in)
       real*8 Ldst(in), alpha(in), alphad(in)
       real*8 lshield_con(in), tau_con(in)
       real*8 log_a, log_L, log_G
!     grain growth
      real*8  sgSiM(in), sgFeM(in), sgMg2SiO4(in)
     &      , sgMgSiO3(in), sgFe3O4(in), sgAC(in)
     &      , sgSiO2D(in), sgMgO(in), sgFeS(in)
     &      , sgAl2O3(in)
     &      , sgreforg(in), sgvolorg(in), sgH2Oice(in)
     &      , sgtot(in)
      real*8  alSiM(gr_N(2),in), alFeM(gr_N(2),in)
     &      , alMg2SiO4(gr_N(2),in), alMgSiO3(gr_N(2),in)
     &      , alFe3O4(gr_N(2),in), alAC(gr_N(2),in)
     &      , alSiO2D(gr_N(2),in), alMgO(gr_N(2),in)
     &      , alFeS(gr_N(2),in), alAl2O3(gr_N(2),in)
     &      , alreforg(gr_N(2),in)
     &      , alvolorg(gr_N(2),in), alH2Oice(gr_N(2),in)
     &      , altot(gr_N(2),in)
      real*8  kpSiM(in), kpFeM(in), kpMg2SiO4(in)
     &      , kpMgSiO3(in), kpFe3O4(in), kpAC(in)
     &      , kpSiO2D(in), kpMgO(in), kpFeS(in)
     &      , kpAl2O3(in)
     &      , kpreforg(in), kpvolorg(in), kpH2Oice(in)
     &      , kptot(in)
!     grain temperature
      real*8  tSiM(in), tFeM(in), tMg2SiO4(in)
     &      , tMgSiO3(in), tFe3O4(in), tAC(in)
     &      , tSiO2D(in), tMgO(in), tFeS(in)
     &      , tAl2O3(in)
     &      , treforg(in), tvolorg(in), tH2Oice(in)
      real*8  gasgr2a(nratec), gamma_isrf2a
      real*8  gasSiM(in), gasFeM(in), gasMg2SiO4(in)
     &      , gasMgSiO3(in), gasFe3O4(in), gasAC(in)
     &      , gasSiO2D(in), gasMgO(in), gasFeS(in)
     &      , gasAl2O3(in)
     &      , gasreforg(in), gasvolorg(in), gasH2Oice(in)
<<<<<<< HEAD
      real*8  gasgr_tSiM(in), gasgr_tFeM(in), gasgr_tMg2SiO4(in)
     &      , gasgr_tMgSiO3(in), gasgr_tFe3O4(in), gasgr_tAC(in)
     &      , gasgr_tSiO2D(in), gasgr_tMgO(in), gasgr_tFeS(in)
     &      , gasgr_tAl2O3(in)
     &      , gasgr_treforg(in), gasgr_tvolorg(in), gasgr_tH2Oice(in)
      real*8  mygisrf(in), fv2k, fac
      real*8  gisrfSiM(in), gisrfFeM(in), gisrfMg2SiO4(in)
     &      , gisrfMgSiO3(in), gisrfFe3O4(in), gisrfAC(in)
     &      , gisrfSiO2D(in), gisrfMgO(in), gisrfFeS(in)
     &      , gisrfAl2O3(in)
     &      , gisrfreforg(in), gisrfvolorg(in), gisrfH2Oice(in)
=======
>>>>>>> a4b21e0d
!  Iteration mask

      MASK_TYPE itmask(in), anydust, interp
      MASK_TYPE itmask_metal(in), itmask_tab(in)
!!#define CALCULATE_TGAS_SELF_CONSISTENTLY
!#ifdef CALCULATE_TGAS_SELF_CONSISTENTLY
      integer iter_tgas
      real*8  tgas_err, tgas0
!#endif /* NOT important */
!     debug
      real*8  edotunit
      integer i_max
      R_PREC  d_max

!\\\\\\\\\\\\\\\\\\\\\\\\\\\\\\\\\\\\\\/////////////////////////////////
!=======================================================================

!     Set flag for dust-related options

      if ((idust .gt. 0) .or. (idustall .gt. 0) .or.
     &    (idustrec .gt. 0)) then
         anydust = MASK_TRUE
      else
         anydust = MASK_FALSE
      endif

!     Set flag for needing interpolation variables

      if ((ispecies .gt. 0) .or. (idustall .gt. 0)) then
         interp = MASK_TRUE
      else
         interp = MASK_FALSE
      endif
!     Set log values of start and end of lookup tables

      logtem0 = log(temstart)
      logtem9 = log(temend)
      dlogtem= (log(temend) - log(temstart))/real(nratec-1, DKIND)

!     Set units

      dom      = urho*(aye**3)/mh
      dom_inv  = 1._DKIND/dom
      tbase1   = utim
      xbase1   = uxyz/(aye*uaye)    ! uxyz is [x]*a      = [x]*[a]*a'        '
      dbase1   = urho*(aye*uaye)**3 ! urho is [dens]/a^3 = [dens]/([a]*a')^3 '
      coolunit = (uaye**5 * xbase1**2 * mh**2) / (tbase1**3 * dbase1)
      zr       = 1._DKIND/(aye*uaye) - 1._DKIND
      fudge    = 1._DKIND
      iradfield = -1

!     Set compton cooling coefficients (and temperature)

      comp1 = compa  * (1._DKIND + zr)**4
      comp2 = 2.73_DKIND * (1._DKIND + zr)

!     multiplicative factor for including/excluding H2 cooling
      ih2cox = real(ih2co, DKIND)

!     ignore metal chemistry/cooling below this metallicity
      min_metallicity = 1.d-9 / z_solar

!     Initialize edot

      do i = is+1, ie+1
         if ( itmask(i) .ne. MASK_FALSE ) then
            edot(i) = 0._DKIND
         end if
      enddo

!     Compute Pressure

      do i = is+1, ie+1
         if ( itmask(i) .ne. MASK_FALSE ) then
            p2d(i) = (gamma - 1._DKIND)*d(i,j,k)*e(i,j,k)
         end if
      enddo

!     Compute Temperature

!     If no chemistry, use a tabulated mean molecular weight
!     and iterate to convergence.

      if (ispecies .eq. 0) then

!     fh is H mass fraction in metal-free gas.

         if (imetal .eq. 1) then
            do i = is+1, ie+1
               if ( itmask(i) .ne. MASK_FALSE ) then
                  rhoH(i) = fh * (d(i,j,k) - metal(i,j,k))
               endif
            enddo
         else
            do i = is+1, ie+1
               if ( itmask(i) .ne. MASK_FALSE ) then
                  rhoH(i) = fh * d(i,j,k)
               endif
            enddo
         endif

         call calc_temp1d_cloudy_g(d, metal, e, rhoH,
     &        in, jn, kn, is, ie, j, k,
     &        tgas, mmw, dom, zr, 
     &        temstart, temend,
     &        gamma, utem, imetal,
     &        priGridRank, priGridDim,
     &        priPar1, priPar2, priPar3,
     &        priDataSize, priMMW,
     &        itmask)

      else

!     Compute mean molecular weight (and temperature) directly

         do i = is+1, ie+1
            if ( itmask(i) .ne. MASK_FALSE ) then
               mmw(i) =
     &              (HeI(i,j,k) + HeII(i,j,k) + HeIII(i,j,k))/4._DKIND +
     &              HI(i,j,k) + HII(i,j,k) + de(i,j,k)
               rhoH(i) = HI(i,j,k) + HII(i,j,k)
               myde(i) = de(i,j,k)
            end if
         enddo

!     (include molecular hydrogen, but ignore deuterium)

         if (ispecies .gt. 1) then
            do i = is+1, ie+1
               if ( itmask(i) .ne. MASK_FALSE ) then
                  mmw(i) = mmw(i) +
     &                 HM(i,j,k) + (H2I(i,j,k) + H2II(i,j,k))/2._DKIND
                  rhoH(i) = rhoH(i) + H2I(i,j,k) + H2II(i,j,k)
               end if
            enddo
         endif

!     Include metal species

         if (imetal .eq. 1) then
            do i = is+1, ie+1
               if ( itmask(i) .ne. MASK_FALSE ) then
                  mmw(i) = mmw(i) + metal(i,j,k)/mu_metal
               end if
            enddo
         endif

         do i = is+1, ie+1
            if ( itmask(i) .ne. MASK_FALSE ) then
               tgas(i) = max(p2d(i)*utem/mmw(i), temstart)
               mmw(i) = d(i,j,k) / mmw(i)
            end if
         enddo

!     Correct temperature for gamma from H2

         if (ispecies .gt. 1) then
            do i = is+1, ie+1
               if ( itmask(i) .ne. MASK_FALSE ) then
                  nH2 = 0.5_DKIND*(H2I(i,j,k) + H2II(i,j,k))
                  nother = (HeI(i,j,k) + HeII(i,j,k) +
     &                 HeIII(i,j,k))/4._DKIND +
     &                 HI(i,j,k) + HII(i,j,k) + de(i,j,k)

                  iter_tgas = 0
                  tgas_err = huge8
                  do while ((iter_tgas .lt. 100)
     &                 .and.(tgas_err .gt. 1.d-3))
                     tgas0 = tgas(i)
                     if (nH2/nother .gt. 1.0e-3_DKIND) then
                        x = 6100._DKIND/tgas(i) ! not quite self-consistent
                        if (x .gt. 10._DKIND) then
                           gamma2 = 0.5_DKIND*5._DKIND
                        else
                           gamma2 = 0.5_DKIND*(5._DKIND + 2._DKIND*x**2
     &                       * exp(x)/(exp(x)-1)**2)
                        endif
                     else
                        gamma2 = 2.5_DKIND
                     endif
                     gamma2 = 1._DKIND + (nH2 + nother)/
     &                    (nH2*gamma2 + nother/(gamma-1._DKIND))
#ifdef CALCULATE_TGAS_SELF_CONSISTENTLY
                     tgas(i) = max((gamma2 - 1._DKIND)*mmw(i)*e(i,j,k)*
     &                    utem, temstart)
                     tgas_err = dabs(tgas0 - tgas(i)) / tgas0
                     iter_tgas = iter_tgas + 1
#else
                     tgas(i) = tgas(i) * (gamma2 - 1._DKIND)/
     &                    (gamma - 1._DKIND)
                     iter_tgas = 101
#endif
                  end do
               end if
            enddo
         endif

      endif

!     Skip if below the temperature floor

      if (iTfloor .eq. 1) then
         do i = is+1, ie+1
            if ( itmask(i) .ne. MASK_FALSE ) then
               if (tgas(i) .le. Tfloor_scalar) then
                  edot(i) = tiny
                  itmask(i) = MASK_FALSE
               endif
            endif
         enddo
      else if (iTfloor .eq. 2) then
         do i = is+1, ie+1
            if ( itmask(i) .ne. MASK_FALSE ) then
               if (tgas(i) .le. Tfloor(i,j,k)) then
                  edot(i) = tiny
                  itmask(i) = MASK_FALSE
               endif
            endif
         enddo
      endif

!     Calculate metallicity and H number density

      if (imetal .eq. 1) then
         do i = is+1, ie+1
            if ( itmask(i) .ne. MASK_FALSE ) then
               metallicity(i) = metal(i,j,k) / d(i,j,k) / z_solar
            endif
         enddo
      else
         do i = is+1, ie+1
            if ( itmask(i) .ne. MASK_FALSE ) then
               metallicity(i) = tiny
            endif
         enddo
      endif

      do i = is+1, ie+1
         if ( itmask(i) .ne. MASK_FALSE ) then
            mynh(i) = rhoH(i) * dom
         end if
      enddo

!     If this is the first time through, just set tgasold to tgas

      if (iter .eq. 1) then
         do i = is+1, ie+1
            if ( itmask(i) .ne. MASK_FALSE ) then
            tgasold(i) = tgas(i)
            end if
         enddo
      endif

!     Compute log densities

      logdom = log10(dom)
      do i = is+1, ie+1
         if ( itmask(i) .ne. MASK_FALSE ) then
            logT(i)   = log10(tgas(i))
            if(icmbTfloor .eq. 1)
     &         logTcmb(i) = log10(comp2)
            logrho(i) = log10(d(i,j,k) * dom*mh)
            if( ispecies .gt. 0) then
               logH(i)   = log10(HI(i,j,k) * dom)
               logH2(i)  = log10(HI(i,j,k) * dom)
            endif
            if( ispecies .gt. 1 ) then
              logH2(i)  = log10((HI(i,j,k) + H2I(i,j,k) / 2.d0) * dom)
              logH2I(i) = log10(H2I(i,j,k) * dom /  2.d0)
            endif
            if( ispecies .gt. 2) then
              logHDI(i) = log10(HDI(i,j,k) * dom /  3.d0)
            endif
            if( imcool .eq. 1 ) then
            if( imchem .eq. 1 ) then
              logCI(i)  = log10(CI (i,j,k) * dom / 12.d0)
              logCII(i) = log10(CII(i,j,k) * dom / 12.d0)
              logOI(i)  = log10(OI (i,j,k) * dom / 16.d0)
              logCO(i)  = log10(CO (i,j,k) * dom / 28.d0)
              logOH(i)  = log10(OH (i,j,k) * dom / 17.d0)
              logH2O(i) = log10(H2O(i,j,k) * dom / 18.d0)
            endif
            endif

!     From Chiaki & Wise (2019), approximate dv/dr as 1/(3 * t_ff)
            logdvdr(i) = -8.79947961814d0 + 0.5d0 * logrho(i) ! km/s / cm
            lshield_con(i) = 
     &         sqrt((gamma * pi_val * kboltz * tgas(i)) /
     &         (GravConst *  mmw(i)*mh * d(i,j,k)*dom*mh))

          endif
      enddo
     
      do i = is+1, ie+1
         if ( itmask(i) .ne. MASK_FALSE ) then

!        Compute log temperature and truncate if above/below table max/min

         logtem(i) = log(0.5_DKIND*(tgas(i)+tgasold(i)))
         logtem(i) = max(logtem(i), logtem0)
         logtem(i) = min(logtem(i), logtem9)

         endif
      enddo

!     Compute interpolation indices

      if (interp .ne. MASK_FALSE) then
         do i = is+1, ie+1
            if ( itmask(i) .ne. MASK_FALSE ) then

!     Compute index into the table and precompute parts of linear interp

         indixe(i) = min(nratec-1,
     &           max(1,int((logtem(i)-logtem0)/dlogtem, DIKIND)+1))
         t1(i) = (logtem0 + (indixe(i) - 1)*dlogtem)
         t2(i) = (logtem0 + (indixe(i)    )*dlogtem)
         tdef(i) = (logtem(i) - t1(i)) / (t2(i) - t1(i))

            endif
         enddo
      endif

!     --- 6 species cooling ---

      if (ispecies .gt. 0) then

      do i = is+1, ie+1
         if ( itmask(i) .ne. MASK_FALSE ) then

!        Lookup cooling values and do a linear temperature in log(T)

         ceHI(i) = ceHIa(indixe(i)) + tdef(i)
     &         *(ceHIa(indixe(i)+1) -ceHIa(indixe(i)))
         ceHeI(i) = ceHeIa(indixe(i)) + tdef(i)
     &         *(ceHeIa(indixe(i)+1) -ceHeIa(indixe(i)))
         ceHeII(i) = ceHeIIa(indixe(i)) + tdef(i)
     &         *(ceHeIIa(indixe(i)+1) -ceHeIIa(indixe(i)))
         ciHI(i) = ciHIa(indixe(i)) + tdef(i)
     &         *(ciHIa(indixe(i)+1) -ciHIa(indixe(i)))
         ciHeI(i) = ciHeIa(indixe(i)) + tdef(i)
     &         *(ciHeIa(indixe(i)+1) -ciHeIa(indixe(i)))
         ciHeIS(i) = ciHeISa(indixe(i)) + tdef(i)
     &         *(ciHeISa(indixe(i)+1) -ciHeISa(indixe(i)))
         ciHeII(i) = ciHeIIa(indixe(i)) + tdef(i)
     &         *(ciHeIIa(indixe(i)+1) -ciHeIIa(indixe(i)))
         reHII(i) = reHIIa(indixe(i)) + tdef(i)
     &         *(reHIIa(indixe(i)+1) -reHIIa(indixe(i)))
         reHeII1(i)=reHeII1a(indixe(i)) + tdef(i)
     &        *(reHeII1a(indixe(i)+1)-reHeII1a(indixe(i)))
         reHeII2(i)=reHeII2a(indixe(i)) + tdef(i)
     &        *(reHeII2a(indixe(i)+1)-reHeII2a(indixe(i)))
         reHeIII(i)=reHeIIIa(indixe(i)) + tdef(i)
     &        *(reHeIIIa(indixe(i)+1)-reHeIIIa(indixe(i)))
         brem(i) = brema(indixe(i)) + tdef(i)
     &         *(brema(indixe(i)+1) -brema(indixe(i)))

         end if
      enddo

!     Compute the cooling function

      do i = is+1, ie+1
         if ( itmask(i) .ne. MASK_FALSE ) then
         edot(i) = (

!                    Collisional excitations

     &             - ceHI  (i)*HI  (i,j,k)*de(i,j,k)              ! ce of HI
     &             - ceHeI (i)*HeII(i,j,k)*de(i,j,k)**2*dom/4._DKIND  ! ce of HeI
     &             - ceHeII(i)*HeII(i,j,k)*de(i,j,k)/4._DKIND         ! ce of HeII

!                    Collisional ionizations

     &             - ciHI  (i)*HI  (i,j,k)*de(i,j,k)              ! ci of HI
     &             - ciHeI (i)*HeI (i,j,k)*de(i,j,k)/4._DKIND         ! ci of HeI
     &             - ciHeII(i)*HeII(i,j,k)*de(i,j,k)/4._DKIND         ! ci of HeII
     &             - ciHeIS(i)*HeII(i,j,k)*de(i,j,k)**2*dom/4._DKIND  ! ci of HeIS

!                    Recombinations

     &             - reHII  (i)*HII  (i,j,k)*de(i,j,k)           ! re of HII
     &             - reHeII1(i)*HeII (i,j,k)*de(i,j,k)/4._DKIND      ! re of HeII
     &             - reHeII2(i)*HeII (i,j,k)*de(i,j,k)/4._DKIND      ! re of HeII
     &             - reHeIII(i)*HeIII(i,j,k)*de(i,j,k)/4._DKIND      ! re of HeIII

!                    Bremsstrahlung

     &             - brem(i)*(HII(i,j,k)+HeII(i,j,k)/4._DKIND +
     &           HeIII(i,j,k)) * de(i,j,k)

     &             )
         Lpri(i) = edot(i)

         if (edot(i) .ne. edot(i)) then
#ifdef _OPENMP
!$omp critical
#endif
            write(6,*) 'NaN in edot[1]: ', i, j, k, edot(i), 
     &           HI(i,j,k), HII(i,j,k), HeI(i,j,k), HeII(i,j,k), 
     &           HeIII(i,j,k), de(i,j,k), d(i,j,k), 
     &           tgas(i), p2d(i)
#ifdef _OPENMP
!$omp end critical
#endif
         endif
         
         end if
      enddo

      endif

!     --- H2 cooling ---

      if (ispecies .gt. 1) then
!        Chiaki & Wise (2019) H2 cooling rate
         if (ih2cr .eq. 3) then

      do i = is+1, ie+1
      if ( itmask(i) .ne. MASK_FALSE ) then

         lognhat = logH2I(i) - logdvdr(i)

         call interpolate_3D_g(
     &     lognhat, logT(i), logH(i), LH2_N,
     &     LH2_D, LH2_dD, LH2_T, LH2_dT, LH2_H, LH2_dH,
     &     LH2_Size, LH2_L, log_Linv)
         L = 1.d1**(-log_Linv)

         if (icmbTfloor .eq. 1) then
         call interpolate_3D_g(
     &     lognhat, logTcmb(i), logH(i), LH2_N,
     &     LH2_D, LH2_dD, LH2_T, LH2_dT, LH2_H, LH2_dH,
     &     LH2_Size, LH2_L, log_Ginv)
         G = 1.d1**(-log_Ginv)
         else
         G = tiny8
         endif

         LH2(i) = ih2cox * (G - L) / dom * H2I(i,j,k)/2.d0
         if (LH2(i) .ne. LH2(i)) LH2(i) = 0.d0
         edot(i) = edot(i) + LH2(i)

      endif
      enddo

!     Glover & Abel (2008) H2 cooling rate
      else if (ih2cr .eq. 2) then

         do i = is+1, ie+1
            if ( itmask(i) .ne. MASK_FALSE ) then
            gaHI(i) = gaHIa(indixe(i)) + tdef(i)
     &         *(gaHIa(indixe(i)+1) - gaHIa(indixe(i)))
            gaH2(i) = gaH2a(indixe(i)) + tdef(i)
     &         *(gaH2a(indixe(i)+1) - gaH2a(indixe(i)))
            gaHe(i) = gaHea(indixe(i)) + tdef(i)
     &         *(gaHea(indixe(i)+1) - gaHea(indixe(i)))
            gaHp(i) = gaHpa(indixe(i)) + tdef(i)
     &         *(gaHpa(indixe(i)+1) - gaHpa(indixe(i)))
            gael(i) = gaela(indixe(i)) + tdef(i)
     &         *(gaela(indixe(i)+1) - gaela(indixe(i)))
            gphdl(i) = gphdla(indixe(i)) + tdef(i)
     &         *(gphdla(indixe(i)+1) - gphdla(indixe(i)))
            h2lte(i) = h2ltea(indixe(i)) + tdef(i)
     &         *(h2ltea(indixe(i)+1) - h2ltea(indixe(i)))
            cieco(i) = ciecoa(indixe(i)) + tdef(i)
     &         *(ciecoa(indixe(i)+1) - ciecoa(indixe(i)))
            end if
         enddo

         do i = is+1, ie+1
            if ( itmask(i) .ne. MASK_FALSE ) then
#ifdef OPTICAL_DEPTH_FUDGE
            nH2 = 0.5_DKIND*H2I(i,j,k)
            nother = (HeI(i,j,k) + HeII(i,j,k) + 
     &           HeIII(i,j,k))/4._DKIND +
     &           HI(i,j,k) + HII(i,j,k) + de(i,j,k)
            fH2 = nH2/(nH2 + nother)
            fudge = sqrt((40._DKIND * 10._DKIND**(4.8_DKIND * 
     &           sqrt(max(log10(tgas(i)),2._DKIND)-2._DKIND)) / fH2**2)/
     &           ((nH2 + nother)*dom) )
            fudge = min(fudge, 1._DKIND)
#endif /* OPTICAL_DEPTH_FUDGE */
            ! Note that this optical depth approximation comes from
            ! RA04.
            if (ih2optical.eq.1) then
                fudge = (0.76_DKIND*d(i,j,k)*dom/
     &              8.e9_DKIND)**(-0.45_DKIND)
                fudge = min(fudge, 1._DKIND)
            else
                fudge = 1._DKIND
            endif
            galdl(i) = gaHI(i) * HI(i,j,k)  
     &               + gaH2(i) * H2I(i,j,k) / 2._DKIND
     &               + gaHe(i) * HeI(i,j,k) / 4._DKIND
     &               + gaHp(i) * HII(i,j,k)
     &               + gael(i) * de(i,j,k)
c            gphdl1 = gphdl(i)/dom
            gphdl1 = h2lte(i)/dom
            edot(i) = edot(i) - ih2cox*fudge*H2I(i,j,k)*
     &           h2lte(i)/(1._DKIND + gphdl1/galdl(i)) / (2._DKIND*dom)

            end if
         enddo

!     Galli & Palla (1998) H2 cooling rate
      else if (ih2cr .eq. 1) then

         do i = is+1, ie+1
            if ( itmask(i) .ne. MASK_FALSE ) then
            gpldl(i) = gpldla(indixe(i)) + tdef(i)
     &         *(gpldla(indixe(i)+1) - gpldla(indixe(i)))
            gphdl(i) = gphdla(indixe(i)) + tdef(i)
     &         *(gphdla(indixe(i)+1) - gphdla(indixe(i)))
            cieco(i) = ciecoa(indixe(i)) + tdef(i)
     &         *(ciecoa(indixe(i)+1) - ciecoa(indixe(i)))
            end if
         enddo

         do i = is+1, ie+1
            if ( itmask(i) .ne. MASK_FALSE ) then

#define NO_OPTICAL_DEPTH_FUDGE
#ifdef OPTICAL_DEPTH_FUDGE
            nH2 = 0.5_DKIND*H2I(i,j,k)
            nother = (HeI(i,j,k) + HeII(i,j,k) +
     &           HeIII(i,j,k))/4._DKIND +
     &           HI(i,j,k) + HII(i,j,k) + de(i,j,k)
            fH2 = nH2/(nH2 + nother)
            fudge = sqrt((40._DKIND * 10._DKIND**(4.8_DKIND * 
     &           sqrt(max(log10(tgas(i)),2._DKIND)-2._DKIND)) / fH2**2)/
     &           ((nH2 + nother)*dom) )
            fudge = min(fudge, 1._DKIND)
#endif /* OPTICAL_DEPTH_FUDGE */
            ! Note that this optical depth approximation comes from
            ! RA04.
            if (ih2optical.eq.1) then
                fudge = (0.76_DKIND*d(i,j,k)*dom/
     &              8.e9_DKIND)**(-0.45_DKIND)
                fudge = min(fudge, 1._DKIND)
            else
                fudge = 1._DKIND
            endif
            gphdl1 = gphdl(i)/(HI(i,j,k)*dom)
            edot(i) = edot(i) - ih2cox*fudge*H2I(i,j,k)*
     &           gphdl(i)/(1._DKIND + gphdl1/gpldl(i)) / (2._DKIND*dom)

            end if
         enddo

!      Lepp & Shull (1983) H2 cooling rate
       else if (ih2cr .eq. 0) then

         do i = is+1, ie+1
            if ( itmask(i) .ne. MASK_FALSE ) then
            hyd01k(i) = hyd01ka(indixe(i)) + tdef(i)
     &         *(hyd01ka(indixe(i)+1)-hyd01ka(indixe(i)))
            h2k01(i) = h2k01a(indixe(i)) + tdef(i)
     &         *(h2k01a(indixe(i)+1) - h2k01a(indixe(i)))
            vibh(i) = vibha(indixe(i)) + tdef(i)
     &         *(vibha(indixe(i)+1) - vibha(indixe(i)))
            roth(i) = rotha(indixe(i)) + tdef(i)
     &         *(rotha(indixe(i)+1) - rotha(indixe(i)))
            rotl(i) = rotla(indixe(i)) + tdef(i)
     &         *(rotla(indixe(i)+1) - rotla(indixe(i)))
            cieco(i) = ciecoa(indixe(i)) + tdef(i)
     &         *(ciecoa(indixe(i)+1) - ciecoa(indixe(i)))
            end if
         enddo

         do i = is+1, ie+1
            if ( itmask(i) .ne. MASK_FALSE ) then
            qq   = 1.2_DKIND*(HI(i,j,k)*dom)**0.77_DKIND + 
     &                (H2I(i,j,k)*dom/2._DKIND)**0.77_DKIND
            vibl = (HI(i,j,k)*hyd01k(i) + 
     &             H2I(i,j,k)/2._DKIND*h2k01(i))
     &             *dom*8.18e-13_DKIND

#ifdef OPTICAL_DEPTH_FUDGE
            nH2 = 0.5_DKIND*H2I(i,j,k)
            nother = (HeI(i,j,k) + HeII(i,j,k) +
     &           HeIII(i,j,k))/4._DKIND +
     &           HI(i,j,k) + HII(i,j,k) + de(i,j,k)
            fH2 = nH2/(nH2 + nother)
            fudge = sqrt((40._DKIND * 10._DKIND**(4.8_DKIND * 
     &           sqrt(max(log10(tgas(i)),2._DKIND)-2._DKIND)) / fH2**2)/
     &           ((nH2 + nother)*dom) )
            fudge = min(fudge, 1._DKIND)
#endif /* OPTICAL_DEPTH_FUDGE */

            edot(i) = edot(i) - ih2cox*fudge*H2I(i,j,k)*(
     &           vibh(i)/(1._DKIND+vibh(i)/max(   vibl     ,tiny)) +
     &           roth(i)/(1._DKIND+roth(i)/max(qq*rotl(i),tiny))     
     &           )/2._DKIND/dom
            end if
         enddo

      endif ! ih2cr

c     CIE
c     cooling from H2-H2 and He-H2 collisional induced emission comes
C     with its own radiative transfer correction as discussed in
C     Ripamonti & Abel 2003
         if (iciecool.eq.1) then
            do i = is+1, ie+1
            if (itmask(i) .ne. MASK_FALSE) then
c     Only calculate if H2I(i) is a substantial fraction
              if (d(i,j,k)*dom.gt.1e10_DKIND) then
                ciefudge = 1._DKIND
                tau = ((d(i,j,k)/2e16_DKIND)*dom)**2.8_DKIND  ! 2e16 is in units of cm^-3
                tau = max(tau, 1.e-5_DKIND)
                ciefudge = min((1._DKIND-exp(-tau))/tau,1._DKIND)
c               Matt's attempt at a second exponentialier cutoff
                tau = ((d(i,j,k)/2.e18_DKIND)*dom)**8._DKIND  ! 2e18 is in units of cm^-3
                tau = max(tau, 1.e-5_DKIND)
                ciefudge = ciefudge*min((1.-exp(-tau))/tau,1._DKIND)
c               ciefudge, which is applied to the continuum, is applied to edot
                edot(i) = ciefudge*(edot(i) - 
     &                  H2I(i,j,k)*(d(i,j,k)*cieco(i)))
              endif
            endif
            enddo
c     CIE H2 cooling using Yoshida et al. (2006)
         else if (iciecool .eq. 2) then
            do i = is+1, ie+1
               if (itmask(i) .ne. MASK_FALSE) then
                cieY06(i) = cieY06a(indixe(i)) + tdef(i)
     &             *(cieY06a(indixe(i)+1) - cieY06a(indixe(i)))
                LCIE(i) = - cieY06(i) * (H2I(i,j,k)/2.d0)**2
                edot(i) = edot(i) + LCIE(i)
               endif
            enddo
         endif

      endif

!     --- Cooling from HD ---

      if (ispecies .gt. 2) then

!     Chiaki & Wise (2019) HD cooling rate
      if (ihdcr .eq. 1 ) then

      do i = is+1, ie+1
      if ( itmask(i) .ne. MASK_FALSE ) then

         lognhat = logHDI(i) - logdvdr(i)

         call interpolate_3D_g(
     &     lognhat, logT(i), logH(i), LHD_N,
     &     LHD_D, LHD_dD, LHD_T, LHD_dT, LHD_H, LHD_dH,
     &     LHD_Size, LHD_L, log_Linv)
         L = 1.d1**(-log_Linv)

         if (icmbTfloor .eq. 1) then
         call interpolate_3D_g(
     &     lognhat, logTcmb(i), logH(i), LHD_N,
     &     LHD_D, LHD_dD, LHD_T, LHD_dT, LHD_H, LHD_dH,
     &     LHD_Size, LHD_L, log_Ginv)
         G = 1.d1**(-log_Ginv)
         else
         G = tiny8
         endif

         LHD(i) = (G - L) / dom * HDI(i,j,k)/3.d0
         if (LHD(i) .ne. LHD(i)) LHD(i) = 0.d0
         edot(i) = edot(i) + LHD(i)

      endif
      enddo

!     Coppola et al (2011) and Wrathmall, Gusdorf, & Flower (2007) HD cooling rate
      else if (ihdcr .eq. 0) then

         do i = is+1, ie+1
            if ( itmask(i) .ne. MASK_FALSE ) then
c CMB cooling floor
               if (tgas(i) .gt. comp2) then
                  hdlte(i) = hdltea(indixe(i)) + tdef(i)
     &            *(hdltea(indixe(i)+1) - hdltea(indixe(i)))
                  hdlow(i) = hdlowa(indixe(i)) + tdef(i)
     &            *(hdlowa(indixe(i)+1) - hdlowa(indixe(i)))
               else
                  hdlte(i) = tiny
                  hdlow(i) = tiny
               endif
            end if
         enddo

         do i = is+1, ie+1
            if ( itmask(i) .ne. MASK_FALSE ) then
c  old (incorrect) way:
c               hdlte1 = hdlte(i)/(HDI(i,j,k)*dom/2._DKIND)
c               hdlow1 = max(hdlow(i), tiny)
c               edot(i) = edot(i) - HDI(i,j,k)*
c     .                     (hdlte1/(1._DKIND + hdlte1/hdlow1)/(2._DKIND*dom))
c  new (correct) way: (april 4, 2007)
               hdlte1 = hdlte(i)/(HI(i,j,k)*dom)
               hdlow1 = max(hdlow(i), tiny)
               edot(i) = edot(i) - HDI(i,j,k)*
     &              (hdlte(i)/(1._DKIND + hdlte1/hdlow1)) /
     &              (3._DKIND*dom)
            end if
         enddo

      endif ! ihdcr
<<<<<<< HEAD
      endif

!     Iteration mask for metal-rich cells
      if (imetal .eq. 1) then
         do i = is+1, ie+1
            if (metallicity(i) .ge. min_metallicity) then
               itmask_metal(i) = itmask(i)
            else
               itmask_metal(i) = MASK_FALSE
            endif
         enddo
      else
         do i = is+1, ie+1
            itmask_metal(i) = MASK_FALSE
         enddo
      endif

!     Compute grain size increment

      if ( (idustfield .gt. 0) .and. (idspecies .gt. 0) ) then

         call calc_grain_size_increment_1d(
     &             immulti, imabund, idspecies, igrgr, itmask_metal
     &           , in, jn, kn, is, ie, j, k, dom, d
     &           , SiM, FeM, Mg2SiO4, MgSiO3, Fe3O4
     &           , AC, SiO2D, MgO, FeS, Al2O3
     &           , reforg, volorg, H2Oice
     &           , metal, metal_loc
     &           , metal_C13, metal_C20, metal_C25, metal_C30
     &           , metal_F13, metal_F15, metal_F50, metal_F80
     &           , metal_P170, metal_P200, metal_Y19
     &           , SN0_N
     &           , SN0_fSiM, SN0_fFeM, SN0_fMg2SiO4, SN0_fMgSiO3
     &           , SN0_fFe3O4, SN0_fAC, SN0_fSiO2D, SN0_fMgO
     &           , SN0_fFeS, SN0_fAl2O3
     &           , SN0_freforg, SN0_fvolorg, SN0_fH2Oice
     &           , SN0_r0SiM, SN0_r0FeM, SN0_r0Mg2SiO4, SN0_r0MgSiO3
     &           , SN0_r0Fe3O4, SN0_r0AC, SN0_r0SiO2D, SN0_r0MgO
     &           , SN0_r0FeS, SN0_r0Al2O3
     &           , SN0_r0reforg, SN0_r0volorg, SN0_r0H2Oice
     &           , gr_N, gr_Size, gr_dT, gr_Td
     &           , SN0_kpSiM, SN0_kpFeM, SN0_kpMg2SiO4, SN0_kpMgSiO3
     &           , SN0_kpFe3O4, SN0_kpAC, SN0_kpSiO2D, SN0_kpMgO
     &           , SN0_kpFeS, SN0_kpAl2O3
     &           , SN0_kpreforg, SN0_kpvolorg, SN0_kpH2Oice
     &           , sgSiM, sgFeM, sgMg2SiO4, sgMgSiO3, sgFe3O4, sgAC
     &           , sgSiO2D, sgMgO, sgFeS, sgAl2O3
     &           , sgreforg, sgvolorg, sgH2Oice, sgtot
     &           , alSiM, alFeM, alMg2SiO4, alMgSiO3, alFe3O4, alAC
     &           , alSiO2D, alMgO, alFeS, alAl2O3
     &           , alreforg, alvolorg, alH2Oice, altot
     &         )

      endif

!     Calculate dust to gas ratio AND interstellar radiation field
!     -> an earlier version of this logic would store values @ indices
!        where `itmask_metal(i) .ne. MASK_FALSE`
!     -> this was undesirable, b/c these quantities are required for
!        photo-electric heating, which can occur when
!        `itmask_metal(i) .eq. MASK_FALSE` (we can revisit this choice
!        later). Moreover, in most cases, these calculations will be
!        faster when there is no branching

=======
      endif

!     Iteration mask for metal-rich cells
      if (imetal .eq. 1) then
         do i = is+1, ie+1
            if (metallicity(i) .ge. min_metallicity) then
               itmask_metal(i) = itmask(i)
            else
               itmask_metal(i) = MASK_FALSE
            endif
         enddo
      else
         do i = is+1, ie+1
            itmask_metal(i) = MASK_FALSE
         enddo
      endif

!     Compute grain size increment

      if ( (idustfield .gt. 0) .and. (idspecies .gt. 0) ) then

         call calc_grain_size_increment_1d(
     &             immulti, imabund, idspecies, igrgr, itmask_metal
     &           , in, jn, kn, is, ie, j, k, dom, d
     &           , SiM, FeM, Mg2SiO4, MgSiO3, Fe3O4
     &           , AC, SiO2D, MgO, FeS, Al2O3
     &           , reforg, volorg, H2Oice
     &           , metal, metal_loc
     &           , metal_C13, metal_C20, metal_C25, metal_C30
     &           , metal_F13, metal_F15, metal_F50, metal_F80
     &           , metal_P170, metal_P200, metal_Y19
     &           , SN0_N
     &           , SN0_fSiM, SN0_fFeM, SN0_fMg2SiO4, SN0_fMgSiO3
     &           , SN0_fFe3O4, SN0_fAC, SN0_fSiO2D, SN0_fMgO
     &           , SN0_fFeS, SN0_fAl2O3
     &           , SN0_freforg, SN0_fvolorg, SN0_fH2Oice
     &           , SN0_r0SiM, SN0_r0FeM, SN0_r0Mg2SiO4, SN0_r0MgSiO3
     &           , SN0_r0Fe3O4, SN0_r0AC, SN0_r0SiO2D, SN0_r0MgO
     &           , SN0_r0FeS, SN0_r0Al2O3
     &           , SN0_r0reforg, SN0_r0volorg, SN0_r0H2Oice
     &           , gr_N, gr_Size, gr_dT, gr_Td
     &           , SN0_kpSiM, SN0_kpFeM, SN0_kpMg2SiO4, SN0_kpMgSiO3
     &           , SN0_kpFe3O4, SN0_kpAC, SN0_kpSiO2D, SN0_kpMgO
     &           , SN0_kpFeS, SN0_kpAl2O3
     &           , SN0_kpreforg, SN0_kpvolorg, SN0_kpH2Oice
     &           , sgSiM, sgFeM, sgMg2SiO4, sgMgSiO3, sgFe3O4, sgAC
     &           , sgSiO2D, sgMgO, sgFeS, sgAl2O3
     &           , sgreforg, sgvolorg, sgH2Oice, sgtot
     &           , alSiM, alFeM, alMg2SiO4, alMgSiO3, alFe3O4, alAC
     &           , alSiO2D, alMgO, alFeS, alAl2O3
     &           , alreforg, alvolorg, alH2Oice, altot
     &         )

      endif

!     Calculate dust to gas ratio AND interstellar radiation field
!     -> an earlier version of this logic would store values @ indices
!        where `itmask_metal(i) .ne. MASK_FALSE`
!     -> this was undesirable, b/c these quantities are required for
!        photo-electric heating, which can occur when
!        `itmask_metal(i) .eq. MASK_FALSE` (we can revisit this choice
!        later). Moreover, in most cases, these calculations will be
!        faster when there is no branching

>>>>>>> a4b21e0d
      if ((anydust .ne. MASK_FALSE) .or. (igammah .gt. 0)) then
         if (idustfield .gt. 0) then
            do i = is+1, ie+1
               ! REMINDER: use of `itmask` over `itmask_metal` is
               !   currently required by Photo-electric heating
               if (itmask(i) .ne. MASK_FALSE) then
                  ! it may be faster to remove this branching
                  dust2gas(i) = dust(i,j,k) / d(i,j,k)
               endif
            enddo
         else
            do i = is+1, ie+1
               dust2gas(i) = fgr * metallicity(i)
            enddo
         endif
      endif

      if ((anydust .ne. MASK_FALSE) .or. (igammah .gt. 1)) then
         if (iisrffield .gt. 0) then
            do i = is+1, ie+1
               myisrf(i) = isrf_habing(i,j,k)
            enddo
         else
            do i = is+1, ie+1
               myisrf(i) = isrf
            enddo
         endif
      endif

<<<<<<< HEAD
!     Calculate heating from interstellar radiation field
!     -> this is ONLY used when `itmask_metal .eq. MASK_TRUE`

      if ((anydust .ne. MASK_FALSE) .or. (igammah .gt. 1)) then
      do i = is+1, ie+1
         if ( itmask_metal(i) .ne. MASK_FALSE ) then

         if (idspecies .eq. 0 ) then
            if (idustfield .gt. 0) then
               mygisrf(i) = gamma_isrfa
     &                    * fgr / dust2gas(i) * metallicity(i)
               !! correct with the depletion or enhancement of condensation rate.
            else
               mygisrf(i) = gamma_isrfa
            endif

         else ! idspecies

            if (itdmulti .eq. 0) then
            
               mygisrf(i) = gamma_isrf2a * sgtot(i)
               !! in UV, absorption coefficient Q ~ 1 (Goldsmith 2001)
               !! so we use the geometrical cross-section of grains [cgs]

            else

            if (idspecies .gt. 0) then
               gisrfMgSiO3  (i) = gamma_isrf2a * sgMgSiO3  (i)
!!             write(*,*) 'sil', d(i,j,k), gamma_isrf2a, sgMgSiO3(i)
               gisrfAC      (i) = gamma_isrf2a * sgAC      (i)
!!             write(*,*) 'car', d(i,j,k), gamma_isrf2a, sgMgSiO3(i)
            endif
            if (idspecies .gt. 1) then
               gisrfSiM     (i) = gamma_isrf2a * sgSiM     (i)
               gisrfFeM     (i) = gamma_isrf2a * sgFeM     (i)
               gisrfMg2SiO4 (i) = gamma_isrf2a * sgMg2SiO4 (i)
               gisrfFe3O4   (i) = gamma_isrf2a * sgFe3O4   (i)
               gisrfSiO2D   (i) = gamma_isrf2a * sgSiO2D   (i)
               gisrfMgO     (i) = gamma_isrf2a * sgMgO     (i)
               gisrfFeS     (i) = gamma_isrf2a * sgFeS     (i)
               gisrfAl2O3   (i) = gamma_isrf2a * sgAl2O3   (i)
            endif
            if (idspecies .gt. 2) then
               gisrfreforg  (i) = gamma_isrf2a * sgreforg  (i)
               gisrfvolorg  (i) = gamma_isrf2a * sgvolorg  (i)
               gisrfH2Oice  (i) = gamma_isrf2a * sgH2Oice  (i)
            endif

            endif

         endif ! idspecies

         endif
      enddo
      endif

!     --- Gas to grain heat transfer ---

      if (anydust .ne. MASK_FALSE) then
=======
      ! compute dust temperature and cooling due to dust
      if (anydust .ne. MASK_FALSE) then

         call calc_all_tdust_gasgr_1d_g(in, jn, kn, nratec,
     &                idustfield, is, ie, j, k, fgr, gamma_isrfa,
     &                comp2, gasgra, indixe, tdef, tgas, tdust,
     &                metallicity, dust2gas, mynh, gasgr_tdust,
     &                itmask_metal,
     &                idspecies, itdmulti, gr_N, gr_Size, gr_dT,
     &                gr_Td, tSiM, tFeM, tMg2SiO4, tMgSiO3, tFe3O4,
     &                tAC, tSiO2D, tMgO, tFeS, tAl2O3, treforg,
     &                tvolorg, tH2Oice, gasgr2a, gamma_isrf2a,
     &                coolunit, gasgr, myisrf, sgSiM, sgFeM, sgMg2SiO4,
     &                sgMgSiO3, sgFe3O4, sgAC, sgSiO2D, sgMgO, sgFeS,
     &                sgAl2O3, sgreforg, sgvolorg, sgH2Oice, sgtot,
     &                alSiM, alFeM, alMg2SiO4, alMgSiO3, alFe3O4, alAC,
     &                alSiO2D, alMgO, alFeS, alAl2O3, alreforg,
     &                alvolorg, alH2Oice, altot, kpSiM, kpFeM,
     &                kpMg2SiO4, kpMgSiO3, kpFe3O4, kpAC, kpSiO2D,
     &                kpMgO, kpFeS, kpAl2O3, kpreforg, kpvolorg,
     &                kpH2Oice, kptot, gasSiM, gasFeM, gasMg2SiO4,
     &                gasMgSiO3, gasFe3O4, gasAC, gasSiO2D, gasMgO,
     &                gasFeS, gasAl2O3, gasreforg, gasvolorg,
     &                gasH2Oice
     &              )

         endif

!     Calculate dust cooling rate
         if (anydust .ne. MASK_FALSE) then
>>>>>>> a4b21e0d


         do i = is+1, ie+1
            if ( itmask_metal(i) .ne. MASK_FALSE ) then

<<<<<<< HEAD
            if(idspecies .eq. 0) then

               gasgr(i) = gasgra(indixe(i)) + tdef(i)
     &              *(gasgra(indixe(i)+1) -gasgra(indixe(i)))

!!             gasgr_tdust(i) = fgr * gasgr(i) * coolunit / mh
               gasgr_tdust(i) = (dust2gas(i) / metallicity(i))
     &                              * gasgr(i) * coolunit / mh
                    !! apply to (idustfield .eq. 1) GC20200701

            else ! idspecies

               fv2k    = gasgr2a(indixe(i)) + tdef(i)
     &              *(gasgr2a(indixe(i)+1) -gasgr2a(indixe(i)))

               fac = coolunit / mh 

               if ( itdmulti .eq. 0 ) then

               gasgr(i) = fv2k * sgtot(i)

               gasgr_tdust(i) = gasgr(i) * fac
                 
               else

               if (idspecies .gt. 0) then
               gasMgSiO3  (i) = fv2k * sgMgSiO3  (i)
               gasAC      (i) = fv2k * sgAC      (i)
               endif
               if (idspecies .gt. 1) then
               gasSiM     (i) = fv2k * sgSiM     (i)
               gasFeM     (i) = fv2k * sgFeM     (i)
               gasMg2SiO4 (i) = fv2k * sgMg2SiO4 (i)
               gasFe3O4   (i) = fv2k * sgFe3O4   (i)
               gasSiO2D   (i) = fv2k * sgSiO2D   (i)
               gasMgO     (i) = fv2k * sgMgO     (i)
               gasFeS     (i) = fv2k * sgFeS     (i)
               gasAl2O3   (i) = fv2k * sgAl2O3   (i)
               endif
               if (idspecies .gt. 2) then
               gasreforg  (i) = fv2k * sgreforg  (i)
               gasvolorg  (i) = fv2k * sgvolorg  (i)
               gasH2Oice  (i) = fv2k * sgH2Oice  (i)
               endif

               if (idspecies .gt. 0) then
               gasgr_tMgSiO3  (i) = gasMgSiO3  (i) * fac
               gasgr_tAC      (i) = gasAC      (i) * fac
               endif
               if (idspecies .gt. 1) then
               gasgr_tSiM     (i) = gasSiM     (i) * fac
               gasgr_tFeM     (i) = gasFeM     (i) * fac
               gasgr_tMg2SiO4 (i) = gasMg2SiO4 (i) * fac
               gasgr_tFe3O4   (i) = gasFe3O4   (i) * fac
               gasgr_tSiO2D   (i) = gasSiO2D   (i) * fac
               gasgr_tMgO     (i) = gasMgO     (i) * fac
               gasgr_tFeS     (i) = gasFeS     (i) * fac
               gasgr_tAl2O3   (i) = gasAl2O3   (i) * fac
               endif
               if (idspecies .gt. 2) then
               gasgr_treforg  (i) = gasreforg  (i) * fac
               gasgr_tvolorg  (i) = gasvolorg  (i) * fac
               gasgr_tH2Oice  (i) = gasH2Oice  (i) * fac
               endif

               endif

            endif ! idspecies

=======
            if (idspecies .eq. 0) then

               Ldst(i) =         - 
     &              gasgr(i) * (tgas(i) - tdust(i)) * 
     &              dust2gas(i) * rhoH(i) * rhoH(i)

            else ! idspecies

               if (itdmulti .eq. 0) then
                   Ldst(i) = - gasgr(i) * (tgas(i) - tdust(i))
     &                * d(i,j,k) * rhoH(i)
               else

               if (idspecies .gt. 0) then
                  Ldst(i) = - (
     &                gasMgSiO3  (i) * (tgas(i) - tMgSiO3  (i))
     &              + gasAC      (i) * (tgas(i) - tAC      (i))
     &              ) * d(i,j,k) * rhoH(i)
               endif

               if (idspecies .gt. 1) then
                  Ldst(i) = Ldst(i) - (
     &                gasSiM     (i) * (tgas(i) - tSiM     (i))
     &              + gasFeM     (i) * (tgas(i) - tFeM     (i))
     &              + gasMg2SiO4 (i) * (tgas(i) - tMg2SiO4 (i))
     &              + gasFe3O4   (i) * (tgas(i) - tFe3O4   (i))
     &              + gasSiO2D   (i) * (tgas(i) - tSiO2D   (i))
     &              + gasMgO     (i) * (tgas(i) - tMgO     (i))
     &              + gasFeS     (i) * (tgas(i) - tFeS     (i))
     &              + gasAl2O3   (i) * (tgas(i) - tAl2O3   (i))
     &              ) * d(i,j,k) * rhoH(i)
               endif

               if (idspecies .gt. 2) then
                  Ldst(i) = Ldst(i) - (
     &                gasreforg  (i) * (tgas(i) - treforg  (i))
     &              + gasvolorg  (i) * (tgas(i) - tvolorg  (i))
     &              + gasH2Oice  (i) * (tgas(i) - tH2Oice  (i))
     &              ) * d(i,j,k) * rhoH(i)
               endif
               endif


            endif ! idspecies

            edot(i) = edot(i) + Ldst(i)

>>>>>>> a4b21e0d
            endif
         enddo

      endif

<<<<<<< HEAD
         if (itdmulti .eq. 0) then

            call calc_tdust_1d_g(tdust, tgas, mynh, gasgr_tdust,
     &           mygisrf, myisrf, itmask_metal, comp2, in, is, ie, j, k
     &         , gr_N, gr_Size, gr_dT, gr_Td, altot, kptot, idspecies)

         else

            if (idspecies .gt. 0) then
            call calc_tdust_1d_g(tMgSiO3  , tgas, mynh, gasgr_tMgSiO3  ,
     &           gisrfMgSiO3  , myisrf, itmask_metal, comp2, 
     &           in, is, ie, j, k
     &         , gr_N, gr_Size, gr_dT, gr_Td, alMgSiO3  , kpMgSiO3   
     &         , idspecies)
          
            call calc_tdust_1d_g(tAC      , tgas, mynh, gasgr_tAC      ,
     &           gisrfAC      , myisrf, itmask_metal, comp2, 
     &           in, is, ie, j, k
     &         , gr_N, gr_Size, gr_dT, gr_Td, alAC      , kpAC       
     &         , idspecies)
            endif

            if (idspecies .gt. 1) then
            call calc_tdust_1d_g(tSiM     , tgas, mynh, gasgr_tSiM     ,
     &           gisrfSiM     , myisrf, itmask_metal, comp2, 
     &           in, is, ie, j, k
     &         , gr_N, gr_Size, gr_dT, gr_Td, alSiM     , kpSiM      
     &         , idspecies)
          
            call calc_tdust_1d_g(tFeM     , tgas, mynh, gasgr_tFeM     ,
     &           gisrfFeM     , myisrf, itmask_metal, comp2, 
     &           in, is, ie, j, k
     &         , gr_N, gr_Size, gr_dT, gr_Td, alFeM     , kpFeM      
     &         , idspecies)
          
            call calc_tdust_1d_g(tMg2SiO4 , tgas, mynh, gasgr_tMg2SiO4 ,
     &           gisrfMg2SiO4 , myisrf, itmask_metal, comp2, 
     &           in, is, ie, j, k
     &         , gr_N, gr_Size, gr_dT, gr_Td, alMg2SiO4 , kpMg2SiO4  
     &         , idspecies)
          
            call calc_tdust_1d_g(tFe3O4   , tgas, mynh, gasgr_tFe3O4   ,
     &           gisrfFe3O4   , myisrf, itmask_metal, comp2, 
     &           in, is, ie, j, k
     &         , gr_N, gr_Size, gr_dT, gr_Td, alFe3O4   , kpFe3O4    
     &         , idspecies)
          
            call calc_tdust_1d_g(tSiO2D   , tgas, mynh, gasgr_tSiO2D   ,
     &           gisrfSiO2D   , myisrf, itmask_metal, comp2, 
     &           in, is, ie, j, k
     &         , gr_N, gr_Size, gr_dT, gr_Td, alSiO2D   , kpSiO2D    
     &         , idspecies)
          
            call calc_tdust_1d_g(tMgO     , tgas, mynh, gasgr_tMgO     ,
     &           gisrfMgO     , myisrf, itmask_metal, comp2, 
     &           in, is, ie, j, k
     &         , gr_N, gr_Size, gr_dT, gr_Td, alMgO     , kpMgO      
     &         , idspecies)
          
            call calc_tdust_1d_g(tFeS     , tgas, mynh, gasgr_tFeS     ,
     &           gisrfFeS     , myisrf, itmask_metal, comp2, 
     &           in, is, ie, j, k
     &         , gr_N, gr_Size, gr_dT, gr_Td, alFeS     , kpFeS      
     &         , idspecies)
          
            call calc_tdust_1d_g(tAl2O3   , tgas, mynh, gasgr_tAl2O3   ,
     &           gisrfAl2O3   , myisrf, itmask_metal, comp2, 
     &           in, is, ie, j, k
     &         , gr_N, gr_Size, gr_dT, gr_Td, alAl2O3   , kpAl2O3    
     &         , idspecies)
            endif

            if (idspecies .gt. 2) then
            call calc_tdust_1d_g(treforg  , tgas, mynh, gasgr_treforg  ,
     &           gisrfreforg  , myisrf, itmask_metal, comp2, 
     &           in, is, ie, j, k
     &         , gr_N, gr_Size, gr_dT, gr_Td, alreforg  , kpreforg   
     &         , idspecies)
          
            call calc_tdust_1d_g(tvolorg  , tgas, mynh, gasgr_tvolorg  ,
     &           gisrfvolorg  , myisrf, itmask_metal, comp2, 
     &           in, is, ie, j, k
     &         , gr_N, gr_Size, gr_dT, gr_Td, alvolorg  , kpvolorg   
     &         , idspecies)
          
            call calc_tdust_1d_g(tH2Oice  , tgas, mynh, gasgr_tH2Oice  ,
     &           gisrfH2Oice  , myisrf, itmask_metal, comp2, 
     &           in, is, ie, j, k
     &         , gr_N, gr_Size, gr_dT, gr_Td, alH2Oice  , kpH2Oice   
     &         , idspecies)
            endif

         endif

!     Calculate dust cooling rate
=======
!     Compute continuum opacity

      if ( ipcont .eq. 1 ) then
>>>>>>> a4b21e0d

      do i = is+1, ie+1
         if ( itmask(i) .ne. MASK_FALSE ) then

            !! primordial continuum opacity !!
            call interpolate_2D_g(
     &        logrho(i), logT(i), alphap_N, alphap_D, alphap_dD,
     &        alphap_T, alphap_dT, alphap_Size,
     &        alphap_Data, log_a)
              alpha(i) = 1.d1**log_a
         endif
      enddo

      else
         do i = is+1, ie+1
<<<<<<< HEAD
            if ( itmask_metal(i) .ne. MASK_FALSE ) then

            if (idspecies .eq. 0) then

               Ldst(i) =         - 
     &              gasgr(i) * (tgas(i) - tdust(i)) * 
     &              dust2gas(i) * rhoH(i) * rhoH(i)

            else ! idspecies

               if (itdmulti .eq. 0) then
                   Ldst(i) = - gasgr(i) * (tgas(i) - tdust(i))
     &                * d(i,j,k) * rhoH(i)
               else

               if (idspecies .gt. 0) then
                  Ldst(i) = - (
     &                gasMgSiO3  (i) * (tgas(i) - tMgSiO3  (i))
     &              + gasAC      (i) * (tgas(i) - tAC      (i))
     &              ) * d(i,j,k) * rhoH(i)
               endif

               if (idspecies .gt. 1) then
                  Ldst(i) = Ldst(i) - (
     &                gasSiM     (i) * (tgas(i) - tSiM     (i))
     &              + gasFeM     (i) * (tgas(i) - tFeM     (i))
     &              + gasMg2SiO4 (i) * (tgas(i) - tMg2SiO4 (i))
     &              + gasFe3O4   (i) * (tgas(i) - tFe3O4   (i))
     &              + gasSiO2D   (i) * (tgas(i) - tSiO2D   (i))
     &              + gasMgO     (i) * (tgas(i) - tMgO     (i))
     &              + gasFeS     (i) * (tgas(i) - tFeS     (i))
     &              + gasAl2O3   (i) * (tgas(i) - tAl2O3   (i))
     &              ) * d(i,j,k) * rhoH(i)
               endif

               if (idspecies .gt. 2) then
                  Ldst(i) = Ldst(i) - (
     &                gasreforg  (i) * (tgas(i) - treforg  (i))
     &              + gasvolorg  (i) * (tgas(i) - tvolorg  (i))
     &              + gasH2Oice  (i) * (tgas(i) - tH2Oice  (i))
     &              ) * d(i,j,k) * rhoH(i)
               endif
               endif


            endif ! idspecies

            edot(i) = edot(i) + Ldst(i)
=======
            if ( itmask(i) .ne. MASK_FALSE ) then
               alpha(i) = 0.
         endif
      enddo

      endif

      ! Add dust opacity.
      ! if (idspecies .eq. 0), dust opacity is overestimated at Td > 50 K
      ! We better not include dust opacity.
      if ((anydust .ne. MASK_FALSE).and.(idspecies .gt. 0)) then
         do i = is+1, ie+1
            if ( itmask_metal(i) .ne. MASK_FALSE ) then

            if (itdmulti .eq. 0) then

               alphad(i) = kptot(i)

            else

               if (idspecies .gt. 0) then
               alphad(i) = kpMgSiO3  (i)
     &                   + kpAC      (i)
               endif
               if (idspecies .gt. 1) then
               alphad(i) = alphad(i)
     &                   + kpSiM     (i)
     &                   + kpFeM     (i)
     &                   + kpMg2SiO4 (i)
     &                   + kpFe3O4   (i)
     &                   + kpSiO2D   (i)
     &                   + kpMgO     (i)
     &                   + kpFeS     (i)
     &                   + kpAl2O3   (i)
               endif
               if (idspecies .gt. 2) then
               alphad(i) = alphad(i)
     &                   + kpreforg  (i)
     &                   + kpvolorg  (i)
     &                   + kpH2Oice  (i)
               endif
            endif

            alpha(i) = alpha(i) + alphad(i) * d(i,j,k)*dom*mh
>>>>>>> a4b21e0d

            endif
         enddo

      endif !! anydust

      do i = is+1, ie+1
         if ( itmask(i) .ne. MASK_FALSE ) then
         tau_con(i) = alpha(i) * lshield_con(i)
         endif
      enddo

!     Compute continuum opacity

      if ( ipcont .eq. 1 ) then

      do i = is+1, ie+1
         if ( itmask(i) .ne. MASK_FALSE ) then

            !! primordial continuum opacity !!
            call interpolate_2D_g(
     &        logrho(i), logT(i), alphap_N, alphap_D, alphap_dD,
     &        alphap_T, alphap_dT, alphap_Size,
     &        alphap_Data, log_a)
              alpha(i) = 1.d1**log_a
         endif
      enddo

      else
         do i = is+1, ie+1
            if ( itmask(i) .ne. MASK_FALSE ) then
               alpha(i) = 0.
         endif
      enddo

      endif

      ! Add dust opacity.
      ! if (idspecies .eq. 0), dust opacity is overestimated at Td > 50 K
      ! We better not include dust opacity.
      if ((anydust .ne. MASK_FALSE).and.(idspecies .gt. 0)) then
         do i = is+1, ie+1
            if ( itmask_metal(i) .ne. MASK_FALSE ) then

            if (itdmulti .eq. 0) then

               alphad(i) = kptot(i)

            else

               if (idspecies .gt. 0) then
               alphad(i) = kpMgSiO3  (i)
     &                   + kpAC      (i)
               endif
               if (idspecies .gt. 1) then
               alphad(i) = alphad(i)
     &                   + kpSiM     (i)
     &                   + kpFeM     (i)
     &                   + kpMg2SiO4 (i)
     &                   + kpFe3O4   (i)
     &                   + kpSiO2D   (i)
     &                   + kpMgO     (i)
     &                   + kpFeS     (i)
     &                   + kpAl2O3   (i)
               endif
               if (idspecies .gt. 2) then
               alphad(i) = alphad(i)
     &                   + kpreforg  (i)
     &                   + kpvolorg  (i)
     &                   + kpH2Oice  (i)
               endif
            endif

            alpha(i) = alpha(i) + alphad(i) * d(i,j,k)*dom*mh

            endif
         enddo

      endif !! anydust

      do i = is+1, ie+1
         if ( itmask(i) .ne. MASK_FALSE ) then
         tau_con(i) = alpha(i) * lshield_con(i)
         endif
      enddo

!     --- Compute (external) radiative heating terms ---
!     Photoionization heating

      if (ispecies .gt. 0) then

      if (iradshield == 0) then ! no shielding
        do i = is+1, ie+1
           if ( itmask(i) .ne. MASK_FALSE ) then
              edot(i) = edot(i) + real(ipiht, DKIND)*(
     &               piHI  *HI  (i,j,k) ! pi of HI
     &             + piHeI *HeI (i,j,k)*0.25_DKIND ! pi of HeI
     &             + piHeII*HeII(i,j,k)*0.25_DKIND ! pi of HeII
     &             )/dom
           end if
        enddo

      else if (iradshield == 1) then
!
!     approximate self shielding using Eq. 13 and 14 from
!     Rahmati et. al. 2013 (MNRAS, 430, 2427-2445)
!     to shield HI, while leaving HeI and HeII optically thin
!

        do i = is+1, ie+1
           if (itmask(i) .ne. MASK_FALSE) then
              if (k24 .lt. tiny8) then
                 fSShHI = 1._DKIND
              else
                 nSSh = 6.73e-3_DKIND *
     &            (avgsighi /2.49e-18_DKIND)**(-2._DKIND/3._DKIND)*
     &            (tgas(i)/1.0e4_DKIND)**(0.17_DKIND)*
     &            (k24/tbase1/1.0e-12_DKIND)**(2._DKIND/3._DKIND)
                 nratio = (HI(i,j,k) + HII(i,j,k))*dom/nSSh
                 fSShHI =
     &            0.98_DKIND*(1._DKIND+
     &            nratio**(1.64_DKIND))**(-2.28_DKIND) +
     &            0.02_DKIND*(1._DKIND+
     &            nratio)**(-0.84_DKIND)
              endif

             edot(i) = edot(i) + real(ipiht,DKIND)*(
     &              piHI  *HI  (i,j,k)* fSShHI
     &            + piHeI * HeI(i,j,k)*0.25_DKIND
     &            + piHeII*HeII(i,j,k)*0.25_DKIND
     &             )/dom
           endif
        enddo

      else if (iradshield == 2)  then
!
!     Better self-shielding in HI using Eq. 13 and 14 from
!     Rahmati et. al. 2013 (MNRAS, 430, 2427-2445)
!     approximate self shielding in HeI and HeII
!

        do i = is+1, ie+1
           if ( itmask(i) .ne. MASK_FALSE ) then
!
!            HI self shielding ratio
!
              if (k24 .lt. tiny8) then
                 fSShHI = 1._DKIND
              else
                 nSSh = 6.73e-3_DKIND *
     &            (avgsighi/2.49e-18_DKIND)**(-2._DKIND/3._DKIND)*
     &            (tgas(i)/1.0e4_DKIND)**(0.17_DKIND)*
     &            (k24/tbase1/1.0e-12_DKIND)**(2._DKIND/3._DKIND)
                 nratio = (HI(i,j,k) + HII(i,j,k))*dom/nSSh
                 fSShHI =
     &            0.98_DKIND*(1._DKIND+
     &             nratio**(1.64_DKIND))**(-2.28_DKIND)+
     &            0.02_DKIND*(1._DKIND+
     &             nratio)**(-0.84_DKIND)
              endif
!
!            HeI self shielding ratio
!
              if (k26 .lt. tiny8) then
                 fSShHeI = 1._DKIND
              else
                 nSSh_he = 6.73e-3_DKIND *
     &            (avgsighei/ 2.49e-18_DKIND)**(-2._DKIND/3._DKIND)*
     &            (tgas(i)/1.0e4_DKIND)**(0.17_DKIND)*
     &            (k26/tbase1/1.0e-12_DKIND)**(2._DKIND/3._DKIND)
                 nratio_he = 0.25_DKIND*
     &            (HeI(i,j,k) + HeII(i,j,k) + HeIII(i,j,k))*dom/nSSh_he
                 fSShHeI =
     &            0.98_DKIND*(1._DKIND+
     &             nratio_he**(1.64_DKIND))**(-2.28_DKIND)+
     &            0.02_DKIND*(1._DKIND+
     &             nratio_he)**(-0.84_DKIND)
              endif

             edot(i) = edot(i) + real(ipiht, DKIND)*(
     &              piHi * HI(i,j,k)* fSShHI
     &            + piHeI * HeI(i,j,k)*0.25_DKIND* fSShHeI
     &            + piHeII*HeII(i,j,k)*0.25_DKIND
     &              )/dom
           endif
        enddo

      else if (iradshield == 3) then
!
!     shielding using Eq. 13 and 14 from
!     Rahmati et. al. 2013 (MNRAS, 430, 2427-2445)
!     in HI and HeI, but ignoring HeII heating entirely
!

        do i = is+1, ie+1
           if ( itmask(i) .ne. MASK_FALSE ) then
!
!            HI self shielding ratio
!
              if (k24 .lt. tiny8) then
                 fSShHI = 1._DKIND
              else
                 nSSh = 6.73e-3_DKIND *
     &            (avgsighi /2.49e-18_DKIND)**(-2._DKIND/3._DKIND)*
     &            (tgas(i)/1.0e4_DKIND)**(0.17_DKIND)*
     &            (k24/tbase1/1.0e-12_DKIND)**(2._DKIND/3._DKIND)
                 nratio = (HI(i,j,k) + HII(i,j,k))*dom/nSSh
                 fSShHI =
     &            0.98_DKIND*(1._DKIND+
     &             nratio**(1.64_DKIND))**(-2.28_DKIND)+
     &            0.02_DKIND*(1._DKIND+
     &             nratio)**(-0.84_DKIND)
              endif
!
!            HeI self shielding ratio
!
              if (k26 .lt. tiny8) then
                 fSShHeI = 1._DKIND
              else
                 nSSh_he = 6.73e-3_DKIND *
     &            (avgsighei /2.49e-18_DKIND)**(-2._DKIND/3._DKIND)*
     &            (tgas(i)/1.0e4_DKIND)**(0.17_DKIND)*
     &            (k26/tbase1/1.0e-12_DKIND)**(2._DKIND/3._DKIND)
                 nratio_he = 0.25_DKIND*
     &            (HeI(i,j,k) + HeII(i,j,k) + HeIII(i,j,k))*dom/nSSh_he
                 fSShHeI =
     &            0.98_DKIND*(1._DKIND+
     &             nratio_he**(1.64_DKIND))**(-2.28_DKIND)+
     &            0.02_DKIND*(1._DKIND+
     &             nratio_he)**(-0.84_DKIND)
              endif

             edot(i) = edot(i) + real(ipiht, DKIND)*(
     &              piHi * HI (i,j,k)* fSShHI
     &           + piHeI * HeI(i,j,k)* fSShHeI
     &           )/dom
!
!          Ignoring HeII heating (HeII heating rate -> 0)
!
           endif
        enddo

      endif

      endif

!     --- Cloudy primordial cooling and heating ---

      if (ispecies .eq. 0) then

         iZscale = 0
         mycmbTfloor = 0
         call cool1d_cloudy_g(d, rhoH, metallicity,
     &        in, jn, kn, is, ie, j, k,
     &        logtem, edot, comp2, dom, zr,
     &        mycmbTfloor, iClHeat, iZscale,
     &        priGridRank, priGridDim,
     &        priPar1, priPar2, priPar3,
     &        priDataSize, priCooling, priHeating,
     &        itmask)

!     Calculate electron density from mean molecular weight

         do i = is+1, ie+1
            if ( itmask(i) .ne. MASK_FALSE ) then

               myde(i) = 1 - mmw(i) * (3.0_DKIND * fh + 1.0_DKIND) /
     &              4.0_DKIND
               if (imetal .eq. 1) then
                  myde(i) = myde(i) - mmw(i) * metal(i,j,k) /
     &                 (d(i,j,k) * mu_metal)
               endif
               myde(i) = d(i,j,k) * myde(i) / mmw(i)
               myde(i) = max(myde(i), 0._DKIND)

            end if
         enddo

      endif

!     Photo-electric heating by UV-irradiated dust

      if (igammah .eq. 1) then

          do i = is + 1, ie + 1
             if (itmask(i) .ne. MASK_FALSE) then
                if ( tgas(i) > 2.d4 ) then
                   gammaha_eff(i) = 0._DKIND
                else
                   gammaha_eff(i) = gammaha
                endif
            endif
         enddo

!     Use eqn. 1 of Wolfire et al. (1995)
      else if (igammah .eq. 2) then

          do i = is + 1, ie + 1
             if (itmask(i) .ne. MASK_FALSE) then
                if ( tgas(i) > 2.d4 ) then
                   gammaha_eff(i) = 0._DKIND
                else
!                  Assume constant epsilon = 0.05.
                   gammaha_eff(i) = gammaha * 0.05_DKIND * myisrf(i)
                endif
            endif
         enddo

!     Full calculation of epsilon (eqn. 2 of Wolfire 1995)
      else if (igammah .eq. 3) then

          do i = is + 1, ie + 1
             if (itmask(i) .ne. MASK_FALSE) then
                pe_X = myisrf(i) * dom_inv * sqrt(tgas(i)) / myde(i)
                pe_eps =
     &               (4.9d-2 /
     &                (1._DKIND + (pe_X / 1925._DKIND)**0.73_DKIND)) +
     &               ((3.7d-2 * (tgas(i) / 1.d4)**0.7_DKIND) /
     &                (1._DKIND + (pe_X / 5000._DKIND)))
                gammaha_eff(i) = gammaha * pe_eps * myisrf(i)
             endif
          enddo

      endif

      if (igammah .gt. 0) then
          do i = is + 1, ie + 1
             if (itmask(i) .ne. MASK_FALSE) then
                edot(i) = edot(i) + gammaha_eff(i) * rhoH(i) *
     &               dom_inv * dust2gas(i) / fgr
            endif
         enddo
      endif

!     Electron recombination onto dust grains (eqn. 9 of Wolfire 1995)

      if ((idustall .gt. 0) .or. (idustrec .gt. 0)) then

          do i = is + 1, ie + 1
             if (itmask(i) .ne. MASK_FALSE) then
                regr(i) = regra(indixe(i)) + tdef(i)
     &               *(regra(indixe(i)+1) -regra(indixe(i)))
             endif
          enddo

          do i = is + 1, ie + 1
             if (itmask(i) .ne. MASK_FALSE) then
                grbeta = 0.74_DKIND / tgas(i)**0.068_DKIND
                edot(i) = edot(i) -
     &               regr(i) * (myisrf(i)*dom_inv / myde(i))**grbeta *
     &               myde(i) * rhoH(i) * dust2gas(i) / fgr
             endif
          enddo

      endif

!     Compton cooling or heating and X-ray compton heating

      do i = is + 1, ie + 1
         if (itmask(i) .ne. MASK_FALSE) then

            edot(i) = edot(i)

!                  Compton cooling or heating

     &           - comp1      * (tgas(i) - comp2)     * myde(i)*dom_inv

!                  X-ray compton heating

     &           - comp_xraya * (tgas(i) - comp_temp) * myde(i)*dom_inv

         endif
      enddo
 
!     Photoheating from radiative transfer

      if (iradtrans .eq. 1) then
          do i = is + 1, ie + 1
            if (itmask(i) .ne. MASK_FALSE) then
              edot(i) = edot(i) + real(ipiht, DKIND) * photogamma(i,j,k)
     &                          / coolunit * HI(i,j,k) / dom

              if (edot(i) .ne. edot(i)) then
#ifdef _OPENMP
!$omp critical
#endif
                  write(6,*) 'NaN in edot[2]: ', i,j,k, edot(i),
     &                photogamma(i,j,k), HI(i,j,k), de(i,j,k), d(i,j,k),
     &                e(i,j,k), p2d(i), tgas(i), dom, urho, aye, mh
#ifdef _OPENMP
!$omp end critical
#endif
              endif

            endif
          enddo
        endif

!     --- Cloudy metal cooling and heating ---

      if (imcool .eq. 1) then

!     Determine if the temperature is above the threshold to do tabulated cooling.
         do i = is+1, ie+1
            itmask_tab(i) = itmask_metal(i)
            if ( itmask_tab(i) .ne. MASK_FALSE ) then
               if (( tmcool .gt. 0.0d0 ) .and.
     &             ( tgas(i) .lt. tmcool )) then
                  itmask_tab(i) = MASK_FALSE
               endif
            endif
         enddo

         if (clnew .eq. 1) then

            iZscale = 1
            call cool1d_cloudy_g(d, rhoH, metallicity,
     &           in, jn, kn, is, ie, j, k,
     &           logtem, edot, comp2, dom, zr,
     &           icmbTfloor, iClHeat, iZscale,
     &           metGridRank, metGridDim,
     &           metPar1, metPar2, metPar3,
     &           metDataSize, metCooling, metHeating,
     &           itmask_tab)

         else

            call cool1D_cloudy_old_tables_g(
     &           d, de, rhoH, metallicity,
     &           in, jn, kn, is, ie, j, k,
     &           logtem, edot, comp2, ispecies, dom, zr,
     &           icmbTfloor, iClHeat, 
     &           clEleFra, metGridRank, metGridDim,
     &           metPar1, metPar2, metPar3, metPar4, metPar5,
     &           metDataSize, metCooling, metHeating, 
     &           itmask_tab)

         endif

      if (imchem .eq. 1) then

!        --- C/O fine-structure, metal molecular rotational cooling for low temperatures ---
      
!        C/O fine-structure cooling
         do i = is+1, ie+1
         if ( itmask_metal(i) .ne. MASK_FALSE ) then
      
!           CI
            lognhat = logCI(i) - logdvdr(i)

            call interpolate_3D_g(
     &        lognhat, logT(i), logH(i), LCI_N,
     &        LCI_D, LCI_dD, LCI_T, LCI_dT, LCI_H, LCI_dH,
     &        LCI_Size, LCI_L, log_Linv)
            L = 1.d1**(-log_Linv)
      
            if (icmbTfloor .eq. 1) then
            call interpolate_3D_g(
     &        lognhat, logTcmb(i), logH(i), LCI_N,
     &        LCI_D, LCI_dD, LCI_T, LCI_dT, LCI_H, LCI_dH,
     &        LCI_Size, LCI_L, log_Ginv)
            G = 1.d1**(-log_Ginv)
            else
            G = tiny8
            endif
      
            LCI(i) = (G - L) / dom * CI(i,j,k)/12.d0
            if (LCI(i) .ne. LCI(i)) LCI(i) = 0.d0
            edot(i) = edot(i) + LCI(i)
      
      
!           CII
            lognhat = logCII(i) - logdvdr(i)
      
            call interpolate_3D_g(
     &        lognhat, logT(i), logH(i), LCII_N,
     &        LCII_D, LCII_dD, LCII_T, LCII_dT, LCII_H, LCII_dH,
     &        LCII_Size, LCII_L, log_Linv)
            L = 1.d1**(-log_Linv)
      
            if (icmbTfloor .eq. 1) then
            call interpolate_3D_g(
     &        lognhat, logTcmb(i), logH(i), LCII_N,
     &        LCII_D, LCII_dD, LCII_T, LCII_dT, LCII_H, LCII_dH,
     &        LCII_Size, LCII_L, log_Ginv)
            G = 1.d1**(-log_Ginv)
            else
            G = tiny8
            endif
      
            LCII(i) = (G - L) / dom * CII(i,j,k)/12.d0
            if (LCII(i) .ne. LCII(i)) LCII(i) = 0.d0
            edot(i) = edot(i) + LCII(i)
      
      
!           OI
            lognhat = logOI(i) - logdvdr(i)
      
            call interpolate_3D_g(
     &        lognhat, logT(i), logH(i), LOI_N,
     &        LOI_D, LOI_dD, LOI_T, LOI_dT, LOI_H, LOI_dH,
     &        LOI_Size, LOI_L, log_Linv)
            L = 1.d1**(-log_Linv)
      
            if (icmbTfloor .eq. 1) then
            call interpolate_3D_g(
     &        lognhat, logTcmb(i), logH(i), LOI_N,
     &        LOI_D, LOI_dD, LOI_T, LOI_dT, LOI_H, LOI_dH,
     &        LOI_Size, LOI_L, log_Ginv)
            G = 1.d1**(-log_Ginv)
            else
            G = tiny8
            endif
      
            LOI(i) = (G - L) / dom * OI(i,j,k)/16.d0
            if (LOI(i) .ne. LOI(i)) LOI(i) = 0.d0
            edot(i) = edot(i) + LOI(i)
      
      
!           Metal molecules rotational cooling

!           CO
            lognhat = logCO(i) - logdvdr(i)
      
            call interpolate_3D_g(
     &        lognhat, logT(i), logH2(i), LCO_N,
     &        LCO_D, LCO_dD, LCO_T, LCO_dT, LCO_H, LCO_dH,
     &        LCO_Size, LCO_L, log_Linv)
            L = 1.d1**(-log_Linv)
      
            if (icmbTfloor .eq. 1) then
            call interpolate_3D_g(
     &        lognhat, logTcmb(i), logH2(i), LCO_N,
     &        LCO_D, LCO_dD, LCO_T, LCO_dT, LCO_H, LCO_dH,
     &        LCO_Size, LCO_L, log_Ginv)
            G = 1.d1**(-log_Ginv)
            else
            G = tiny8
            endif
      
            LCO(i) = (G - L) / dom * CO(i,j,k)/28.d0
            if (LCO(i) .ne. LCO(i)) LCO(i) = 0.d0
            edot(i) = edot(i) + LCO(i)
      

!           OH
            lognhat = logOH(i) - logdvdr(i)
      
            call interpolate_3D_g(
     &        lognhat, logT(i), logH2(i), LOH_N,
     &        LOH_D, LOH_dD, LOH_T, LOH_dT, LOH_H, LOH_dH,
     &        LOH_Size, LOH_L, log_Linv)
            L = 1.d1**(-log_Linv)
      
            if (icmbTfloor .eq. 1) then
            call interpolate_3D_g(
     &        lognhat, logTcmb(i), logH2(i), LOH_N,
     &        LOH_D, LOH_dD, LOH_T, LOH_dT, LOH_H, LOH_dH,
     &        LOH_Size, LOH_L, log_Ginv)
            G = 1.d1**(-log_Ginv)
            else
            G = tiny8
            endif
      
            LOH(i) = (G - L) / dom * OH(i,j,k)/17.d0
            if (LOH(i) .ne. LOH(i)) LOH(i) = 0.d0
            edot(i) = edot(i) + LOH(i)


!           H2O
            lognhat = logH2O(i) - logdvdr(i)
      
            call interpolate_3D_g(
     &        lognhat, logT(i), logH2(i), LH2O_N,
     &        LH2O_D, LH2O_dD, LH2O_T, LH2O_dT, LH2O_H, LH2O_dH,
     &        LH2O_Size, LH2O_L, log_Linv)
            L = 1.d1**(-log_Linv)
      
            if (icmbTfloor .eq. 1) then
            call interpolate_3D_g(
     &        lognhat, logTcmb(i), logH2(i), LH2O_N,
     &        LH2O_D, LH2O_dD, LH2O_T, LH2O_dT, LH2O_H, LH2O_dH,
     &        LH2O_Size, LH2O_L, log_Ginv)
            G = 1.d1**(-log_Ginv)
            else
            G = tiny8
            endif
      
            LH2O(i) = (G - L) / dom * H2O(i,j,k)/18.d0
            if (LH2O(i) .ne. LH2O(i)) LH2O(i) = 0.d0
            edot(i) = edot(i) + LH2O(i)
      
         endif
         enddo

      endif ! imchem

      endif ! imcool

!     Add user-provided volumetric and/or specific heating terms

      if (iVheat .eq. 1) then

      do i = is+1, ie+1
         if ( itmask(i) .ne. MASK_FALSE ) then
            edot(i) = edot(i) + Vheat(i,j,k) / coolunit / dom**2
         end if
      enddo

      endif

      if (iMheat .eq. 1) then

      do i = is+1, ie+1
         if ( itmask(i) .ne. MASK_FALSE ) then
            edot(i) = edot(i) + Mheat(i,j,k) * d(i,j,k) * mh
     &          / coolunit / dom
         end if
      enddo

      endif

!     Continuum opacity

      do i = is+1, ie+1
         if ( itmask(i) .ne. MASK_FALSE ) then
            if ( tau_con(i) .gt. 1.d0 ) then
               if ( tau_con(i) .lt. 1.d2 ) then
                  edot(i) = edot(i) * tau_con(i)**(-2.d0)
               else
                  edot(i) = 0.d0
               endif
            endif
         end if
      enddo

!     Set tgasold

      do i=is+1, ie+1
         if ( itmask(i) .ne. MASK_FALSE ) then
         tgasold(i) = tgas(i)
         end if
      enddo

      return
      end<|MERGE_RESOLUTION|>--- conflicted
+++ resolved
@@ -345,20 +345,6 @@
      &      , gasSiO2D(in), gasMgO(in), gasFeS(in)
      &      , gasAl2O3(in)
      &      , gasreforg(in), gasvolorg(in), gasH2Oice(in)
-<<<<<<< HEAD
-      real*8  gasgr_tSiM(in), gasgr_tFeM(in), gasgr_tMg2SiO4(in)
-     &      , gasgr_tMgSiO3(in), gasgr_tFe3O4(in), gasgr_tAC(in)
-     &      , gasgr_tSiO2D(in), gasgr_tMgO(in), gasgr_tFeS(in)
-     &      , gasgr_tAl2O3(in)
-     &      , gasgr_treforg(in), gasgr_tvolorg(in), gasgr_tH2Oice(in)
-      real*8  mygisrf(in), fv2k, fac
-      real*8  gisrfSiM(in), gisrfFeM(in), gisrfMg2SiO4(in)
-     &      , gisrfMgSiO3(in), gisrfFe3O4(in), gisrfAC(in)
-     &      , gisrfSiO2D(in), gisrfMgO(in), gisrfFeS(in)
-     &      , gisrfAl2O3(in)
-     &      , gisrfreforg(in), gisrfvolorg(in), gisrfH2Oice(in)
-=======
->>>>>>> a4b21e0d
 !  Iteration mask
 
       MASK_TYPE itmask(in), anydust, interp
@@ -1065,7 +1051,6 @@
          enddo
 
       endif ! ihdcr
-<<<<<<< HEAD
       endif
 
 !     Iteration mask for metal-rich cells
@@ -1130,72 +1115,6 @@
 !        later). Moreover, in most cases, these calculations will be
 !        faster when there is no branching
 
-=======
-      endif
-
-!     Iteration mask for metal-rich cells
-      if (imetal .eq. 1) then
-         do i = is+1, ie+1
-            if (metallicity(i) .ge. min_metallicity) then
-               itmask_metal(i) = itmask(i)
-            else
-               itmask_metal(i) = MASK_FALSE
-            endif
-         enddo
-      else
-         do i = is+1, ie+1
-            itmask_metal(i) = MASK_FALSE
-         enddo
-      endif
-
-!     Compute grain size increment
-
-      if ( (idustfield .gt. 0) .and. (idspecies .gt. 0) ) then
-
-         call calc_grain_size_increment_1d(
-     &             immulti, imabund, idspecies, igrgr, itmask_metal
-     &           , in, jn, kn, is, ie, j, k, dom, d
-     &           , SiM, FeM, Mg2SiO4, MgSiO3, Fe3O4
-     &           , AC, SiO2D, MgO, FeS, Al2O3
-     &           , reforg, volorg, H2Oice
-     &           , metal, metal_loc
-     &           , metal_C13, metal_C20, metal_C25, metal_C30
-     &           , metal_F13, metal_F15, metal_F50, metal_F80
-     &           , metal_P170, metal_P200, metal_Y19
-     &           , SN0_N
-     &           , SN0_fSiM, SN0_fFeM, SN0_fMg2SiO4, SN0_fMgSiO3
-     &           , SN0_fFe3O4, SN0_fAC, SN0_fSiO2D, SN0_fMgO
-     &           , SN0_fFeS, SN0_fAl2O3
-     &           , SN0_freforg, SN0_fvolorg, SN0_fH2Oice
-     &           , SN0_r0SiM, SN0_r0FeM, SN0_r0Mg2SiO4, SN0_r0MgSiO3
-     &           , SN0_r0Fe3O4, SN0_r0AC, SN0_r0SiO2D, SN0_r0MgO
-     &           , SN0_r0FeS, SN0_r0Al2O3
-     &           , SN0_r0reforg, SN0_r0volorg, SN0_r0H2Oice
-     &           , gr_N, gr_Size, gr_dT, gr_Td
-     &           , SN0_kpSiM, SN0_kpFeM, SN0_kpMg2SiO4, SN0_kpMgSiO3
-     &           , SN0_kpFe3O4, SN0_kpAC, SN0_kpSiO2D, SN0_kpMgO
-     &           , SN0_kpFeS, SN0_kpAl2O3
-     &           , SN0_kpreforg, SN0_kpvolorg, SN0_kpH2Oice
-     &           , sgSiM, sgFeM, sgMg2SiO4, sgMgSiO3, sgFe3O4, sgAC
-     &           , sgSiO2D, sgMgO, sgFeS, sgAl2O3
-     &           , sgreforg, sgvolorg, sgH2Oice, sgtot
-     &           , alSiM, alFeM, alMg2SiO4, alMgSiO3, alFe3O4, alAC
-     &           , alSiO2D, alMgO, alFeS, alAl2O3
-     &           , alreforg, alvolorg, alH2Oice, altot
-     &         )
-
-      endif
-
-!     Calculate dust to gas ratio AND interstellar radiation field
-!     -> an earlier version of this logic would store values @ indices
-!        where `itmask_metal(i) .ne. MASK_FALSE`
-!     -> this was undesirable, b/c these quantities are required for
-!        photo-electric heating, which can occur when
-!        `itmask_metal(i) .eq. MASK_FALSE` (we can revisit this choice
-!        later). Moreover, in most cases, these calculations will be
-!        faster when there is no branching
-
->>>>>>> a4b21e0d
       if ((anydust .ne. MASK_FALSE) .or. (igammah .gt. 0)) then
          if (idustfield .gt. 0) then
             do i = is+1, ie+1
@@ -1225,67 +1144,6 @@
          endif
       endif
 
-<<<<<<< HEAD
-!     Calculate heating from interstellar radiation field
-!     -> this is ONLY used when `itmask_metal .eq. MASK_TRUE`
-
-      if ((anydust .ne. MASK_FALSE) .or. (igammah .gt. 1)) then
-      do i = is+1, ie+1
-         if ( itmask_metal(i) .ne. MASK_FALSE ) then
-
-         if (idspecies .eq. 0 ) then
-            if (idustfield .gt. 0) then
-               mygisrf(i) = gamma_isrfa
-     &                    * fgr / dust2gas(i) * metallicity(i)
-               !! correct with the depletion or enhancement of condensation rate.
-            else
-               mygisrf(i) = gamma_isrfa
-            endif
-
-         else ! idspecies
-
-            if (itdmulti .eq. 0) then
-            
-               mygisrf(i) = gamma_isrf2a * sgtot(i)
-               !! in UV, absorption coefficient Q ~ 1 (Goldsmith 2001)
-               !! so we use the geometrical cross-section of grains [cgs]
-
-            else
-
-            if (idspecies .gt. 0) then
-               gisrfMgSiO3  (i) = gamma_isrf2a * sgMgSiO3  (i)
-!!             write(*,*) 'sil', d(i,j,k), gamma_isrf2a, sgMgSiO3(i)
-               gisrfAC      (i) = gamma_isrf2a * sgAC      (i)
-!!             write(*,*) 'car', d(i,j,k), gamma_isrf2a, sgMgSiO3(i)
-            endif
-            if (idspecies .gt. 1) then
-               gisrfSiM     (i) = gamma_isrf2a * sgSiM     (i)
-               gisrfFeM     (i) = gamma_isrf2a * sgFeM     (i)
-               gisrfMg2SiO4 (i) = gamma_isrf2a * sgMg2SiO4 (i)
-               gisrfFe3O4   (i) = gamma_isrf2a * sgFe3O4   (i)
-               gisrfSiO2D   (i) = gamma_isrf2a * sgSiO2D   (i)
-               gisrfMgO     (i) = gamma_isrf2a * sgMgO     (i)
-               gisrfFeS     (i) = gamma_isrf2a * sgFeS     (i)
-               gisrfAl2O3   (i) = gamma_isrf2a * sgAl2O3   (i)
-            endif
-            if (idspecies .gt. 2) then
-               gisrfreforg  (i) = gamma_isrf2a * sgreforg  (i)
-               gisrfvolorg  (i) = gamma_isrf2a * sgvolorg  (i)
-               gisrfH2Oice  (i) = gamma_isrf2a * sgH2Oice  (i)
-            endif
-
-            endif
-
-         endif ! idspecies
-
-         endif
-      enddo
-      endif
-
-!     --- Gas to grain heat transfer ---
-
-      if (anydust .ne. MASK_FALSE) then
-=======
       ! compute dust temperature and cooling due to dust
       if (anydust .ne. MASK_FALSE) then
 
@@ -1316,83 +1174,11 @@
 
 !     Calculate dust cooling rate
          if (anydust .ne. MASK_FALSE) then
->>>>>>> a4b21e0d
 
 
          do i = is+1, ie+1
             if ( itmask_metal(i) .ne. MASK_FALSE ) then
 
-<<<<<<< HEAD
-            if(idspecies .eq. 0) then
-
-               gasgr(i) = gasgra(indixe(i)) + tdef(i)
-     &              *(gasgra(indixe(i)+1) -gasgra(indixe(i)))
-
-!!             gasgr_tdust(i) = fgr * gasgr(i) * coolunit / mh
-               gasgr_tdust(i) = (dust2gas(i) / metallicity(i))
-     &                              * gasgr(i) * coolunit / mh
-                    !! apply to (idustfield .eq. 1) GC20200701
-
-            else ! idspecies
-
-               fv2k    = gasgr2a(indixe(i)) + tdef(i)
-     &              *(gasgr2a(indixe(i)+1) -gasgr2a(indixe(i)))
-
-               fac = coolunit / mh 
-
-               if ( itdmulti .eq. 0 ) then
-
-               gasgr(i) = fv2k * sgtot(i)
-
-               gasgr_tdust(i) = gasgr(i) * fac
-                 
-               else
-
-               if (idspecies .gt. 0) then
-               gasMgSiO3  (i) = fv2k * sgMgSiO3  (i)
-               gasAC      (i) = fv2k * sgAC      (i)
-               endif
-               if (idspecies .gt. 1) then
-               gasSiM     (i) = fv2k * sgSiM     (i)
-               gasFeM     (i) = fv2k * sgFeM     (i)
-               gasMg2SiO4 (i) = fv2k * sgMg2SiO4 (i)
-               gasFe3O4   (i) = fv2k * sgFe3O4   (i)
-               gasSiO2D   (i) = fv2k * sgSiO2D   (i)
-               gasMgO     (i) = fv2k * sgMgO     (i)
-               gasFeS     (i) = fv2k * sgFeS     (i)
-               gasAl2O3   (i) = fv2k * sgAl2O3   (i)
-               endif
-               if (idspecies .gt. 2) then
-               gasreforg  (i) = fv2k * sgreforg  (i)
-               gasvolorg  (i) = fv2k * sgvolorg  (i)
-               gasH2Oice  (i) = fv2k * sgH2Oice  (i)
-               endif
-
-               if (idspecies .gt. 0) then
-               gasgr_tMgSiO3  (i) = gasMgSiO3  (i) * fac
-               gasgr_tAC      (i) = gasAC      (i) * fac
-               endif
-               if (idspecies .gt. 1) then
-               gasgr_tSiM     (i) = gasSiM     (i) * fac
-               gasgr_tFeM     (i) = gasFeM     (i) * fac
-               gasgr_tMg2SiO4 (i) = gasMg2SiO4 (i) * fac
-               gasgr_tFe3O4   (i) = gasFe3O4   (i) * fac
-               gasgr_tSiO2D   (i) = gasSiO2D   (i) * fac
-               gasgr_tMgO     (i) = gasMgO     (i) * fac
-               gasgr_tFeS     (i) = gasFeS     (i) * fac
-               gasgr_tAl2O3   (i) = gasAl2O3   (i) * fac
-               endif
-               if (idspecies .gt. 2) then
-               gasgr_treforg  (i) = gasreforg  (i) * fac
-               gasgr_tvolorg  (i) = gasvolorg  (i) * fac
-               gasgr_tH2Oice  (i) = gasH2Oice  (i) * fac
-               endif
-
-               endif
-
-            endif ! idspecies
-
-=======
             if (idspecies .eq. 0) then
 
                Ldst(i) =         - 
@@ -1440,113 +1226,14 @@
 
             edot(i) = edot(i) + Ldst(i)
 
->>>>>>> a4b21e0d
-            endif
-         enddo
-
-      endif
-
-<<<<<<< HEAD
-         if (itdmulti .eq. 0) then
-
-            call calc_tdust_1d_g(tdust, tgas, mynh, gasgr_tdust,
-     &           mygisrf, myisrf, itmask_metal, comp2, in, is, ie, j, k
-     &         , gr_N, gr_Size, gr_dT, gr_Td, altot, kptot, idspecies)
-
-         else
-
-            if (idspecies .gt. 0) then
-            call calc_tdust_1d_g(tMgSiO3  , tgas, mynh, gasgr_tMgSiO3  ,
-     &           gisrfMgSiO3  , myisrf, itmask_metal, comp2, 
-     &           in, is, ie, j, k
-     &         , gr_N, gr_Size, gr_dT, gr_Td, alMgSiO3  , kpMgSiO3   
-     &         , idspecies)
-          
-            call calc_tdust_1d_g(tAC      , tgas, mynh, gasgr_tAC      ,
-     &           gisrfAC      , myisrf, itmask_metal, comp2, 
-     &           in, is, ie, j, k
-     &         , gr_N, gr_Size, gr_dT, gr_Td, alAC      , kpAC       
-     &         , idspecies)
-            endif
-
-            if (idspecies .gt. 1) then
-            call calc_tdust_1d_g(tSiM     , tgas, mynh, gasgr_tSiM     ,
-     &           gisrfSiM     , myisrf, itmask_metal, comp2, 
-     &           in, is, ie, j, k
-     &         , gr_N, gr_Size, gr_dT, gr_Td, alSiM     , kpSiM      
-     &         , idspecies)
-          
-            call calc_tdust_1d_g(tFeM     , tgas, mynh, gasgr_tFeM     ,
-     &           gisrfFeM     , myisrf, itmask_metal, comp2, 
-     &           in, is, ie, j, k
-     &         , gr_N, gr_Size, gr_dT, gr_Td, alFeM     , kpFeM      
-     &         , idspecies)
-          
-            call calc_tdust_1d_g(tMg2SiO4 , tgas, mynh, gasgr_tMg2SiO4 ,
-     &           gisrfMg2SiO4 , myisrf, itmask_metal, comp2, 
-     &           in, is, ie, j, k
-     &         , gr_N, gr_Size, gr_dT, gr_Td, alMg2SiO4 , kpMg2SiO4  
-     &         , idspecies)
-          
-            call calc_tdust_1d_g(tFe3O4   , tgas, mynh, gasgr_tFe3O4   ,
-     &           gisrfFe3O4   , myisrf, itmask_metal, comp2, 
-     &           in, is, ie, j, k
-     &         , gr_N, gr_Size, gr_dT, gr_Td, alFe3O4   , kpFe3O4    
-     &         , idspecies)
-          
-            call calc_tdust_1d_g(tSiO2D   , tgas, mynh, gasgr_tSiO2D   ,
-     &           gisrfSiO2D   , myisrf, itmask_metal, comp2, 
-     &           in, is, ie, j, k
-     &         , gr_N, gr_Size, gr_dT, gr_Td, alSiO2D   , kpSiO2D    
-     &         , idspecies)
-          
-            call calc_tdust_1d_g(tMgO     , tgas, mynh, gasgr_tMgO     ,
-     &           gisrfMgO     , myisrf, itmask_metal, comp2, 
-     &           in, is, ie, j, k
-     &         , gr_N, gr_Size, gr_dT, gr_Td, alMgO     , kpMgO      
-     &         , idspecies)
-          
-            call calc_tdust_1d_g(tFeS     , tgas, mynh, gasgr_tFeS     ,
-     &           gisrfFeS     , myisrf, itmask_metal, comp2, 
-     &           in, is, ie, j, k
-     &         , gr_N, gr_Size, gr_dT, gr_Td, alFeS     , kpFeS      
-     &         , idspecies)
-          
-            call calc_tdust_1d_g(tAl2O3   , tgas, mynh, gasgr_tAl2O3   ,
-     &           gisrfAl2O3   , myisrf, itmask_metal, comp2, 
-     &           in, is, ie, j, k
-     &         , gr_N, gr_Size, gr_dT, gr_Td, alAl2O3   , kpAl2O3    
-     &         , idspecies)
-            endif
-
-            if (idspecies .gt. 2) then
-            call calc_tdust_1d_g(treforg  , tgas, mynh, gasgr_treforg  ,
-     &           gisrfreforg  , myisrf, itmask_metal, comp2, 
-     &           in, is, ie, j, k
-     &         , gr_N, gr_Size, gr_dT, gr_Td, alreforg  , kpreforg   
-     &         , idspecies)
-          
-            call calc_tdust_1d_g(tvolorg  , tgas, mynh, gasgr_tvolorg  ,
-     &           gisrfvolorg  , myisrf, itmask_metal, comp2, 
-     &           in, is, ie, j, k
-     &         , gr_N, gr_Size, gr_dT, gr_Td, alvolorg  , kpvolorg   
-     &         , idspecies)
-          
-            call calc_tdust_1d_g(tH2Oice  , tgas, mynh, gasgr_tH2Oice  ,
-     &           gisrfH2Oice  , myisrf, itmask_metal, comp2, 
-     &           in, is, ie, j, k
-     &         , gr_N, gr_Size, gr_dT, gr_Td, alH2Oice  , kpH2Oice   
-     &         , idspecies)
-            endif
-
-         endif
-
-!     Calculate dust cooling rate
-=======
+            endif
+         enddo
+
+      endif
+
 !     Compute continuum opacity
 
       if ( ipcont .eq. 1 ) then
->>>>>>> a4b21e0d
 
       do i = is+1, ie+1
          if ( itmask(i) .ne. MASK_FALSE ) then
@@ -1562,56 +1249,6 @@
 
       else
          do i = is+1, ie+1
-<<<<<<< HEAD
-            if ( itmask_metal(i) .ne. MASK_FALSE ) then
-
-            if (idspecies .eq. 0) then
-
-               Ldst(i) =         - 
-     &              gasgr(i) * (tgas(i) - tdust(i)) * 
-     &              dust2gas(i) * rhoH(i) * rhoH(i)
-
-            else ! idspecies
-
-               if (itdmulti .eq. 0) then
-                   Ldst(i) = - gasgr(i) * (tgas(i) - tdust(i))
-     &                * d(i,j,k) * rhoH(i)
-               else
-
-               if (idspecies .gt. 0) then
-                  Ldst(i) = - (
-     &                gasMgSiO3  (i) * (tgas(i) - tMgSiO3  (i))
-     &              + gasAC      (i) * (tgas(i) - tAC      (i))
-     &              ) * d(i,j,k) * rhoH(i)
-               endif
-
-               if (idspecies .gt. 1) then
-                  Ldst(i) = Ldst(i) - (
-     &                gasSiM     (i) * (tgas(i) - tSiM     (i))
-     &              + gasFeM     (i) * (tgas(i) - tFeM     (i))
-     &              + gasMg2SiO4 (i) * (tgas(i) - tMg2SiO4 (i))
-     &              + gasFe3O4   (i) * (tgas(i) - tFe3O4   (i))
-     &              + gasSiO2D   (i) * (tgas(i) - tSiO2D   (i))
-     &              + gasMgO     (i) * (tgas(i) - tMgO     (i))
-     &              + gasFeS     (i) * (tgas(i) - tFeS     (i))
-     &              + gasAl2O3   (i) * (tgas(i) - tAl2O3   (i))
-     &              ) * d(i,j,k) * rhoH(i)
-               endif
-
-               if (idspecies .gt. 2) then
-                  Ldst(i) = Ldst(i) - (
-     &                gasreforg  (i) * (tgas(i) - treforg  (i))
-     &              + gasvolorg  (i) * (tgas(i) - tvolorg  (i))
-     &              + gasH2Oice  (i) * (tgas(i) - tH2Oice  (i))
-     &              ) * d(i,j,k) * rhoH(i)
-               endif
-               endif
-
-
-            endif ! idspecies
-
-            edot(i) = edot(i) + Ldst(i)
-=======
             if ( itmask(i) .ne. MASK_FALSE ) then
                alpha(i) = 0.
          endif
@@ -1656,81 +1293,6 @@
             endif
 
             alpha(i) = alpha(i) + alphad(i) * d(i,j,k)*dom*mh
->>>>>>> a4b21e0d
-
-            endif
-         enddo
-
-      endif !! anydust
-
-      do i = is+1, ie+1
-         if ( itmask(i) .ne. MASK_FALSE ) then
-         tau_con(i) = alpha(i) * lshield_con(i)
-         endif
-      enddo
-
-!     Compute continuum opacity
-
-      if ( ipcont .eq. 1 ) then
-
-      do i = is+1, ie+1
-         if ( itmask(i) .ne. MASK_FALSE ) then
-
-            !! primordial continuum opacity !!
-            call interpolate_2D_g(
-     &        logrho(i), logT(i), alphap_N, alphap_D, alphap_dD,
-     &        alphap_T, alphap_dT, alphap_Size,
-     &        alphap_Data, log_a)
-              alpha(i) = 1.d1**log_a
-         endif
-      enddo
-
-      else
-         do i = is+1, ie+1
-            if ( itmask(i) .ne. MASK_FALSE ) then
-               alpha(i) = 0.
-         endif
-      enddo
-
-      endif
-
-      ! Add dust opacity.
-      ! if (idspecies .eq. 0), dust opacity is overestimated at Td > 50 K
-      ! We better not include dust opacity.
-      if ((anydust .ne. MASK_FALSE).and.(idspecies .gt. 0)) then
-         do i = is+1, ie+1
-            if ( itmask_metal(i) .ne. MASK_FALSE ) then
-
-            if (itdmulti .eq. 0) then
-
-               alphad(i) = kptot(i)
-
-            else
-
-               if (idspecies .gt. 0) then
-               alphad(i) = kpMgSiO3  (i)
-     &                   + kpAC      (i)
-               endif
-               if (idspecies .gt. 1) then
-               alphad(i) = alphad(i)
-     &                   + kpSiM     (i)
-     &                   + kpFeM     (i)
-     &                   + kpMg2SiO4 (i)
-     &                   + kpFe3O4   (i)
-     &                   + kpSiO2D   (i)
-     &                   + kpMgO     (i)
-     &                   + kpFeS     (i)
-     &                   + kpAl2O3   (i)
-               endif
-               if (idspecies .gt. 2) then
-               alphad(i) = alphad(i)
-     &                   + kpreforg  (i)
-     &                   + kpvolorg  (i)
-     &                   + kpH2Oice  (i)
-               endif
-            endif
-
-            alpha(i) = alpha(i) + alphad(i) * d(i,j,k)*dom*mh
 
             endif
          enddo
