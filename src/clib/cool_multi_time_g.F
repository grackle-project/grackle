!=======================================================================
!////////////////////  SUBROUTINE COOL_MULTI_TIME_G  \\\\\\\\\\\\\\\\\\\

      subroutine cool_multi_time_g(
     &                d, e, u, v, w, de, HI, HII, HeI, HeII, HeIII,
     &                  cooltime,
     &                in, jn, kn, nratec, iexpand, 
     &                ispecies, imetal, imcool, idust,
     &                idustall, idustfield, idustrec, idim,
     &                is, js, ks, ie, je, ke, ih2co, ipiht, igammah,
     &                aye, temstart, temend,
     &                utem, uxyz, uaye, urho, utim,
     &                gamma, fh, z_solar, fgr,
     &                ceHIa, ceHeIa, ceHeIIa, ciHIa, ciHeIa, 
     &                ciHeISa, ciHeIIa, reHIIa, reHeII1a, 
     &                reHeII2a, reHeIIIa, brema, compa, gammaha, isrf,
     &                regra, gamma_isrfa,
     &                comp_xraya, comp_temp, piHI, piHeI, piHeII,
     &                HM, H2I, H2II, DI, DII, HDI, metal, dust,
     &                hyd01ka, h2k01a, vibha, rotha, rotla,
     &                gpldla, gphdla, hdltea, hdlowa,
     &                gaHIa, gaH2a, gaHea, gaHpa, gaela,
     &                h2ltea, gasgra,
     &                iradshield, avgsighi, avgsighei, avgsigheii,
     &                k24, k26, iradtrans, photogamma,
     &                ih2optical, iciecool, ciecoa, 
     &                icmbTfloor, iClHeat, clEleFra,
     &                priGridRank, priGridDim,
     &                priPar1, priPar2, priPar3, priPar4, priPar5,
     &                priDataSize, priCooling, priHeating, priMMW,
     &                metGridRank, metGridDim,
     &                metPar1, metPar2, metPar3, metPar4, metPar5,
     &                metDataSize, metCooling, metHeating, clnew,
     &                iVheat, iMheat, Vheat, Mheat,
<<<<<<< HEAD
     &                iisrffield, isrf_habing
     &              , imchem, igrgr
     &              , DM, HDII, HeHII
     &              , CI, CII, CO, CO2
     &              , OI, OH, H2O, O2
     &              , SiI, SiOI, SiO2I
     &              , CH, CH2, COII, OII
     &              , OHII, H2OII, H3OII, O2II
     &              , Mg, Al, S, Fe
     &              , SiM, FeM, Mg2SiO4, MgSiO3, Fe3O4
     &              , AC, SiO2D, MgO, FeS, Al2O3
     &              , reforg, volorg, H2Oice
     &              , cieY06a
     &              , LH2_N, LH2_Size
     &              , LH2_D, LH2_T, LH2_H
     &              , LH2_dD, LH2_dT, LH2_dH, LH2_L
     &              , LHD_N, LHD_Size
     &              , LHD_D, LHD_T, LHD_H
     &              , LHD_dD, LHD_dT, LHD_dH, LHD_L
     &              , LCI_N, LCI_Size
     &              , LCI_D, LCI_T, LCI_H
     &              , LCI_dD, LCI_dT, LCI_dH, LCI_L
     &              , LCII_N, LCII_Size
     &              , LCII_D, LCII_T, LCII_H
     &              , LCII_dD, LCII_dT, LCII_dH, LCII_L
     &              , LOI_N, LOI_Size
     &              , LOI_D, LOI_T, LOI_H
     &              , LOI_dD, LOI_dT, LOI_dH, LOI_L
     &              , LCO_N, LCO_Size
     &              , LCO_D, LCO_T, LCO_H
     &              , LCO_dD, LCO_dT, LCO_dH, LCO_L
     &              , LOH_N, LOH_Size
     &              , LOH_D, LOH_T, LOH_H
     &              , LOH_dD, LOH_dT, LOH_dH, LOH_L
     &              , LH2O_N, LH2O_Size
     &              , LH2O_D, LH2O_T, LH2O_H
     &              , LH2O_dD, LH2O_dT, LH2O_dH, LH2O_L
     &              , alphap_N, alphap_Size
     &              , alphap_D, alphap_T, alphap_dD, alphap_dT
     &              , alphap_Data
     &              , grain_N, grain_Size
     &              , grain_D, grain_T, grain_dD, grain_dT
     &              , Tgrain, Ograin, Lgrain
     &              , immulti, imabund, idspecies, itdmulti, idsub
     &              , metal_loc
     &              , metal_C13, metal_C20, metal_C25, metal_C30
     &              , metal_F13, metal_F15, metal_F50, metal_F80
     &              , metal_P170, metal_P200, metal_Y19
     &              , SN0_N
     &              , SN0_fSiM, SN0_fFeM, SN0_fMg2SiO4, SN0_fMgSiO3
     &              , SN0_fFe3O4, SN0_fAC, SN0_fSiO2D, SN0_fMgO
     &              , SN0_fFeS, SN0_fAl2O3
     &              , SN0_freforg, SN0_fvolorg, SN0_fH2Oice
     &              , SN0_r0SiM, SN0_r0FeM, SN0_r0Mg2SiO4, SN0_r0MgSiO3
     &              , SN0_r0Fe3O4, SN0_r0AC, SN0_r0SiO2D, SN0_r0MgO
     &              , SN0_r0FeS, SN0_r0Al2O3
     &              , SN0_r0reforg, SN0_r0volorg, SN0_r0H2Oice
     &              , gr_N, gr_Size, gr_dT, gr_Td
     &              , SN0_kpSiM, SN0_kpFeM, SN0_kpMg2SiO4, SN0_kpMgSiO3
     &              , SN0_kpFe3O4, SN0_kpAC, SN0_kpSiO2D, SN0_kpMgO
     &              , SN0_kpFeS, SN0_kpAl2O3
     &              , SN0_kpreforg, SN0_kpvolorg, SN0_kpH2Oice
     &              , gasgr2a, gamma_isrf2a
     &           )
=======
     &                iTfloor, Tfloor_scalar, Tfloor,
     &                iisrffield, isrf_habing)
>>>>>>> cbe51099

!  SOLVE RADIATIVE COOLING/HEATING EQUATIONS
!
!  written by: Yu Zhang, Peter Anninos and Tom Abel
!  date:       
!  modified1: January, 1996 by Greg Bryan; adapted to KRONOS
!  modified2: October, 1996 by GB; moved to AMR
!  modified3: February, 2003 by Robert Harkness; iteration mask
!
!  PURPOSE:
!    Solve the energy cooling equations.
!
!  INPUTS:
!    is,ie   - start and end indicies of active region (zero-based!)
!
!  PARAMETERS:
!
!-----------------------------------------------------------------------

      implicit NONE
#include "grackle_fortran_types.def"
#ifdef _OPENMP
#include "omp_lib.h"
#endif

!  Arguments

      integer in, jn, kn, is, js, ks, ie, je, ke, nratec, 
     &        iexpand, ih2co, ipiht, ispecies, imetal, idim,
     &        imcool, idust, idustall,
     &        idustfield, idustrec, igammah, ih2optical, iciecool,
     &        clnew, iVheat, iMheat, iTfloor, iradtrans, iradshield,
     &        iisrffield
     &       ,imchem, igrgr

      real*8  aye, temstart, temend,
     &        utem, uxyz, uaye, urho, utim,
     &        gamma, fh, z_solar, fgr, clEleFra, Tfloor_scalar
      R_PREC  d(in,jn,kn),   e(in,jn,kn),
     &        u(in,jn,kn),   v(in,jn,kn),    w(in,jn,kn),
     &        de(in,jn,kn),  HI(in,jn,kn),   HII(in,jn,kn),
     &        HeI(in,jn,kn), HeII(in,jn,kn), HeIII(in,jn,kn),
     &        HM(in,jn,kn),  H2I(in,jn,kn),  H2II(in,jn,kn),
     &        DI(in,jn,kn),  DII(in,jn,kn),  HDI(in,jn,kn),
     &        metal(in,jn,kn), dust(in,jn,kn),
     &        Vheat(in,jn,kn), Mheat(in,jn,kn), Tfloor(in,jn,kn),
     &        isrf_habing(in,jn,kn),
     &        cooltime(in,jn,kn)
      real*8  photogamma(in,jn,kn)
       R_PREC metal_loc(in,jn,kn)
     &      , metal_C13(in,jn,kn), metal_C20(in,jn,kn)
     &      , metal_C25(in,jn,kn), metal_C30(in,jn,kn)
     &      , metal_F13(in,jn,kn), metal_F15(in,jn,kn)
     &      , metal_F50(in,jn,kn), metal_F80(in,jn,kn)
     &      , metal_P170(in,jn,kn), metal_P200(in,jn,kn)
     &      , metal_Y19(in,jn,kn)
      real*8  hyd01ka(nratec), h2k01a(nratec), vibha(nratec), 
     &        rotha(nratec), rotla(nratec), gpldla(nratec),
     &        gphdla(nratec), hdltea(nratec), hdlowa(nratec),
     &        gaHIa(nratec), gaH2a(nratec), gaHea(nratec),
     &        gaHpa(nratec), gaela(nratec), h2ltea(nratec),
     &        gasgra(nratec), ciecoa(nratec),
     &        ceHIa(nratec), ceHeIa(nratec), ceHeIIa(nratec),
     &        ciHIa(nratec), ciHeIa(nratec), ciHeISa(nratec), 
     &        ciHeIIa(nratec), reHIIa(nratec), reHeII1a(nratec), 
     &        reHeII2a(nratec), reHeIIIa(nratec), brema(nratec),
     &        compa, piHI, piHeI, piHeII, comp_xraya, comp_temp,
     &        gammaha, isrf, regra, gamma_isrfa,
     &        avgsighi, avgsighei, avgsigheii,
     &        k24, k26
       R_PREC DM(in,jn,kn)   , HDII(in,jn,kn)   , HeHII(in,jn,kn)
     &      , CI(in,jn,kn)   , CII(in,jn,kn)    , CO(in,jn,kn)
     &      , CO2(in,jn,kn)  , OI(in,jn,kn)     , OH(in,jn,kn)
     &      , H2O(in,jn,kn)  , O2(in,jn,kn)     , SiI(in,jn,kn)
     &      , SiOI(in,jn,kn) , SiO2I(in,jn,kn)  , CH(in,jn,kn)
     &      , CH2(in,jn,kn)  , COII(in,jn,kn)   , OII(in,jn,kn)
     &      , OHII(in,jn,kn) , H2OII(in,jn,kn)  , H3OII(in,jn,kn)
     &      , O2II(in,jn,kn) , Mg(in,jn,kn)     , Al(in,jn,kn)
     &      , S(in,jn,kn)    , Fe(in,jn,kn)
      R_PREC  SiM(in,jn,kn), FeM(in,jn,kn), Mg2SiO4(in,jn,kn)
     &      , MgSiO3(in,jn,kn), Fe3O4(in,jn,kn), AC(in,jn,kn)
     &      , SiO2D(in,jn,kn), MgO(in,jn,kn), FeS(in,jn,kn)
     &      , Al2O3(in,jn,kn)
     &      , reforg(in,jn,kn), volorg(in,jn,kn), H2Oice(in,jn,kn)
       real*8  cieY06a(nratec)
       integer LH2_N(3), LH2_Size
       real*8  LH2_D(LH2_N(1)), LH2_T(LH2_N(2)), LH2_H(LH2_N(3))
     &       , LH2_dD, LH2_dT, LH2_dH, LH2_L(LH2_Size)
       integer LHD_N(3), LHD_Size
       real*8  LHD_D(LHD_N(1)), LHD_T(LHD_N(2)), LHD_H(LHD_N(3))
     &       , LHD_dD, LHD_dT, LHD_dH, LHD_L(LHD_Size)
       integer LCI_N(3), LCI_Size
       real*8  LCI_D(LCI_N(1)), LCI_T(LCI_N(2)), LCI_H(LCI_N(3))
     &       , LCI_dD, LCI_dT, LCI_dH, LCI_L(LCI_Size)
       integer LCII_N(3), LCII_Size
       real*8  LCII_D(LCII_N(1)), LCII_T(LCII_N(2)), LCII_H(LCII_N(3))
     &       , LCII_dD, LCII_dT, LCII_dH, LCII_L(LCII_Size)
       integer LOI_N(3), LOI_Size
       real*8  LOI_D(LOI_N(1)), LOI_T(LOI_N(2)), LOI_H(LOI_N(3))
     &       , LOI_dD, LOI_dT, LOI_dH, LOI_L(LOI_Size)
       integer LCO_N(3), LCO_Size
       real*8  LCO_D(LCO_N(1)), LCO_T(LCO_N(2)), LCO_H(LCO_N(3))
     &       , LCO_dD, LCO_dT, LCO_dH, LCO_L(LCO_Size)
       integer LOH_N(3), LOH_Size
       real*8  LOH_D(LOH_N(1)), LOH_T(LOH_N(2)), LOH_H(LOH_N(3))
     &       , LOH_dD, LOH_dT, LOH_dH, LOH_L(LOH_Size)
       integer LH2O_N(3), LH2O_Size
       real*8  LH2O_D(LH2O_N(1)), LH2O_T(LH2O_N(2)), LH2O_H(LH2O_N(3))
     &       , LH2O_dD, LH2O_dT, LH2O_dH, LH2O_L(LH2O_Size)
       integer alphap_N(2), alphap_Size
       real*8  alphap_D(alphap_N(1)), alphap_T(alphap_N(2))
     &       , alphap_dD, alphap_dT
     &       , alphap_Data(alphap_Size)
       integer grain_N(2), grain_Size
       real*8  grain_D(grain_N(1)), grain_T(grain_N(2))
     &       , grain_dD, grain_dT, Tgrain(grain_Size)
     &       , Ograin(grain_Size), Lgrain(grain_Size)
      integer immulti, imabund, idspecies, itdmulti, idsub
      integer SN0_N
      real*8  SN0_fSiM(SN0_N), SN0_fFeM(SN0_N), SN0_fMg2SiO4(SN0_N)
     &      , SN0_fMgSiO3(SN0_N), SN0_fFe3O4(SN0_N), SN0_fAC(SN0_N)
     &      , SN0_fSiO2D(SN0_N), SN0_fMgO(SN0_N), SN0_fFeS(SN0_N)
     &      , SN0_fAl2O3(SN0_N)
     &      , SN0_freforg(SN0_N), SN0_fvolorg(SN0_N), SN0_fH2Oice(SN0_N)
      real*8  SN0_r0SiM(3,SN0_N), SN0_r0FeM(3,SN0_N)
     &      , SN0_r0Mg2SiO4(3,SN0_N), SN0_r0MgSiO3(3,SN0_N)
     &      , SN0_r0Fe3O4(3,SN0_N), SN0_r0AC(3,SN0_N)
     &      , SN0_r0SiO2D(3,SN0_N), SN0_r0MgO(3,SN0_N)
     &      , SN0_r0FeS(3,SN0_N), SN0_r0Al2O3(3,SN0_N)
     &      , SN0_r0reforg(3,SN0_N)
     &      , SN0_r0volorg(3,SN0_N), SN0_r0H2Oice(3,SN0_N)
!     opacity table
      integer gr_N(2), gr_Size
      real*8  gr_dT, gr_Td(gr_N(2))
      real*8  SN0_kpSiM(gr_Size,SN0_N), SN0_kpFeM(gr_Size,SN0_N)
     &      , SN0_kpMg2SiO4(gr_Size,SN0_N), SN0_kpMgSiO3(gr_Size,SN0_N)
     &      , SN0_kpFe3O4(gr_Size,SN0_N), SN0_kpAC(gr_Size,SN0_N)
     &      , SN0_kpSiO2D(gr_Size,SN0_N), SN0_kpMgO(gr_Size,SN0_N)
     &      , SN0_kpFeS(gr_Size,SN0_N), SN0_kpAl2O3(gr_Size,SN0_N)
     &      , SN0_kpreforg(gr_Size,SN0_N)
     &      , SN0_kpvolorg(gr_Size,SN0_N), SN0_kpH2Oice(gr_Size,SN0_N)
!     grain temperature
      real*8  tSiM(in), tFeM(in), tMg2SiO4(in)
     &      , tMgSiO3(in), tFe3O4(in), tAC(in)
     &      , tSiO2D(in), tMgO(in), tFeS(in)
     &      , tAl2O3(in)
     &      , treforg(in), tvolorg(in), tH2Oice(in)
      real*8  gasgr2a(nratec), gamma_isrf2a

!  Cloudy cooling data

      integer icmbTfloor, iClHeat
      integer*8 priGridRank, priDataSize,
     &     metGridRank, metDataSize,
     &     priGridDim(priGridRank), metGridDim(metGridRank)
      real*8 priPar1(priGridDim(1)), priPar2(priGridDim(2)), 
     &     priPar3(priGridDim(3)), priPar4(priGridDim(4)),
     &     priPar5(priGridDim(5)),
     &     metPar1(metGridDim(1)), metPar2(metGridDim(2)), 
     &     metPar3(metGridDim(3)), metPar4(metGridDim(4)),
     &     metPar5(metGridDim(5)),
     &     priCooling(priDataSize), priHeating(priDataSize),
     &     priMMW(priDataSize),
     &     metCooling(metDataSize), metHeating(metDataSize)

!  Parameters

!  Locals

      integer i, j, k
      integer t, dj, dk
      real*8 comp1, comp2, energy

!  Slice locals
 
      integer*8 indixe(in)
      real*8 t1(in), t2(in), logtem(in), tdef(in), p2d(in),
     &       tgas(in), tgasold(in), mmw(in),
     &       tdust(in), metallicity(in), dust2gas(in), rhoH(in),
     &       mynh(in), myde(in), gammaha_eff(in),
     &       gasgr_tdust(in), regr(in)
      real*8 edot(in)

!  Cooling/heating slice locals

      real*8 ceHI(in), ceHeI(in), ceHeII(in),
     &       ciHI(in), ciHeI(in), ciHeIS(in), ciHeII(in),
     &       reHII(in), reHeII1(in), reHeII2(in), reHeIII(in),
     &       brem(in), cieco(in),
     &       hyd01k(in), h2k01(in), vibh(in), roth(in), rotl(in),
     &       gpldl(in), gphdl(in), hdlte(in), hdlow(in)
          
!  Iteration mask for multi_cool

      logical itmask(in)

!\\\\\\\\\\\\\\\\\\\\\\\\\\\\\\\\\\\\\\/////////////////////////////////
!=======================================================================
      dk = ke - ks + 1
      dj = je - js + 1

!     Convert densities from comoving to 'proper'

      if (iexpand .eq. 1) then

! parallelize the k and j loops with OpenMP
! flat j and k loops for better parallelism
#ifdef _OPENMP
!$omp parallel do schedule(runtime) private(
!$omp&   i, j, k,
!$omp&   comp1, comp2, energy,
!$omp&   indixe,
!$omp&   t1, t2, logtem, tdef, p2d,
!$omp&   tgas, tgasold,
!$omp&   tdust, metallicity, dust2gas, rhoH, mmw,
!$omp&   mynh, myde, gammaha_eff, gasgr_tdust, regr, edot,
!$omp&   ceHI, ceHeI, ceHeII,
!$omp&   ciHI, ciHeI, ciHeIS, ciHeII,
!$omp&   reHII, reHeII1, reHeII2, reHeIII,
!$omp&   brem, cieco,
!$omp&   hyd01k, h2k01, vibh, roth, rotl,
!$omp&   gpldl, gphdl, hdlte, hdlow,
!$omp&   itmask )
#endif
      do t = 0, dk*dj-1
        k = t/dj      + ks+1
        j = mod(t,dj) + js+1

        do i = is+1, ie+1
           d(i,j,k)     = d(i,j,k)/real(aye**3, RKIND)
        enddo
        if (ispecies .gt. 0) then
           do i = is+1, ie+1
              de(i,j,k)    = de(i,j,k)/real(aye**3, RKIND)
              HI(i,j,k)    = HI(i,j,k)/real(aye**3, RKIND)
              HII(i,j,k)   = HII(i,j,k)/real(aye**3, RKIND)
              HeI(i,j,k)   = HeI(i,j,k)/real(aye**3, RKIND)
              HeII(i,j,k)  = HeII(i,j,k)/real(aye**3, RKIND)
              HeIII(i,j,k) = HeIII(i,j,k)/real(aye**3, RKIND)
           enddo
        endif
        if (ispecies .gt. 1) then
           do i = is+1, ie+1
              HM(i,j,k)   = HM(i,j,k)/real(aye**3, RKIND)
              H2I(i,j,k)  = H2I(i,j,k)/real(aye**3, RKIND)
              H2II(i,j,k) = H2II(i,j,k)/real(aye**3, RKIND)
           enddo
        endif
        if (ispecies .gt. 2) then
           do i = is+1, ie+1
              DI(i,j,k)  = DI(i,j,k)/real(aye**3, RKIND)
              DII(i,j,k) = DII(i,j,k)/real(aye**3, RKIND)
              HDI(i,j,k) = HDI(i,j,k)/real(aye**3, RKIND)
           enddo
        endif
        if (ispecies .gt. 3) then
           do i = is+1, ie+1
              DM(i,j,k)      = DM(i,j,k)/real(aye**3, RKIND)
              HDII(i,j,k)    = HDII(i,j,k)/real(aye**3, RKIND)
              HeHII(i,j,k)   = HeHII(i,j,k)/real(aye**3, RKIND)
           enddo
        endif
        if (imetal .eq. 1) then
           do i = is+1, ie+1
              metal(i,j,k) = metal(i,j,k)/real(aye**3, RKIND)
              if (immulti .gt. 0) then
                 metal_loc(i,j,k) = metal_loc(i,j,k)/real(aye**3, RKIND)
                 metal_C13(i,j,k) = metal_C13(i,j,k)/real(aye**3, RKIND)
                 metal_C20(i,j,k) = metal_C20(i,j,k)/real(aye**3, RKIND)
                 metal_C25(i,j,k) = metal_C25(i,j,k)/real(aye**3, RKIND)
                 metal_C30(i,j,k) = metal_C30(i,j,k)/real(aye**3, RKIND)
                 metal_F13(i,j,k) = metal_F13(i,j,k)/real(aye**3, RKIND)
                 metal_F15(i,j,k) = metal_F15(i,j,k)/real(aye**3, RKIND)
                 metal_F50(i,j,k) = metal_F50(i,j,k)/real(aye**3, RKIND)
                 metal_F80(i,j,k) = metal_F80(i,j,k)/real(aye**3, RKIND)
                 metal_P170(i,j,k)=metal_P170(i,j,k)/real(aye**3, RKIND)
                 metal_P200(i,j,k)=metal_P200(i,j,k)/real(aye**3, RKIND)
                 metal_Y19(i,j,k) = metal_Y19(i,j,k)/real(aye**3, RKIND)
              endif
!!            if (metal(i,j,k) .gt. 1.d-9 * d(i,j,k)) then
              if (imchem .eq. 1) then
                 CI(i,j,k)      = CI(i,j,k)/real(aye**3, RKIND)
                 CII(i,j,k)     = CII(i,j,k)/real(aye**3, RKIND)
                 CO(i,j,k)      = CO(i,j,k)/real(aye**3, RKIND)
                 CO2(i,j,k)     = CO2(i,j,k)/real(aye**3, RKIND)
                 OI(i,j,k)      = OI(i,j,k)/real(aye**3, RKIND)
                 OH(i,j,k)      = OH(i,j,k)/real(aye**3, RKIND)
                 H2O(i,j,k)     = H2O(i,j,k)/real(aye**3, RKIND)
                 O2(i,j,k)      = O2(i,j,k)/real(aye**3, RKIND)
                 SiI(i,j,k)     = SiI(i,j,k)/real(aye**3, RKIND)
                 SiOI(i,j,k)    = SiOI(i,j,k)/real(aye**3, RKIND)
                 SiO2I(i,j,k)   = SiO2I(i,j,k)/real(aye**3, RKIND)
                 CH(i,j,k)      = CH(i,j,k)/real(aye**3, RKIND)
                 CH2(i,j,k)     = CH2(i,j,k)/real(aye**3, RKIND)
                 COII(i,j,k)    = COII(i,j,k)/real(aye**3, RKIND)
                 OII(i,j,k)     = OII(i,j,k)/real(aye**3, RKIND)
                 OHII(i,j,k)    = OHII(i,j,k)/real(aye**3, RKIND)
                 H2OII(i,j,k)   = H2OII(i,j,k)/real(aye**3, RKIND)
                 H3OII(i,j,k)   = H3OII(i,j,k)/real(aye**3, RKIND)
                 O2II(i,j,k)    = O2II(i,j,k)/real(aye**3, RKIND)
                 if ( ( igrgr .eq. 1 ) .or. ( idsub .eq. 1 ) ) then
                 if (idspecies .gt. 0) then
                 Mg(i,j,k)      = Mg(i,j,k)/real(aye**3, RKIND)
                 endif
                 if (idspecies .gt. 1) then
                 Al(i,j,k)      = Al(i,j,k)/real(aye**3, RKIND)
                 S(i,j,k)       = S(i,j,k)/real(aye**3, RKIND)
                 Fe(i,j,k)      = Fe(i,j,k)/real(aye**3, RKIND)
                 endif
                 endif
              endif
!!            endif
           enddo
        endif
        if (idustfield .eq. 1) then
           do i = is+1, ie+1
              dust(i,j,k) = dust(i,j,k)/real(aye**3, RKIND)
              if ( ( igrgr .eq. 1 ) .or. ( idsub .eq. 1 ) ) then
!!            if (metal(i,j,k) .gt. 1.d-9 * d(i,j,k)) then
              if (idspecies .gt. 0) then
                 MgSiO3(i,j,k)  = MgSiO3(i,j,k)/real(aye**3, RKIND)
                 AC(i,j,k)      = AC(i,j,k)/real(aye**3, RKIND)
              endif
              if (idspecies .gt. 1) then
                 SiM(i,j,k)     = SiM(i,j,k)/real(aye**3, RKIND)
                 FeM(i,j,k)     = FeM(i,j,k)/real(aye**3, RKIND)
                 Mg2SiO4(i,j,k) = Mg2SiO4(i,j,k)/real(aye**3, RKIND)
                 Fe3O4(i,j,k)   = Fe3O4(i,j,k)/real(aye**3, RKIND)
                 SiO2D(i,j,k)   = SiO2D(i,j,k)/real(aye**3, RKIND)
                 MgO(i,j,k)     = MgO(i,j,k)/real(aye**3, RKIND)
                 FeS(i,j,k)     = FeS(i,j,k)/real(aye**3, RKIND)
                 Al2O3(i,j,k)   = Al2O3(i,j,k)/real(aye**3, RKIND)
              endif
              if (idspecies .gt. 2) then
                 reforg(i,j,k)  = reforg(i,j,k)/real(aye**3, RKIND)
                 volorg(i,j,k)  = volorg(i,j,k)/real(aye**3, RKIND)
                 H2Oice(i,j,k)  = H2Oice(i,j,k)/real(aye**3, RKIND)
              endif
!!            endif
              endif
           enddo
        endif
      enddo
#ifdef _OPENMP
!$omp end parallel do
#endif
 
      endif

!     Loop over slices (in the k-direction)

! parallelize the k and j loops with OpenMP
! flat j and k loops for better parallelism
#ifdef _OPENMP
!$omp parallel do schedule(runtime) private(
!$omp&   i, j, k,
!$omp&   comp1, comp2, energy,
!$omp&   indixe,
!$omp&   t1, t2, logtem, tdef, p2d,
!$omp&   tgas, tgasold,
!$omp&   tdust, metallicity, dust2gas, rhoH, mmw,
!$omp&   mynh, myde, gammaha_eff, gasgr_tdust, regr, edot,
!$omp&   ceHI, ceHeI, ceHeII,
!$omp&   ciHI, ciHeI, ciHeIS, ciHeII,
!$omp&   reHII, reHeII1, reHeII2, reHeIII,
!$omp&   brem, cieco,
!$omp&   hyd01k, h2k01, vibh, roth, rotl,
!$omp&   gpldl, gphdl, hdlte, hdlow,
!$omp&   itmask )
#endif
      do t = 0, dk*dj-1
        k = t/dj      + ks+1
        j = mod(t,dj) + js+1

         do i = is+1, ie+1
            itmask(i) = .true.
         end do

!        Compute the cooling rate

         call cool1d_multi_g(     
     &                d, e, u, v, w, de, HI, HII, HeI, HeII, HeIII,
     &                in, jn, kn, nratec, 
     &                iexpand, ispecies, imetal, imcool,
     &                idust, idustall, idustfield, idustrec,
     &                idim, is, ie, j, k, ih2co, ipiht, 1, igammah,
     &                aye, temstart, temend, z_solar, fgr,
     &                utem, uxyz, uaye, urho, utim,
     &                gamma, fh,
     &                ceHIa, ceHeIa, ceHeIIa, ciHIa, ciHeIa, 
     &                ciHeISa, ciHeIIa, reHIIa, reHeII1a, 
     &                reHeII2a, reHeIIIa, brema, compa, gammaha,
     &                isrf, regra, gamma_isrfa, comp_xraya, comp_temp,
     &                piHI, piHeI, piHeII, comp1, comp2,
     &                HM, H2I, H2II, DI, DII, HDI, metal, dust,
     &                hyd01ka, h2k01a, vibha, rotha, rotla,
     &                hyd01k, h2k01, vibh, roth, rotl,
     &                gpldla, gphdla, gpldl, gphdl,
     &                hdltea, hdlowa, hdlte, hdlow,
     &                gaHIa, gaH2a, gaHea, gaHpa, gaela,
     &                h2ltea, gasgra,
     &                ceHI, ceHeI, ceHeII, ciHI, ciHeI, ciHeIS, ciHeII,
     &                reHII, reHeII1, reHeII2, reHeIII, brem,
     &                indixe, t1, t2, logtem, tdef, edot,
     &                tgas, tgasold, mmw, p2d, tdust, metallicity,
     &                dust2gas, rhoH, mynh, myde,
     &                gammaha_eff, gasgr_tdust, regr,
     &                iradshield, avgsighi, avgsighei, avgsigheii,
     &                k24, k26, iradtrans, photogamma,
     &                ih2optical, iciecool, ciecoa, cieco,
     &                icmbTfloor, iClHeat, clEleFra,
     &                priGridRank, priGridDim,
     &                priPar1, priPar2, priPar3, priPar4, priPar5,
     &                priDataSize, priCooling, priHeating, priMMW,
     &                metGridRank, metGridDim,
     &                metPar1, metPar2, metPar3, metPar4, metPar5,
     &                metDataSize, metCooling, metHeating, clnew,
     &                iVheat, iMheat, Vheat, Mheat,
<<<<<<< HEAD
     &                iisrffield, isrf_habing, itmask
     &              , imchem, igrgr
     &              , DM, HDII, HeHII
     &              , CI, CII, CO, CO2
     &              , OI, OH, H2O, O2
     &              , SiI, SiOI, SiO2I
     &              , CH, CH2, COII, OII
     &              , OHII, H2OII, H3OII, O2II
     &              , Mg, Al, S, Fe
     &              , SiM, FeM, Mg2SiO4, MgSiO3, Fe3O4
     &              , AC, SiO2D, MgO, FeS, Al2O3
     &              , reforg, volorg, H2Oice
     &              , cieY06a
     &              , LH2_N, LH2_Size
     &              , LH2_D, LH2_T, LH2_H
     &              , LH2_dD, LH2_dT, LH2_dH, LH2_L
     &              , LHD_N, LHD_Size
     &              , LHD_D, LHD_T, LHD_H
     &              , LHD_dD, LHD_dT, LHD_dH, LHD_L
     &              , LCI_N, LCI_Size
     &              , LCI_D, LCI_T, LCI_H
     &              , LCI_dD, LCI_dT, LCI_dH, LCI_L
     &              , LCII_N, LCII_Size
     &              , LCII_D, LCII_T, LCII_H
     &              , LCII_dD, LCII_dT, LCII_dH, LCII_L
     &              , LOI_N, LOI_Size
     &              , LOI_D, LOI_T, LOI_H
     &              , LOI_dD, LOI_dT, LOI_dH, LOI_L
     &              , LCO_N, LCO_Size
     &              , LCO_D, LCO_T, LCO_H
     &              , LCO_dD, LCO_dT, LCO_dH, LCO_L
     &              , LOH_N, LOH_Size
     &              , LOH_D, LOH_T, LOH_H
     &              , LOH_dD, LOH_dT, LOH_dH, LOH_L
     &              , LH2O_N, LH2O_Size
     &              , LH2O_D, LH2O_T, LH2O_H
     &              , LH2O_dD, LH2O_dT, LH2O_dH, LH2O_L
     &              , alphap_N, alphap_Size
     &              , alphap_D, alphap_T, alphap_dD, alphap_dT
     &              , alphap_Data
     &              , grain_N, grain_Size
     &              , grain_D, grain_T, grain_dD, grain_dT
     &              , Tgrain, Ograin, Lgrain
     &              , immulti, imabund, idspecies, itdmulti, idsub
     &              , metal_loc
     &              , metal_C13, metal_C20, metal_C25, metal_C30
     &              , metal_F13, metal_F15, metal_F50, metal_F80
     &              , metal_P170, metal_P200, metal_Y19
     &              , SN0_N
     &              , SN0_fSiM, SN0_fFeM, SN0_fMg2SiO4, SN0_fMgSiO3
     &              , SN0_fFe3O4, SN0_fAC, SN0_fSiO2D, SN0_fMgO
     &              , SN0_fFeS, SN0_fAl2O3
     &              , SN0_freforg, SN0_fvolorg, SN0_fH2Oice
     &              , SN0_r0SiM, SN0_r0FeM, SN0_r0Mg2SiO4, SN0_r0MgSiO3
     &              , SN0_r0Fe3O4, SN0_r0AC, SN0_r0SiO2D, SN0_r0MgO
     &              , SN0_r0FeS, SN0_r0Al2O3
     &              , SN0_r0reforg, SN0_r0volorg, SN0_r0H2Oice
     &              , gr_N, gr_Size, gr_dT, gr_Td
     &              , SN0_kpSiM, SN0_kpFeM, SN0_kpMg2SiO4, SN0_kpMgSiO3
     &              , SN0_kpFe3O4, SN0_kpAC, SN0_kpSiO2D, SN0_kpMgO
     &              , SN0_kpFeS, SN0_kpAl2O3
     &              , SN0_kpreforg, SN0_kpvolorg, SN0_kpH2Oice
     &              , tSiM, tFeM, tMg2SiO4, tMgSiO3, tFe3O4
     &              , tAC, tSiO2D, tMgO, tFeS, tAl2O3
     &              , treforg, tvolorg, tH2Oice
     &              , gasgr2a, gamma_isrf2a
     &            )
=======
     &                iTfloor, Tfloor_scalar, Tfloor,
     &                iisrffield, isrf_habing, itmask)
>>>>>>> cbe51099

!        Compute the cooling time on the slice
!          (the gamma used here is the same as used to calculate the pressure
!           in cool1d_multi_g)

         do i = is+1, ie+1
            energy = max(p2d(i)/(gamma-1._DKIND), tiny)   
            cooltime(i,j,k) = real(energy/edot(i), RKIND)
         enddo

      enddo
#ifdef _OPENMP
!$omp end parallel do
#endif

!     Convert densities back to comoving from 'proper'

      if (iexpand .eq. 1) then

! parallelize the k and j loops with OpenMP
! flat j and k loops for better parallelism
#ifdef _OPENMP
!$omp parallel do schedule(runtime) private(
!$omp&   i, j, k,
!$omp&   comp1, comp2, energy,
!$omp&   indixe,
!$omp&   t1, t2, logtem, tdef, p2d,
!$omp&   tgas, tgasold,
!$omp&   tdust, metallicity, dust2gas, rhoH, mmw,
!$omp&   mynh, myde, gammaha_eff, gasgr_tdust, regr, edot,
!$omp&   ceHI, ceHeI, ceHeII,
!$omp&   ciHI, ciHeI, ciHeIS, ciHeII,
!$omp&   reHII, reHeII1, reHeII2, reHeIII,
!$omp&   brem, cieco,
!$omp&   hyd01k, h2k01, vibh, roth, rotl,
!$omp&   gpldl, gphdl, hdlte, hdlow,
!$omp&   itmask )
#endif
      do t = 0, dk*dj-1
        k = t/dj      + ks+1
        j = mod(t,dj) + js+1

        do i = is+1, ie+1
           d(i,j,k)     = d(i,j,k)*real(aye**3, RKIND)
        enddo
        if (ispecies .gt. 0) then
           do i = is+1, ie+1
              de(i,j,k)    = de(i,j,k)*real(aye**3, RKIND)
              HI(i,j,k)    = HI(i,j,k)*real(aye**3, RKIND)
              HII(i,j,k)   = HII(i,j,k)*real(aye**3, RKIND)
              HeI(i,j,k)   = HeI(i,j,k)*real(aye**3, RKIND)
              HeII(i,j,k)  = HeII(i,j,k)*real(aye**3, RKIND)
              HeIII(i,j,k) = HeIII(i,j,k)*real(aye**3, RKIND)
           enddo
        endif
        if (ispecies .gt. 1) then
           do i = is+1, ie+1
              HM(i,j,k)   = HM(i,j,k)*real(aye**3, RKIND)
              H2I(i,j,k)  = H2I(i,j,k)*real(aye**3, RKIND)
              H2II(i,j,k) = H2II(i,j,k)*real(aye**3, RKIND)
           enddo
        endif
        if (ispecies .gt. 2) then
           do i = is+1, ie+1
              DI(i,j,k)  = DI(i,j,k)*real(aye**3, RKIND)
              DII(i,j,k) = DII(i,j,k)*real(aye**3, RKIND)
              HDI(i,j,k) = HDI(i,j,k)*real(aye**3, RKIND)
           enddo
        endif
        if (ispecies .gt. 3) then
           do i = is+1, ie+1
              DM(i,j,k)      = DM(i,j,k)*real(aye**3, RKIND)
              HDII(i,j,k)    = HDII(i,j,k)*real(aye**3, RKIND)
              HeHII(i,j,k)   = HeHII(i,j,k)*real(aye**3, RKIND)
           enddo
        endif
        if (imetal .eq. 1) then
           do i = is+1, ie+1
              metal(i,j,k) = metal(i,j,k)*real(aye**3, RKIND)
              if (immulti .gt. 0) then
                 metal_loc(i,j,k) = metal_loc(i,j,k)*real(aye**3, RKIND)
                 metal_C13(i,j,k) = metal_C13(i,j,k)*real(aye**3, RKIND)
                 metal_C20(i,j,k) = metal_C20(i,j,k)*real(aye**3, RKIND)
                 metal_C25(i,j,k) = metal_C25(i,j,k)*real(aye**3, RKIND)
                 metal_C30(i,j,k) = metal_C30(i,j,k)*real(aye**3, RKIND)
                 metal_F13(i,j,k) = metal_F13(i,j,k)*real(aye**3, RKIND)
                 metal_F15(i,j,k) = metal_F15(i,j,k)*real(aye**3, RKIND)
                 metal_F50(i,j,k) = metal_F50(i,j,k)*real(aye**3, RKIND)
                 metal_F80(i,j,k) = metal_F80(i,j,k)*real(aye**3, RKIND)
                 metal_P170(i,j,k)=metal_P170(i,j,k)*real(aye**3, RKIND)
                 metal_P200(i,j,k)=metal_P200(i,j,k)*real(aye**3, RKIND)
                 metal_Y19(i,j,k) = metal_Y19(i,j,k)*real(aye**3, RKIND)
              endif
!!            if (metal(i,j,k) .gt. 1.d-9 * d(i,j,k)) then
              if (imchem .eq. 1) then
                 CI(i,j,k)      = CI(i,j,k)*real(aye**3, RKIND)
                 CII(i,j,k)     = CII(i,j,k)*real(aye**3, RKIND)
                 CO(i,j,k)      = CO(i,j,k)*real(aye**3, RKIND)
                 CO2(i,j,k)     = CO2(i,j,k)*real(aye**3, RKIND)
                 OI(i,j,k)      = OI(i,j,k)*real(aye**3, RKIND)
                 OH(i,j,k)      = OH(i,j,k)*real(aye**3, RKIND)
                 H2O(i,j,k)     = H2O(i,j,k)*real(aye**3, RKIND)
                 O2(i,j,k)      = O2(i,j,k)*real(aye**3, RKIND)
                 SiI(i,j,k)     = SiI(i,j,k)*real(aye**3, RKIND)
                 SiOI(i,j,k)    = SiOI(i,j,k)*real(aye**3, RKIND)
                 SiO2I(i,j,k)   = SiO2I(i,j,k)*real(aye**3, RKIND)
                 CH(i,j,k)      = CH(i,j,k)*real(aye**3, RKIND)
                 CH2(i,j,k)     = CH2(i,j,k)*real(aye**3, RKIND)
                 COII(i,j,k)    = COII(i,j,k)*real(aye**3, RKIND)
                 OII(i,j,k)     = OII(i,j,k)*real(aye**3, RKIND)
                 OHII(i,j,k)    = OHII(i,j,k)*real(aye**3, RKIND)
                 H2OII(i,j,k)   = H2OII(i,j,k)*real(aye**3, RKIND)
                 H3OII(i,j,k)   = H3OII(i,j,k)*real(aye**3, RKIND)
                 O2II(i,j,k)    = O2II(i,j,k)*real(aye**3, RKIND)
                 if ( ( igrgr .eq. 1 ) .or. ( idsub .eq. 1 ) ) then
                 if (idspecies .gt. 0) then
                 Mg(i,j,k)      = Mg(i,j,k)*real(aye**3, RKIND)
                 endif
                 if (idspecies .gt. 1) then
                 Al(i,j,k)      = Al(i,j,k)*real(aye**3, RKIND)
                 S(i,j,k)       = S(i,j,k)*real(aye**3, RKIND)
                 Fe(i,j,k)      = Fe(i,j,k)*real(aye**3, RKIND)
                 endif
                 endif
              endif
!!            endif
           enddo
        endif
        if (idustfield .eq. 1) then
           do i = is+1, ie+1
              dust(i,j,k) = dust(i,j,k)*real(aye**3, RKIND)
              if ( ( igrgr .eq. 1 ) .or. ( idsub .eq. 1 ) ) then
!!            if (metal(i,j,k) .gt. 1.d-9 * d(i,j,k)) then
              if (idspecies .gt. 0) then
                 MgSiO3(i,j,k)  = MgSiO3(i,j,k)*real(aye**3, RKIND)
                 AC(i,j,k)      = AC(i,j,k)*real(aye**3, RKIND)
              endif
              if (idspecies .gt. 1) then
                 SiM(i,j,k)     = SiM(i,j,k)*real(aye**3, RKIND)
                 FeM(i,j,k)     = FeM(i,j,k)*real(aye**3, RKIND)
                 Mg2SiO4(i,j,k) = Mg2SiO4(i,j,k)*real(aye**3, RKIND)
                 Fe3O4(i,j,k)   = Fe3O4(i,j,k)*real(aye**3, RKIND)
                 SiO2D(i,j,k)   = SiO2D(i,j,k)*real(aye**3, RKIND)
                 MgO(i,j,k)     = MgO(i,j,k)*real(aye**3, RKIND)
                 FeS(i,j,k)     = FeS(i,j,k)*real(aye**3, RKIND)
                 Al2O3(i,j,k)   = Al2O3(i,j,k)*real(aye**3, RKIND)
              endif
              if (idspecies .gt. 2) then
                 reforg(i,j,k)  = reforg(i,j,k)*real(aye**3, RKIND)
                 volorg(i,j,k)  = volorg(i,j,k)*real(aye**3, RKIND)
                 H2Oice(i,j,k)  = H2Oice(i,j,k)*real(aye**3, RKIND)
              endif
!!            endif
              endif
           enddo
        endif
      enddo
#ifdef _OPENMP
!$omp end parallel do
#endif

      endif

      return
      end
<|MERGE_RESOLUTION|>--- conflicted
+++ resolved
@@ -32,8 +32,7 @@
      &                metPar1, metPar2, metPar3, metPar4, metPar5,
      &                metDataSize, metCooling, metHeating, clnew,
      &                iVheat, iMheat, Vheat, Mheat,
-<<<<<<< HEAD
-     &                iisrffield, isrf_habing
+     &                iTfloor, Tfloor_scalar, Tfloor
      &              , imchem, igrgr
      &              , DM, HDII, HeHII
      &              , CI, CII, CO, CO2
@@ -95,12 +94,8 @@
      &              , SN0_kpFe3O4, SN0_kpAC, SN0_kpSiO2D, SN0_kpMgO
      &              , SN0_kpFeS, SN0_kpAl2O3
      &              , SN0_kpreforg, SN0_kpvolorg, SN0_kpH2Oice
-     &              , gasgr2a, gamma_isrf2a
-     &           )
-=======
-     &                iTfloor, Tfloor_scalar, Tfloor,
+     &              , gasgr2a, gamma_isrf2a,
      &                iisrffield, isrf_habing)
->>>>>>> cbe51099
 
 !  SOLVE RADIATIVE COOLING/HEATING EQUATIONS
 !
@@ -519,7 +514,7 @@
      &                metPar1, metPar2, metPar3, metPar4, metPar5,
      &                metDataSize, metCooling, metHeating, clnew,
      &                iVheat, iMheat, Vheat, Mheat,
-<<<<<<< HEAD
+     &                iTfloor, Tfloor_scalar, Tfloor,
      &                iisrffield, isrf_habing, itmask
      &              , imchem, igrgr
      &              , DM, HDII, HeHII
@@ -587,10 +582,6 @@
      &              , treforg, tvolorg, tH2Oice
      &              , gasgr2a, gamma_isrf2a
      &            )
-=======
-     &                iTfloor, Tfloor_scalar, Tfloor,
-     &                iisrffield, isrf_habing, itmask)
->>>>>>> cbe51099
 
 !        Compute the cooling time on the slice
 !          (the gamma used here is the same as used to calculate the pressure
