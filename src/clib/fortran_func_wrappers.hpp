--- conflicted
+++ resolved
@@ -29,11 +29,8 @@
 #include "internal_types.hpp"
 #include "internal_units.h"
 #include "LUT.hpp"
-<<<<<<< HEAD
 #include "opaque_storage.hpp"
-=======
 #include "utils-cpp.hpp"
->>>>>>> ecc44f98
 
 // callers of these functions are generally expected to locally shorten the
 // namespace name when they call these routines
