/***********************************************************************
/
/ Chemistry data structure
/
/
/ Copyright (c) 2013, Enzo/Grackle Development Team.
/
/ Distributed under the terms of the Enzo Public Licence.
/
/ The full license is in the file LICENSE, distributed with this 
/ software.
************************************************************************/

#ifndef __CHEMISTRY_DATA_H__
#define __CHEMISTRY_DATA_H__

/**********************************
 *** Grackle runtime parameters ***
 **********************************/
typedef struct
{

  /* grackle on/off flag
     0) off, 1) on */
  int use_grackle;

  /* include cooling in chemistry solver
     0) no, 1) yes */
  int with_radiative_cooling;

  /* chemistry network
     0) tabulated cooling (no chemistry)
     1) HI, HII, HeI, HeII, HeIII, e
     2) + H2, H2I+, H-
     3) + D, D+, HD */
  int primordial_chemistry;

  /* dust chemistry and cooling
     0) no dust chemistry or cooling
     1) basic dust treatment
        - photo-electric heating
        - recombination cooling
        - with primordial_chemistry > 1:
          - H2 formation on dust grains
          - gas/grain heat transfer */
  int dust_chemistry;

  /* metal cooling on/off
     0) off, 1) on */
  int metal_cooling;

  /* add heating from UV background model
     0) off, 1) on */
  int UVbackground;

  /* data file containing cooling and UV background tables */
  char *grackle_data_file;

  /* Use a CMB temperature floor
     0) no, 1) yes */
  int cmb_temperature_floor;

  /* adiabatic index */
  double Gamma;

  /* H2 formation on dust grains and dust cooling
     0) off, 1) on */
  int h2_on_dust;

  /* Flag to supply a dust density field */
  int use_dust_density_field;

  /* Flag for dust recombination cooling */
  int dust_recombination_cooling;

  /* Flag to solve metal chemistry */
  int metal_chemistry;

  /* Flag to solve grain growth reactions */
  int grain_growth;

  /* Flag to solve multiple metal sources */
  int multi_metals;

  /* Select pop III metal/dust model
         For multi_metals = 0, select a dust model
         For multi_metals > 0, select a set of dust models */
  int metal_abundances;

  /* Flag to solve multiple grain species */
  int dust_species;

  /* Flag to solve temperatures of multiple grain species */
  int dust_temperature_multi;

  /* Flag to supply dust sublimation */
  int dust_sublimation;

  /* photo-electric heating from irradiated dust */
  int photoelectric_heating;
  double photoelectric_heating_rate;

  /* Flag to supply a field for the interstellar radiation field */
  int use_isrf_field;

  // local FUV interstellar radiation field in Habing units
  double interstellar_radiation_field;

  /* flags to signal that arrays of volumetric or
     specific heating rates are being provided */

  int use_volumetric_heating_rate;
  int use_specific_heating_rate;

  /* additional chemistry solver parameters */
  int three_body_rate;
  int cie_cooling;
  int h2_optical_depth_approximation;
  int ih2co; // flag for H2 cooling (0-off/1-on)
  int ipiht; // flag for photoionization cooling
  double HydrogenFractionByMass;
  double DeuteriumToHydrogenRatio;
  double SolarMetalFractionByMass;
  double local_dust_to_gas_ratio;

  /* metal/dust abundance */

  int     SN0_N;
  double *SN0_XC , *SN0_XO , *SN0_XMg, *SN0_XAl, *SN0_XSi, *SN0_XS , *SN0_XFe;
  double *SN0_fC , *SN0_fO , *SN0_fMg, *SN0_fAl, *SN0_fSi, *SN0_fS , *SN0_fFe;
  double *SN0_fSiM, *SN0_fFeM, *SN0_fMg2SiO4, *SN0_fMgSiO3, *SN0_fFe3O4
       , *SN0_fAC, *SN0_fSiO2D, *SN0_fMgO, *SN0_fFeS, *SN0_fAl2O3
       , *SN0_freforg , *SN0_fvolorg , *SN0_fH2Oice;
  double *SN0_r0SiM, *SN0_r0FeM, *SN0_r0Mg2SiO4, *SN0_r0MgSiO3, *SN0_r0Fe3O4
       , *SN0_r0AC, *SN0_r0SiO2D, *SN0_r0MgO, *SN0_r0FeS, *SN0_r0Al2O3
       , *SN0_r0reforg , *SN0_r0volorg , *SN0_r0H2Oice;

  int NumberOfTemperatureBins;
  int CaseBRecombination;
  double TemperatureStart;
  double TemperatureEnd;
  int NumberOfDustTemperatureBins;
  double DustTemperatureStart;
  double DustTemperatureEnd;

  /* additional radiation background parameters */
  int Compton_xray_heating;
  int LWbackground_sawtooth_suppression;
  double LWbackground_intensity;   // [in units of 10^21 erg/s/cm^2/Hz/sr]
  double UVbackground_redshift_on;
  double UVbackground_redshift_off;
  double UVbackground_redshift_fullon;
  double UVbackground_redshift_drop;

  /* Factor to account for extra electrons from metals.
     Only for old-style Cloudy tables.
     f = SUM { A_i * i }, for i = 3 to N.
     N = Atomic number of heaviest element in cooling model.
     For solar abundance patters and N = 30 (Zn), f = 9.153959e-3. */
  double cloudy_electron_fraction_factor;

  /* flags and parameters to signal that RT
     is being used, and appropriate parameters
     for setting RT solvers */
  int use_radiative_transfer;
  int radiative_transfer_coupled_rate_solver;
  int radiative_transfer_intermediate_step;
  int radiative_transfer_hydrogen_only;
  int radiative_transfer_H2II_diss;
  int radiative_transfer_HDI_diss;
  int radiative_transfer_metal_ion;
  int radiative_transfer_metal_diss;

  /* flag to H2 self-shielding in hydro code */
  int radiative_transfer_use_H2_shielding;

  /* flag for approximiate self-shielding as well
     as spectrum averaged photo heating and
     photo ionization shielding factors */
  int self_shielding_method;

  /* flag for Wolcott-Green+ 2011 H2 self-shielding. Can be set to either 0,1,2 or 3.
     These determine the length scale used in the calculation of the H2 column density.
     Please refer to the grackle documentation for specifics. */
  int H2_self_shielding;

  /* flag for custom H2-shielding factor. The factor is provided as an additional field 
     by the user and is multiplied to the rate for radiative H2 dissocitation */
  int H2_custom_shielding;

  /* flag to select which formula for calculating k11 you want to use. 
     Setting to 1 will use Savin 2004, 2 will use Abel et al. 1996  */
  int h2_charge_exchange_rate;

  /* flag to select which formula for calculating h2dust you want to use. 
     Setting to 1 will use Omukai 2000, 2 will use Hollenbach & McKee (1979) */ 
  int h2_dust_rate;

  /* flag to select which formula for calculating low density H2 cooling rate 
     due to H collisions. Setting to 1 will use Lique 2015, 2 will use Glover and Abel 2008 */
  int h2_h_cooling_rate;
  
  /* flags specific to calc_rates_g (1 is on, 0 is off) -- will be set to default values 
     if unspecified  */
  int collisional_excitation_rates; //Collisional excitation
  int collisional_ionisation_rates; //Collisional ionisation
  int recombination_cooling_rates; //Recombination cooling
  int bremsstrahlung_cooling_rates; //Bremsstrahlung cooling

<<<<<<< HEAD
  /* flags for alternative rate calculations */
  int use_palla_salpeter_stahler_1983; //Alternative k13dd calculation scheme
  int use_stancil_lepp_dalgarno_1998; //Alternative calculation scheme for k50-k56
  int use_omukai_gas_grain; //Alternative calculation scheme for gas_grain
  int use_uniform_grain_dist_gamma_isrf; //Alternative calculation scheme for gamma_isrf
=======
  /* maximum number of subcycle iterations for solve_chemistry */
  int max_iterations;

  /* flag to exit if max iterations exceeded */
  int exit_after_iterations_exceeded;
>>>>>>> d5a08392

  /* number of OpenMP threads, if supported */
# ifdef _OPENMP
  int omp_nthreads;
# endif

} chemistry_data;

/*****************************
 *** Cooling table storage ***
 *****************************/
typedef struct
{

  // Rank of dataset.
  long long grid_rank;

  // Dimension of dataset.
  long long *grid_dimension;

  // Dataset parameter values.
  double **grid_parameters;

  // Heating values
  double *heating_data;

  // Cooling values
  double *cooling_data;

  // Mean Molecular Weight values
  double *mmw_data;

  // Length of 1D flattened data
  long long data_size;

} cloudy_data;

/**********************************
 *** UVbackground table storage ***
 **********************************/

typedef struct
{

    long long Nz;

    double zmin, zmax;    
    double *z;

    /* Radiative rates for 6-species. */
    double *k24;
    double *k25;
    double *k26;
    /* Radiative rates for 9-species. */
    double *k27;
    double *k28;
    double *k29;
    double *k30;
    double *k31;

    double *piHI;
    double *piHeI;
    double *piHeII;

    // spectrum averaged absorption cross sections
    double *crsHI;
    double *crsHeI;
    double *crsHeII;

} UVBtable;

/******************************************
 *** Chemistry and cooling data storage ***
 ******************************************/
typedef struct
{

  /**********************************
   * primordial chemistry rate data *
   **********************************/

  /* 6 species rates */
  double *k1;
  double *k2;
  double *k3;
  double *k4;
  double *k5;
  double *k6;

  /* 9 species rates (including H2) */
  double *k7;
  double *k8;
  double *k9;
  double *k10;
  double *k11;
  double *k12;
  double *k13;
  double *k14;
  double *k15;
  double *k16;
  double *k17;
  double *k18;
  double *k19;
  double *k20;  /* currently not used */
  double *k21;  /* currently not used */
  double *k22;  /* 3-body H2 formation */
  double *k23;  /* H2-H2 dissociation */
  double *k13dd;  /* density dependent version of k13 (collisional H2
                    dissociation); actually 7 functions instead of 1. */

  /* Radiative rates for 6-species (for external field). */
  double k24;
  double k25;
  double k26;

  /* Radiative rates for 9-species (for external field). */
  double k27;
  double k28;
  double k29;
  double k30;
  double k31;

  /* 12 species rates (with Deuterium). */
  double *k50;
  double *k51;
  double *k52;
  double *k53;
  double *k54;
  double *k55;
  double *k56;

  /* New H-ionizing reactions, used for 6, 9 & 12 species chemistry */
  double *k57;
  double *k58;

  /* 15 species rates (with DM, HDII, HeHII) */
  double *k125;
  double *k129;
  double *k130;
  double *k131;
  double *k132;
  double *k133;
  double *k134;
  double *k135;
  double *k136;
  double *k137;
  double *k148;
  double *k149;
  double *k150;
  double *k151;
  double *k152;
  double *k153;

  /* Metal species */
  double *kz15;
  double *kz16;
  double *kz17;
  double *kz18;
  double *kz19;
  double *kz20;
  double *kz21;
  double *kz22;
  double *kz23;
  double *kz24;
  double *kz25;
  double *kz26;
  double *kz27;
  double *kz28;
  double *kz29;
  double *kz30;
  double *kz31;
  double *kz32;
  double *kz33;
  double *kz34;
  double *kz35;
  double *kz36;
  double *kz37;
  double *kz38;
  double *kz39;
  double *kz40;
  double *kz41;
  double *kz42;
  double *kz43;
  double *kz44;
  double *kz45;
  double *kz46;
  double *kz47;
  double *kz48;
  double *kz49;
  double *kz50;
  double *kz51;
  double *kz52;
  double *kz53;
  double *kz54;

  /* H2 formation on dust grains */
  double *h2dust;
  double *h2dustS;
  double *h2dustC;

  /* Grain growth rate */
  double *grain_growth_rate;

  /* Chemical heating from H2 formation. */
  /* numerator and denominator of Eq 23 of Omukai ea. 2000. */
  double *n_cr_n;
  double *n_cr_d1;
  double *n_cr_d2;

  /********************************
   * primordial cooling rate data *
   ********************************/

  /* 6 species rates */
  double *ceHI;                   // collisional excitation rates
  double *ceHeI;
  double *ceHeII;
  double *ciHI;                   // collisional ionization
  double *ciHeI;
  double *ciHeIS;
  double *ciHeII;
  double *reHII;                  // recombination
  double *reHeII1;
  double *reHeII2;
  double *reHeIII;
  double *brem;                   // free-free (Bremsstrahlung)
  double comp;                    // Compton cooling
  double comp_xray;               // X-ray compton heating coefficient
  double temp_xray;               // X-ray compton heating temperature (K)

  /* radiative rates (external field). */
  double piHI;                    // photo-ionization cooling
  double piHeI;                   //    (no temperature dependance)
  double piHeII;

  // spectrum averaged absorption cross sections
  double crsHI;
  double crsHeI;
  double crsHeII;

  /* 9 species rates (including H2) 
       The first five are for the Lepp & Shull rates.
       The next two are for the (better) Galli & Palla 1999 rates. 
       The selection is controlled by a flag in cool1d_multi_g.F. */
  double *hyd01k;
  double *h2k01;
  double *vibh;
  double *roth;
  double *rotl;
  double *GP99LowDensityLimit;
  double *GP99HighDensityLimit;

  /* Revised H2 cooling rates from Glover & Abel 2008 */
  double *GAHI;
  double *GAH2;
  double *GAHe;
  double *GAHp;
  double *GAel;

  /* Updated H2 LTE rate from Glover (2015, MNRAS, 451, 2082) */
  double *H2LTE;

  /* 12 species rates (including HD) */
  double *HDlte;
  double *HDlow;

  /* CIE cooling */
  double *cieco;

  /*******************************
   * dust chemistry/cooling data *
   *******************************/

  // Photo-electric heating (code units)
  double gammah;

  // Electron recombination onto dust grains
  double *regr;

  // Heating of dust by interstellar radiation field
  double gamma_isrf;
  // for arbitrary grain size distribution
  double gamma_isrf2;

  /* Gas/grain energy transfer. */
  double *gas_grain;
  // for arbitrary grain size distribution
  double *gas_grain2;

  /* CIE cooling rate (Yoshida et al. 2006) */
  double *cieY06;

  /* H2 and HD cooling rates (collision with HI; Hollenbach & McKee 1979) */
  int    *LH2_N, LH2_Size;
  double *LH2_D, *LH2_T, *LH2_H, LH2_dD, LH2_dT, LH2_dH, *LH2_L;
  int    *LHD_N, LHD_Size;
  double *LHD_D, *LHD_T, *LHD_H, LHD_dD, LHD_dT, LHD_dH, *LHD_L;

  /* Fine-structure cooling rates (collision with HI; Maio et al. 2007) */
  int    *LCI_N, LCI_Size;
  double *LCI_D, *LCI_T, *LCI_H, LCI_dD, LCI_dT, LCI_dH, *LCI_L;
  int    *LCII_N, LCII_Size;
  double *LCII_D, *LCII_T, *LCII_H, LCII_dD, LCII_dT, LCII_dH, *LCII_L;
  int    *LOI_N, LOI_Size;
  double *LOI_D, *LOI_T, *LOI_H, LOI_dD, LOI_dT, LOI_dH, *LOI_L;

  /* metal molecular cooling rates (collision with H2I; UMIST table) */
  int    *LCO_N, LCO_Size;
  double *LCO_D, *LCO_T, *LCO_H, LCO_dD, LCO_dT, LCO_dH, *LCO_L;
  int    *LOH_N, LOH_Size;
  double *LOH_D, *LOH_T, *LOH_H, LOH_dD, LOH_dT, LOH_dH, *LOH_L;
  int    *LH2O_N, LH2O_Size;
  double *LH2O_D, *LH2O_T, *LH2O_H, LH2O_dD, LH2O_dT, LH2O_dH, *LH2O_L;

  /* primordial opacity */
  int    *alphap_N, alphap_Size;
  double *alphap_D, *alphap_T, alphap_dD, alphap_dT;
  double *alphap_Data;

  /* dust opacity */
  int    *grain_N, grain_Size;
  double *grain_D, *grain_T, grain_dD, grain_dT;
  double *Hgrain, *Tgrain, *Ograin, *Lgrain;

  /* Dust model */
  int    *gr_N, gr_Size;
  double gr_dT, *gr_Td;
  double *SN0_kpSiM, *SN0_kpFeM, *SN0_kpMg2SiO4, *SN0_kpMgSiO3, *SN0_kpFe3O4
       , *SN0_kpAC, *SN0_kpSiO2D, *SN0_kpMgO, *SN0_kpFeS, *SN0_kpAl2O3
       , *SN0_kpreforg , *SN0_kpvolorg , *SN0_kpH2Oice;

  /* UV background data */
  UVBtable UVbackground_table;

  /* Primordial cooling table */
  cloudy_data cloudy_primordial;

  /* Metal cooling table */
  cloudy_data cloudy_metal;

  /* New/old cloudy data flag */
  int cloudy_data_new;

} chemistry_data_storage;

/**************************
 *** photo-rate storage ***
 **************************/

typedef struct
{

    /* Radiative rates for 6-species. */
    double k24;
    double k25;
    double k26;
    /* Radiative rates for 9-species. */
    double k27;
    double k28;
    double k29;
    double k30;
    double k31;

    double piHI;
    double piHeI;
    double piHeII;

    // spectrum averaged absorption cross sections
    double crsHI;
    double crsHeI;
    double crsHeII;

    // X-ray compton heating coefficient
    double comp_xray;
    // X-ray compton heating temperature (K)
    double temp_xray;

} photo_rate_storage;

#endif<|MERGE_RESOLUTION|>--- conflicted
+++ resolved
@@ -207,19 +207,17 @@
   int recombination_cooling_rates; //Recombination cooling
   int bremsstrahlung_cooling_rates; //Bremsstrahlung cooling
 
-<<<<<<< HEAD
   /* flags for alternative rate calculations */
   int use_palla_salpeter_stahler_1983; //Alternative k13dd calculation scheme
   int use_stancil_lepp_dalgarno_1998; //Alternative calculation scheme for k50-k56
   int use_omukai_gas_grain; //Alternative calculation scheme for gas_grain
   int use_uniform_grain_dist_gamma_isrf; //Alternative calculation scheme for gamma_isrf
-=======
+
   /* maximum number of subcycle iterations for solve_chemistry */
   int max_iterations;
 
   /* flag to exit if max iterations exceeded */
   int exit_after_iterations_exceeded;
->>>>>>> d5a08392
 
   /* number of OpenMP threads, if supported */
 # ifdef _OPENMP
