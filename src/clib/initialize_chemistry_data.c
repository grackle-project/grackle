/***********************************************************************
/
/ Initialize chemistry and cooling rate data
/
/
/ Copyright (c) 2013, Enzo/Grackle Development Team.
/
/ Distributed under the terms of the Enzo Public Licence.
/
/ The full license is in the file LICENSE, distributed with this
/ software.
************************************************************************/

#include <stdlib.h>
#include <string.h>
#include <stdio.h>
#include <time.h>
#include <math.h>
#include "grackle_macros.h"
#include "grackle_types.h"
#include "grackle_chemistry_data.h"
#include "phys_constants.h"
#ifdef _OPENMP
#include <omp.h>
#endif

extern int grackle_verbose;

extern chemistry_data *grackle_data;
extern chemistry_data_storage grackle_rates;

void auto_show_config(FILE *fp);
void auto_show_flags(FILE *fp);
grackle_version get_grackle_version();
void show_parameters(FILE *fp, chemistry_data *my_chemistry);
int calc_rates_metal(chemistry_data *my_chemistry,
                     chemistry_data_storage *my_rates,
                     code_units *my_units);
int calc_rates_dust(chemistry_data *my_chemistry,
                    chemistry_data_storage *my_rates,
                    code_units *my_units);
int _free_cloudy_data(cloudy_data *my_cloudy, chemistry_data *my_chemistry, int primordial);
int initialize_cloudy_data(chemistry_data *my_chemistry,
                           chemistry_data_storage *my_rates,
                           cloudy_data *my_cloudy, char *group_name,
                           code_units *my_units,
                           int read_data);

int initialize_UVbackground_data(chemistry_data *my_chemistry,
                                 chemistry_data_storage *my_rates);

int local_free_chemistry_data(chemistry_data *my_chemistry, chemistry_data_storage *my_rates);

int initialize_rates(chemistry_data *my_chemistry, chemistry_data_storage *my_rates, code_units *my_units,
                double co_length_units, double co_density_units);

void initialize_empty_UVBtable_struct(UVBtable *table);

static void show_version(FILE *fp)
{
  grackle_version gversion = get_grackle_version();
  fprintf (fp, "\n");
  fprintf (fp, "The Grackle Version %s\n", gversion.version);
  fprintf (fp, "Git Branch   %s\n", gversion.branch);
  fprintf (fp, "Git Revision %s\n", gversion.revision);
  fprintf (fp, "\n");
}

/**
 * Initializes an empty #chemistry_data_storage struct with zeros and NULLs.
 */
void initialize_empty_chemistry_data_storage_struct(chemistry_data_storage *my_rates)
{
  my_rates->k1 = NULL;
  my_rates->k2 = NULL;
  my_rates->k3 = NULL;
  my_rates->k4 = NULL;
  my_rates->k5 = NULL;
  my_rates->k6 = NULL;
  my_rates->k7 = NULL;
  my_rates->k8 = NULL;
  my_rates->k9 = NULL;
  my_rates->k10 = NULL;
  my_rates->k11 = NULL;
  my_rates->k12 = NULL;
  my_rates->k13 = NULL;
  my_rates->k14 = NULL;
  my_rates->k15 = NULL;
  my_rates->k16 = NULL;
  my_rates->k17 = NULL;
  my_rates->k18 = NULL;
  my_rates->k19 = NULL;
  my_rates->k20 = NULL;
  my_rates->k21 = NULL;
  my_rates->k22 = NULL;
  my_rates->k23 = NULL;
  my_rates->k13dd = NULL;
  my_rates->k24 = 0.;
  my_rates->k25 = 0.;
  my_rates->k26 = 0.;
  my_rates->k27 = 0.;
  my_rates->k28 = 0.;
  my_rates->k29 = 0.;
  my_rates->k30 = 0.;
  my_rates->k31 = 0.;
  my_rates->k50 = NULL;
  my_rates->k51 = NULL;
  my_rates->k52 = NULL;
  my_rates->k53 = NULL;
  my_rates->k54 = NULL;
  my_rates->k55 = NULL;
  my_rates->k56 = NULL;
  my_rates->k57 = NULL;
  my_rates->k58 = NULL;
  my_rates->h2dust = NULL;
  my_rates->n_cr_n = NULL;
  my_rates->n_cr_d1 = NULL;
  my_rates->n_cr_d2 = NULL;
  my_rates->ceHI = NULL;
  my_rates->ceHeI = NULL;
  my_rates->ceHeII = NULL;
  my_rates->ciHI = NULL;
  my_rates->ciHeI = NULL;
  my_rates->ciHeIS = NULL;
  my_rates->ciHeII = NULL;
  my_rates->reHII = NULL;
  my_rates->reHeII1 = NULL;
  my_rates->reHeII2 = NULL;
  my_rates->reHeIII = NULL;
  my_rates->brem = NULL;
  my_rates->comp = 0.;
  my_rates->comp_xray = 0.;
  my_rates->temp_xray = 0.;
  my_rates->piHI = 0.;
  my_rates->piHeI = 0.;
  my_rates->piHeII = 0.;
  my_rates->crsHI = 0.;
  my_rates->crsHeI = 0.;
  my_rates->crsHeII = 0.;
  my_rates->hyd01k = NULL;
  my_rates->h2k01 = NULL;
  my_rates->vibh = NULL;
  my_rates->roth = NULL;
  my_rates->rotl = NULL;
  my_rates->GP99LowDensityLimit = NULL;
  my_rates->GP99HighDensityLimit = NULL;
  my_rates->GAHI = NULL;
  my_rates->GAH2 = NULL;
  my_rates->GAHe = NULL;
  my_rates->GAHp = NULL;
  my_rates->GAel = NULL;
  my_rates->H2LTE = NULL;
  my_rates->HDlte = NULL;
  my_rates->HDlow = NULL;
  my_rates->cieco = NULL;
  my_rates->gammah = 0.;
  my_rates->regr = NULL;
  my_rates->gamma_isrf = 0.;
  my_rates->gas_grain = NULL;
  my_rates->cloudy_data_new = -1;
}

int local_initialize_chemistry_data(chemistry_data *my_chemistry,
                                    chemistry_data_storage *my_rates,
                                    code_units *my_units)
{

  /* Better safe than sorry: Initialize everything to NULL/0 */
  initialize_empty_chemistry_data_storage_struct(my_rates);

  if (grackle_verbose) {
    show_version(stdout);
    fprintf(stdout, "Initializing grackle data.\n");
  }

  // Activate dust chemistry machinery.
  if (my_chemistry->dust_chemistry > 0) {

    if (my_chemistry->metal_cooling < 1) {
      fprintf(stderr, "ERROR: dust_chemistry > 0 requires metal_cooling > 0.\n");
      return FAIL;
    }

    if (my_chemistry->photoelectric_heating < 0) {
      my_chemistry->photoelectric_heating = 2;
      if (grackle_verbose) {
        fprintf(stdout, "Dust chemistry enabled, setting photoelectric_heating to 2.\n");
      }
    }

    if (my_chemistry->dust_recombination_cooling < 0) {
      my_chemistry->dust_recombination_cooling = 1;
      if (grackle_verbose) {
        fprintf(stdout, "Dust chemistry enabled, setting dust_recombination_cooling to 1.\n");
      }
    }

    if (my_chemistry->primordial_chemistry > 1 &&
        my_chemistry->h2_on_dust == 0) {
      my_chemistry->h2_on_dust = 1;
      if (grackle_verbose) {
        fprintf(stdout, "Dust chemistry enabled, setting h2_on_dust to 1.\n");
      }
    }

  }

  // Default photo-electric heating to off if unset.
  if (my_chemistry->photoelectric_heating < 0) {
    my_chemistry->photoelectric_heating = 0;
  }

//initialize OpenMP
# ifndef _OPENMP
  if (my_chemistry->omp_nthreads > 1) {
    fprintf(stdout,
            "omp_nthreads can't be set when Grackle isn't compiled with "
            "OPENMP\n");
    return FAIL;
  }
# else _OPENMP
  if (my_chemistry->omp_nthreads < 1) {
    // this is the default behavior (unless the user intervenes)
    my_chemistry->omp_nthreads = omp_get_max_threads();
  }
//number of threads
  omp_set_num_threads( my_chemistry->omp_nthreads );

//schedule
//const int chunk_size = -1;  // determined by default
  const int chunk_size = 1;

//omp_set_schedule( omp_sched_static,  chunk_size );
//omp_set_schedule( omp_sched_dynamic, chunk_size );
  omp_set_schedule( omp_sched_guided,  chunk_size );
//omp_set_schedule( omp_sched_auto,    chunk_size );
# endif

  /* Only allow a units to be one with proper coordinates. */
  if (my_units->comoving_coordinates == FALSE &&
      my_units->a_units != 1.0) {
    fprintf(stderr, "ERROR: a_units must be 1.0 if comoving_coordinates is 0.\n");
    return FAIL;
  }

  if (my_chemistry->primordial_chemistry == 0) {
    /* In fully tabulated mode, set H mass fraction according to
       the abundances in Cloudy, which assumes n_He / n_H = 0.1.
       This gives a value of about 0.716. Using the default value
       of 0.76 will result in negative electron densities at low
       temperature. Below, we set X = 1 / (1 + m_He * n_He / n_H). */
    my_chemistry->HydrogenFractionByMass = 1. / (1. + 0.1 * 3.971);
  }

<<<<<<< HEAD
  if (my_chemistry->h2_on_dust > 0 || my_chemistry->dust_chemistry > 0 || my_chemistry->dust_recombination_cooling > 0) {
    my_rates->gas_grain = malloc(my_chemistry->NumberOfTemperatureBins * sizeof(double));
    my_rates->regr      = malloc(my_chemistry->NumberOfTemperatureBins * sizeof(double));
    my_rates->gas_grain2 = malloc(my_chemistry->NumberOfTemperatureBins * sizeof(double));
  }

=======
>>>>>>> cbe51099
  double co_length_units, co_density_units;
  if (my_units->comoving_coordinates == TRUE) {
    co_length_units = my_units->length_units;
    co_density_units = my_units->density_units;
  }
  else {
    co_length_units = my_units->length_units *
      my_units->a_value * my_units->a_units;
    co_density_units = my_units->density_units /
      POW(my_units->a_value * my_units->a_units, 3);
  }

  //* Call initialise_rates to compute rate tables.
  initialize_rates(my_chemistry, my_rates, my_units, co_length_units, co_density_units);

  /* Metal chemistry rates */
  if (calc_rates_metal(my_chemistry, my_rates, my_units) == FAIL) {
    fprintf(stderr, "Error in calc_rates_metal.\n");
    return FAIL;
  }
  /* Dust rates */
  if (calc_rates_dust(my_chemistry, my_rates, my_units) == FAIL) {
    fprintf(stderr, "Error in calc_rates_dust.\n");
    return FAIL;
  }

  /* Initialize Cloudy cooling. */
  my_rates->cloudy_data_new = 1;
  int read_data;

  /* Primordial tables. */
  read_data = my_chemistry->primordial_chemistry == 0;
  if (initialize_cloudy_data(my_chemistry, my_rates,
                             &my_rates->cloudy_primordial,
                             "Primordial", my_units, read_data) == FAIL) {
    fprintf(stderr, "Error in initialize_cloudy_data.\n");
    return FAIL;
  }

  /* Metal tables. */
  read_data = my_chemistry->metal_cooling == TRUE;
  if (initialize_cloudy_data(my_chemistry, my_rates,
                             &my_rates->cloudy_metal,
                             "Metals", my_units, read_data) == FAIL) {
    fprintf(stderr, "Error in initialize_cloudy_data.\n");
    return FAIL;
  }

  /* Initialize UV Background data. */
  initialize_empty_UVBtable_struct(&(my_rates->UVbackground_table));
  if (initialize_UVbackground_data(my_chemistry, my_rates) == FAIL) {
    fprintf(stderr, "Error in initialize_UVbackground_data.\n");
    return FAIL;
  }

  if (grackle_verbose) {
    time_t timer;
    char tstr[80];
    struct tm* tm_info;
    time(&timer);
    tm_info = localtime(&timer);
    strftime(tstr, 26, "%Y-%m-%d %H:%M:%S", tm_info);

    FILE *fptr = fopen("GRACKLE_INFO", "w");
    fprintf(fptr, "%s\n", tstr);
    show_version(fptr);
    fprintf(fptr, "Grackle build options:\n");
    auto_show_config(fptr);
    fprintf(fptr, "Grackle build flags:\n");
    auto_show_flags(fptr);
    fprintf(fptr, "Grackle run-time parameters:\n");
    show_parameters(fptr, my_chemistry);
    fclose(fptr);

    fprintf(stdout, "Grackle run-time parameters:\n");
    show_parameters(stdout, my_chemistry);

#   ifdef _OPENMP
    int omp_nthread, omp_chunk_size;
    omp_sched_t omp_schedule;

    omp_get_schedule( &omp_schedule, &omp_chunk_size );
#   pragma omp parallel
#   pragma omp master
    { omp_nthread = omp_get_num_threads(); }

    fprintf( stdout, "OpenMP: on\n" );
    fprintf( stdout, "  num_threads: %d\n", omp_nthread );
    fprintf( stdout, "  schedule: %s\n", ( omp_schedule == omp_sched_static  ) ? "static"  :
                                         ( omp_schedule == omp_sched_dynamic ) ? "dynamic" :
                                         ( omp_schedule == omp_sched_guided  ) ? "guided"  :
                                         ( omp_schedule == omp_sched_auto    ) ? "auto"    :
                                                                                 "unknown" );
    fprintf( stdout, "  chunk size: %d\n", omp_chunk_size );
#   else
    fprintf( stdout, "OpenMP: off\n" );
#   endif
  }

  return SUCCESS;
}

int initialize_chemistry_data(code_units *my_units)
{
  if (local_initialize_chemistry_data(grackle_data, &grackle_rates,
                                      my_units) == FAIL) {
    fprintf(stderr, "Error in local_initialize_chemistry_data.\n");
    return FAIL;
  }
  return SUCCESS;
}

// Define helpers for the show_parameters function
// NOTE: it's okay that these functions all begin with an underscore since they
//       each have internal linkage (i.e. they are each declared static)
static void _show_field_INT(FILE *fp, const char* field, int val)
{ fprintf(fp, "%-33s = %d\n", field, val); }
static void _show_field_DOUBLE(FILE *fp, const char* field, double val)
{ fprintf(fp, "%-33s = %g\n", field, val); }
static void _show_field_STRING(FILE *fp, const char* field, const char* val)
{ fprintf(fp, "%-33s = %s\n", field, val); }

// this function writes each field of my_chemistry to fp
void show_parameters(FILE *fp, chemistry_data *my_chemistry){
  #define ENTRY(FIELD, TYPE, DEFAULT_VAL) \
    _show_field_ ## TYPE (fp, #FIELD, my_chemistry->FIELD);
  #include "grackle_chemistry_data_fields.def"
  #undef ENTRY
}

int free_chemistry_data(void){
  if (local_free_chemistry_data(grackle_data, &grackle_rates) == FAIL) {
    fprintf(stderr, "Error in local_free_chemistry_data.\n");
    return FAIL;
  }
  return SUCCESS;
}

int local_free_chemistry_data(chemistry_data *my_chemistry,
                              chemistry_data_storage *my_rates) {
  if (my_chemistry->primordial_chemistry > 0) {
    GRACKLE_FREE(my_rates->ceHI);
    GRACKLE_FREE(my_rates->ceHeI);
    GRACKLE_FREE(my_rates->ceHeII);
    GRACKLE_FREE(my_rates->ciHI);
    GRACKLE_FREE(my_rates->ciHeI);
    GRACKLE_FREE(my_rates->ciHeIS);
    GRACKLE_FREE(my_rates->ciHeII);
    GRACKLE_FREE(my_rates->reHII);
    GRACKLE_FREE(my_rates->reHeII1);
    GRACKLE_FREE(my_rates->reHeII2);
    GRACKLE_FREE(my_rates->reHeIII);
    GRACKLE_FREE(my_rates->brem);
    GRACKLE_FREE(my_rates->hyd01k);
    GRACKLE_FREE(my_rates->h2k01);
    GRACKLE_FREE(my_rates->vibh);
    GRACKLE_FREE(my_rates->roth);
    GRACKLE_FREE(my_rates->rotl);
    GRACKLE_FREE(my_rates->GP99LowDensityLimit);
    GRACKLE_FREE(my_rates->GP99HighDensityLimit);

    GRACKLE_FREE(my_rates->HDlte);
    GRACKLE_FREE(my_rates->HDlow);
    GRACKLE_FREE(my_rates->cieco);
    GRACKLE_FREE(my_rates->GAHI);
    GRACKLE_FREE(my_rates->GAH2);
    GRACKLE_FREE(my_rates->GAHe);
    GRACKLE_FREE(my_rates->GAHp);
    GRACKLE_FREE(my_rates->GAel);
    GRACKLE_FREE(my_rates->H2LTE);
    GRACKLE_FREE(my_rates->gas_grain);
    GRACKLE_FREE(my_rates->gas_grain2);

    GRACKLE_FREE(my_rates->k1);
    GRACKLE_FREE(my_rates->k2);
    GRACKLE_FREE(my_rates->k3);
    GRACKLE_FREE(my_rates->k4);
    GRACKLE_FREE(my_rates->k5);
    GRACKLE_FREE(my_rates->k6);
    GRACKLE_FREE(my_rates->k7);
    GRACKLE_FREE(my_rates->k8);
    GRACKLE_FREE(my_rates->k9);
    GRACKLE_FREE(my_rates->k10);
    GRACKLE_FREE(my_rates->k11);
    GRACKLE_FREE(my_rates->k12);
    GRACKLE_FREE(my_rates->k13);
    GRACKLE_FREE(my_rates->k13dd);
    GRACKLE_FREE(my_rates->k14);
    GRACKLE_FREE(my_rates->k15);
    GRACKLE_FREE(my_rates->k16);
    GRACKLE_FREE(my_rates->k17);
    GRACKLE_FREE(my_rates->k18);
    GRACKLE_FREE(my_rates->k19);
    GRACKLE_FREE(my_rates->k20);
    GRACKLE_FREE(my_rates->k21);
    GRACKLE_FREE(my_rates->k22);
    GRACKLE_FREE(my_rates->k23);
    GRACKLE_FREE(my_rates->k50);
    GRACKLE_FREE(my_rates->k51);
    GRACKLE_FREE(my_rates->k52);
    GRACKLE_FREE(my_rates->k53);
    GRACKLE_FREE(my_rates->k54);
    GRACKLE_FREE(my_rates->k55);
    GRACKLE_FREE(my_rates->k56);
    GRACKLE_FREE(my_rates->k57);
    GRACKLE_FREE(my_rates->k58);
    GRACKLE_FREE(my_rates->h2dust);
    GRACKLE_FREE(my_rates->n_cr_n);
    GRACKLE_FREE(my_rates->n_cr_d1);
    GRACKLE_FREE(my_rates->n_cr_d2);
    GRACKLE_FREE(my_rates->h2dustS);
    GRACKLE_FREE(my_rates->h2dustC);
    GRACKLE_FREE(my_rates->grain_growth_rate);
  }



  _free_cloudy_data(&my_rates->cloudy_primordial, my_chemistry, /* primordial */ 1);
  _free_cloudy_data(&my_rates->cloudy_metal, my_chemistry, /* primordial */ 0);

  GRACKLE_FREE(my_rates->UVbackground_table.z);
  GRACKLE_FREE(my_rates->UVbackground_table.k24);
  GRACKLE_FREE(my_rates->UVbackground_table.k25);
  GRACKLE_FREE(my_rates->UVbackground_table.k26);

  if (my_chemistry->primordial_chemistry > 1) {
    GRACKLE_FREE(my_rates->UVbackground_table.k27);
    GRACKLE_FREE(my_rates->UVbackground_table.k28);
    GRACKLE_FREE(my_rates->UVbackground_table.k29);
    GRACKLE_FREE(my_rates->UVbackground_table.k30);
    GRACKLE_FREE(my_rates->UVbackground_table.k31);
  }

  GRACKLE_FREE(my_rates->UVbackground_table.piHI);
  GRACKLE_FREE(my_rates->UVbackground_table.piHeII);
  GRACKLE_FREE(my_rates->UVbackground_table.piHeI);

  if (my_chemistry->self_shielding_method > 0){
    GRACKLE_FREE(my_rates->UVbackground_table.crsHI);
    GRACKLE_FREE(my_rates->UVbackground_table.crsHeII);
    GRACKLE_FREE(my_rates->UVbackground_table.crsHeI);
  }

  return SUCCESS;
}<|MERGE_RESOLUTION|>--- conflicted
+++ resolved
@@ -157,6 +157,7 @@
   my_rates->regr = NULL;
   my_rates->gamma_isrf = 0.;
   my_rates->gas_grain = NULL;
+  my_rates->gas_grain2 = NULL;
   my_rates->cloudy_data_new = -1;
 }
 
@@ -252,15 +253,6 @@
     my_chemistry->HydrogenFractionByMass = 1. / (1. + 0.1 * 3.971);
   }
 
-<<<<<<< HEAD
-  if (my_chemistry->h2_on_dust > 0 || my_chemistry->dust_chemistry > 0 || my_chemistry->dust_recombination_cooling > 0) {
-    my_rates->gas_grain = malloc(my_chemistry->NumberOfTemperatureBins * sizeof(double));
-    my_rates->regr      = malloc(my_chemistry->NumberOfTemperatureBins * sizeof(double));
-    my_rates->gas_grain2 = malloc(my_chemistry->NumberOfTemperatureBins * sizeof(double));
-  }
-
-=======
->>>>>>> cbe51099
   double co_length_units, co_density_units;
   if (my_units->comoving_coordinates == TRUE) {
     co_length_units = my_units->length_units;
