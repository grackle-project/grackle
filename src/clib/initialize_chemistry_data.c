/***********************************************************************
/
/ Initialize chemistry and cooling rate data
/
/
/ Copyright (c) 2013, Enzo/Grackle Development Team.
/
/ Distributed under the terms of the Enzo Public Licence.
/
/ The full license is in the file LICENSE, distributed with this 
/ software.
************************************************************************/

#include <stdlib.h>
#include <string.h>
#include <stdio.h>
#include <time.h>
#include <math.h>
#include "grackle_macros.h"
#include "grackle_types.h"
#include "grackle_chemistry_data.h"
#include "phys_constants.h"
#ifdef _OPENMP
#include <omp.h>
#endif

extern int grackle_verbose;

extern chemistry_data *grackle_data;
extern chemistry_data_storage grackle_rates;

void auto_show_config(FILE *fp);
void auto_show_flags(FILE *fp);
grackle_version get_grackle_version();
void show_parameters(FILE *fp, chemistry_data *my_chemistry);
int calc_rates_metal(chemistry_data *my_chemistry,
                     chemistry_data_storage *my_rates,
                     code_units *my_units);
int calc_rates_dust(chemistry_data *my_chemistry,
                    chemistry_data_storage *my_rates,
                    code_units *my_units);
int _free_cloudy_data(cloudy_data *my_cloudy, chemistry_data *my_chemistry, int primordial);
int initialize_cloudy_data(chemistry_data *my_chemistry,
                           chemistry_data_storage *my_rates,
                           cloudy_data *my_cloudy, char *group_name,
                           code_units *my_units,
                           int read_data);

int initialize_UVbackground_data(chemistry_data *my_chemistry,
                                 chemistry_data_storage *my_rates);

int initialize_rates(chemistry_data *my_chemistry, chemistry_data_storage *my_rates, code_units *my_units, 
                double co_length_units, double co_density_units);

static void show_version(FILE *fp)
{
  grackle_version gversion = get_grackle_version();
  fprintf (fp, "\n");
  fprintf (fp, "The Grackle Version %s\n", gversion.version);
  fprintf (fp, "Git Branch   %s\n", gversion.branch);
  fprintf (fp, "Git Revision %s\n", gversion.revision);
  fprintf (fp, "\n");
}

int _initialize_chemistry_data(chemistry_data *my_chemistry,
                               chemistry_data_storage *my_rates,
                               code_units *my_units)
{

  if (grackle_verbose) {
    show_version(stdout);
    fprintf(stdout, "Initializing grackle data.\n");
  }

  // Activate dust chemistry machinery.
  if (my_chemistry->dust_chemistry > 0) {

    if (my_chemistry->metal_cooling < 1) {
      fprintf(stderr, "ERROR: dust_chemistry > 0 requires metal_cooling > 0.\n");
      return FAIL;
    }

    if (my_chemistry->photoelectric_heating < 0) {
      my_chemistry->photoelectric_heating = 2;
      if (grackle_verbose) {
        fprintf(stdout, "Dust chemistry enabled, setting photoelectric_heating to 2.\n");
      }
    }

    if (my_chemistry->dust_recombination_cooling < 0) {
      my_chemistry->dust_recombination_cooling = 1;
      if (grackle_verbose) {
        fprintf(stdout, "Dust chemistry enabled, setting dust_recombination_cooling to 1.\n");
      }
    }

    if (my_chemistry->primordial_chemistry > 1 &&
        my_chemistry->h2_on_dust == 0) {
      my_chemistry->h2_on_dust = 1;
      if (grackle_verbose) {
        fprintf(stdout, "Dust chemistry enabled, setting h2_on_dust to 1.\n");
      }
    }

  }

  // Default photo-electric heating to off if unset.
  if (my_chemistry->photoelectric_heating < 0) {
    my_chemistry->photoelectric_heating = 0;
  }

//initialize OpenMP
# ifdef _OPENMP
//number of threads
  omp_set_num_threads( my_chemistry->omp_nthreads );

//schedule
//const int chunk_size = -1;  // determined by default
  const int chunk_size = 1;

//omp_set_schedule( omp_sched_static,  chunk_size );
//omp_set_schedule( omp_sched_dynamic, chunk_size );
  omp_set_schedule( omp_sched_guided,  chunk_size );
//omp_set_schedule( omp_sched_auto,    chunk_size );
# endif

  /* Only allow a units to be one with proper coordinates. */
  if (my_units->comoving_coordinates == FALSE && 
      my_units->a_units != 1.0) {
    fprintf(stderr, "ERROR: a_units must be 1.0 if comoving_coordinates is 0.\n");
    return FAIL;
  }

  if (my_chemistry->primordial_chemistry == 0) {
    /* In fully tabulated mode, set H mass fraction according to
       the abundances in Cloudy, which assumes n_He / n_H = 0.1.
       This gives a value of about 0.716. Using the default value
       of 0.76 will result in negative electron densities at low
       temperature. Below, we set X = 1 / (1 + m_He * n_He / n_H). */
    my_chemistry->HydrogenFractionByMass = 1. / (1. + 0.1 * 3.971);
  }

  if (my_chemistry->h2_on_dust > 0 || my_chemistry->dust_chemistry > 0 || my_chemistry->dust_recombination_cooling > 0) {
    my_rates->gas_grain = malloc(my_chemistry->NumberOfTemperatureBins * sizeof(double));
    my_rates->regr      = malloc(my_chemistry->NumberOfTemperatureBins * sizeof(double));
    my_rates->gas_grain2 = malloc(my_chemistry->NumberOfTemperatureBins * sizeof(double));
  }

  double co_length_units, co_density_units;
  if (my_units->comoving_coordinates == TRUE) {
    co_length_units = my_units->length_units;
    co_density_units = my_units->density_units;
  }
  else {
    co_length_units = my_units->length_units *
      my_units->a_value * my_units->a_units;
    co_density_units = my_units->density_units /
      POW(my_units->a_value * my_units->a_units, 3);
  }

  //* Call initialise_rates to compute rate tables.
  initialize_rates(my_chemistry, my_rates, my_units, co_length_units, co_density_units);

  /* Metal chemistry rates */
  if (calc_rates_metal(my_chemistry, my_rates, my_units) == FAIL) {
    fprintf(stderr, "Error in calc_rates_metal.\n");
    return FAIL;
  }
  /* Dust rates */
  if (calc_rates_dust(my_chemistry, my_rates, my_units) == FAIL) {
    fprintf(stderr, "Error in calc_rates_dust.\n");
    return FAIL;
  }

  /* Initialize Cloudy cooling. */
  my_rates->cloudy_data_new = 1;
  int read_data;

  /* Primordial tables. */
  read_data = my_chemistry->primordial_chemistry == 0;
  if (initialize_cloudy_data(my_chemistry, my_rates,
                             &my_rates->cloudy_primordial,
                             "Primordial", my_units, read_data) == FAIL) {
    fprintf(stderr, "Error in initialize_cloudy_data.\n");
    return FAIL;
  }

  /* Metal tables. */
  read_data = my_chemistry->metal_cooling == TRUE;
  if (initialize_cloudy_data(my_chemistry, my_rates,
                             &my_rates->cloudy_metal,
                             "Metals", my_units, read_data) == FAIL) {
    fprintf(stderr, "Error in initialize_cloudy_data.\n");
    return FAIL;
  }

  /* Initialize UV Background data. */
  my_rates->UVbackground_table.Nz     = 0;
  my_rates->UVbackground_table.z      = NULL;
  my_rates->UVbackground_table.k24    = NULL;
  my_rates->UVbackground_table.k25    = NULL;
  my_rates->UVbackground_table.k26    = NULL;
  my_rates->UVbackground_table.k27    = NULL;
  my_rates->UVbackground_table.k28    = NULL;
  my_rates->UVbackground_table.k29    = NULL;
  my_rates->UVbackground_table.k30    = NULL;
  my_rates->UVbackground_table.k31    = NULL;
  my_rates->UVbackground_table.piHI   = NULL;
  my_rates->UVbackground_table.piHeII = NULL;
  my_rates->UVbackground_table.piHeI  = NULL;
  my_rates->UVbackground_table.crsHI  = NULL;
  my_rates->UVbackground_table.crsHeII = NULL;
  my_rates->UVbackground_table.crsHeI = NULL;

  if (initialize_UVbackground_data(my_chemistry, my_rates) == FAIL) {
    fprintf(stderr, "Error in initialize_UVbackground_data.\n");
    return FAIL;
  }

  if (grackle_verbose) {
    time_t timer;
    char tstr[80];
    struct tm* tm_info;
    time(&timer);
    tm_info = localtime(&timer);
    strftime(tstr, 26, "%Y-%m-%d %H:%M:%S", tm_info);

    FILE *fptr = fopen("GRACKLE_INFO", "w");
    fprintf(fptr, "%s\n", tstr);
    show_version(fptr);
    fprintf(fptr, "Grackle build options:\n");
    auto_show_config(fptr);
    fprintf(fptr, "Grackle build flags:\n");
    auto_show_flags(fptr);
    fprintf(fptr, "Grackle run-time parameters:\n");
    show_parameters(fptr, my_chemistry);
    fclose(fptr);

    fprintf(stdout, "Grackle run-time parameters:\n");
    show_parameters(stdout, my_chemistry);

#   ifdef _OPENMP
    int omp_nthread, omp_chunk_size;
    omp_sched_t omp_schedule;

    omp_get_schedule( &omp_schedule, &omp_chunk_size );
#   pragma omp parallel
#   pragma omp master
    { omp_nthread = omp_get_num_threads(); }

    fprintf( stdout, "OpenMP: on\n" );
    fprintf( stdout, "  num_threads: %d\n", omp_nthread );
    fprintf( stdout, "  schedule: %s\n", ( omp_schedule == omp_sched_static  ) ? "static"  :
                                         ( omp_schedule == omp_sched_dynamic ) ? "dynamic" :
                                         ( omp_schedule == omp_sched_guided  ) ? "guided"  :
                                         ( omp_schedule == omp_sched_auto    ) ? "auto"    :
                                                                                 "unknown" );
    fprintf( stdout, "  chunk size: %d\n", omp_chunk_size );
#   else
    fprintf( stdout, "OpenMP: off\n" );
#   endif
  }

  return SUCCESS;
}

int initialize_chemistry_data(code_units *my_units)
{
  if (_initialize_chemistry_data(grackle_data, &grackle_rates,
                                 my_units) == FAIL) {
    fprintf(stderr, "Error in _initialize_chemistry_data.\n");
    return FAIL;
  }
  return SUCCESS;
}

void show_parameters(FILE *fp, chemistry_data *my_chemistry)
{
  fprintf(fp, "use_grackle                       = %d\n",
          my_chemistry->use_grackle);
  fprintf(fp, "with_radiative_cooling            = %d\n",
          my_chemistry->with_radiative_cooling);
  fprintf(fp, "primordial_chemistry              = %d\n",
          my_chemistry->primordial_chemistry);
  fprintf(fp, "dust_chemistry                    = %d\n",
          my_chemistry->dust_chemistry);
  fprintf(fp, "metal_cooling                     = %d\n",
          my_chemistry->metal_cooling);
  fprintf(fp, "UVbackground                      = %d\n",
          my_chemistry->UVbackground);
  fprintf(fp, "grackle_data_file                 = %s\n",
          my_chemistry->grackle_data_file);
  fprintf(fp, "cmb_temperature_floor             = %d\n",
          my_chemistry->cmb_temperature_floor);
  fprintf(fp, "Gamma                             = %g\n",
          my_chemistry->Gamma);
  fprintf(fp, "h2_on_dust                        = %d\n",
          my_chemistry->h2_on_dust);
  fprintf(fp, "use_dust_density_field            = %d\n",
          my_chemistry->use_dust_density_field);
<<<<<<< HEAD
  fprintf(fp, "metal_chemistry                   = %d\n",
          my_chemistry->metal_chemistry);
  fprintf(fp, "multi_metals                      = %d\n",
          my_chemistry->multi_metals);
  fprintf(fp, "metal_abundances                  = %d\n",
          my_chemistry->metal_abundances);
  fprintf(fp, "dust_species                      = %d\n",
          my_chemistry->dust_species);
  fprintf(fp, "dust_temperature_multi            = %d\n",
          my_chemistry->dust_temperature_multi);
  fprintf(fp, "dust_sublimation                  = %d\n",
          my_chemistry->dust_sublimation);
  fprintf(fp, "grain_growth                      = %d\n",
          my_chemistry->grain_growth);
=======
  fprintf(fp, "dust_recombination_cooling        = %d\n",
          my_chemistry->dust_recombination_cooling);
>>>>>>> de9c0d7f
  fprintf(fp, "photoelectric_heating             = %d\n",
          my_chemistry->photoelectric_heating);
  fprintf(fp, "photoelectric_heating_rate        = %g\n",
          my_chemistry->photoelectric_heating_rate);
  fprintf(fp, "use_isrf_field                    = %d\n",
          my_chemistry->use_isrf_field);
  fprintf(fp, "interstellar_radiation_field      = %g\n",
          my_chemistry->interstellar_radiation_field);
  fprintf(fp, "use_volumetric_heating_rate       = %d\n",
          my_chemistry->use_volumetric_heating_rate);
  fprintf(fp, "use_specific_heating_rate         = %d\n",
          my_chemistry->use_specific_heating_rate);
  fprintf(fp, "three_body_rate                   = %d\n",
          my_chemistry->three_body_rate);
  fprintf(fp, "cie_cooling                       = %d\n",
          my_chemistry->cie_cooling);
  fprintf(fp, "h2_optical_depth_approximation    = %d\n",
          my_chemistry->h2_optical_depth_approximation);
  fprintf(fp, "ih2co                             = %d\n",
          my_chemistry->ih2co);
  fprintf(fp, "ipiht                             = %d\n",
          my_chemistry->ipiht);
  fprintf(fp, "HydrogenFractionByMass            = %g\n",
          my_chemistry->HydrogenFractionByMass);
  fprintf(fp, "DeuteriumToHydrogenRatio          = %g\n",
          my_chemistry->DeuteriumToHydrogenRatio);
  fprintf(fp, "SolarMetalFractionByMass          = %g\n",
          my_chemistry->SolarMetalFractionByMass);
  fprintf(fp, "local_dust_to_gas_ratio           = %g\n",
          my_chemistry->local_dust_to_gas_ratio);
  fprintf(fp, "NumberOfTemperatureBins           = %d\n",
          my_chemistry->NumberOfTemperatureBins);
  fprintf(fp, "CaseBRecombination                = %d\n",
          my_chemistry->CaseBRecombination);
  fprintf(fp, "TemperatureStart                  = %g\n",
          my_chemistry->TemperatureStart);
  fprintf(fp, "TemperatureEnd                    = %g\n",
          my_chemistry->TemperatureEnd);
  fprintf(fp, "NumberOfDustTemperatureBins       = %d\n",
          my_chemistry->NumberOfDustTemperatureBins);
  fprintf(fp, "DustTemperatureStart              = %g\n",
          my_chemistry->DustTemperatureStart);
  fprintf(fp, "DustTemperatureEnd                = %g\n",
          my_chemistry->DustTemperatureEnd);
  fprintf(fp, "Compton_xray_heating              = %d\n",
          my_chemistry->Compton_xray_heating);
  fprintf(fp, "LWbackground_sawtooth_suppression = %d\n",
          my_chemistry->LWbackground_sawtooth_suppression);
  fprintf(fp, "LWbackground_intensity            = %g\n",
          my_chemistry->LWbackground_intensity);
  fprintf(fp, "UVbackground_redshift_on          = %g\n",
          my_chemistry->UVbackground_redshift_on);
  fprintf(fp, "UVbackground_redshift_off         = %g\n",
          my_chemistry->UVbackground_redshift_off);
  fprintf(fp, "UVbackground_redshift_fullon      = %g\n",
          my_chemistry->UVbackground_redshift_fullon);
  fprintf(fp, "UVbackground_redshift_drop        = %g\n",
          my_chemistry->UVbackground_redshift_drop);
  fprintf(fp, "cloudy_electron_fraction_factor   = %g\n",
          my_chemistry->cloudy_electron_fraction_factor);
  fprintf(fp, "use_radiative_transfer            = %d\n",
          my_chemistry->use_radiative_transfer);
  fprintf(fp, "radiative_transfer_coupled_rate_solver = %d\n",
          my_chemistry->radiative_transfer_coupled_rate_solver);
  fprintf(fp, "radiative_transfer_intermediate_step = %d\n",
          my_chemistry->radiative_transfer_intermediate_step);
  fprintf(fp, "radiative_transfer_hydrogen_only  = %d\n",
          my_chemistry->radiative_transfer_hydrogen_only);
  fprintf(fp, "self_shielding_method             = %d\n",
          my_chemistry->self_shielding_method);
  fprintf(fp, "H2_custom_shielding               = %d\n",
          my_chemistry->H2_custom_shielding);
  fprintf(fp, "H2_self_shielding                 = %d\n",
          my_chemistry->H2_self_shielding);
  fprintf(fp, "radiative_transfer_H2II_diss      = %d\n",
          my_chemistry->radiative_transfer_H2II_diss);
  fprintf(fp, "radiative_transfer_HDI_diss       = %d\n",
          my_chemistry->radiative_transfer_HDI_diss);
  fprintf(fp, "radiative_transfer_metal_ion      = %d\n",
          my_chemistry->radiative_transfer_metal_ion);
  fprintf(fp, "radiative_transfer_metal_diss     = %d\n",
          my_chemistry->radiative_transfer_metal_diss);

# ifdef _OPENMP
  fprintf(fp, "omp_nthreads                      = %d\n",
          my_chemistry->omp_nthreads);
# endif
}


int _free_chemistry_data(chemistry_data *my_chemistry,
			 chemistry_data_storage *my_rates) {
  if (my_chemistry->primordial_chemistry > 0) {
    GRACKLE_FREE(my_rates->ceHI);
    GRACKLE_FREE(my_rates->ceHeI);
    GRACKLE_FREE(my_rates->ceHeII);
    GRACKLE_FREE(my_rates->ciHI);
    GRACKLE_FREE(my_rates->ciHeI);
    GRACKLE_FREE(my_rates->ciHeIS);
    GRACKLE_FREE(my_rates->ciHeII);
    GRACKLE_FREE(my_rates->reHII);
    GRACKLE_FREE(my_rates->reHeII1);
    GRACKLE_FREE(my_rates->reHeII2);
    GRACKLE_FREE(my_rates->reHeIII);
    GRACKLE_FREE(my_rates->brem);
    GRACKLE_FREE(my_rates->hyd01k);
    GRACKLE_FREE(my_rates->h2k01);
    GRACKLE_FREE(my_rates->vibh);
    GRACKLE_FREE(my_rates->roth);
    GRACKLE_FREE(my_rates->rotl);
    GRACKLE_FREE(my_rates->GP99LowDensityLimit);
    GRACKLE_FREE(my_rates->GP99HighDensityLimit);

    GRACKLE_FREE(my_rates->HDlte);
    GRACKLE_FREE(my_rates->HDlow);
    GRACKLE_FREE(my_rates->cieco);
    GRACKLE_FREE(my_rates->GAHI);
    GRACKLE_FREE(my_rates->GAH2);
    GRACKLE_FREE(my_rates->GAHe);
    GRACKLE_FREE(my_rates->GAHp);
    GRACKLE_FREE(my_rates->GAel);
    GRACKLE_FREE(my_rates->H2LTE);
    GRACKLE_FREE(my_rates->gas_grain);
    GRACKLE_FREE(my_rates->gas_grain2);

    GRACKLE_FREE(my_rates->k1);
    GRACKLE_FREE(my_rates->k2);
    GRACKLE_FREE(my_rates->k3);
    GRACKLE_FREE(my_rates->k4);
    GRACKLE_FREE(my_rates->k5);
    GRACKLE_FREE(my_rates->k6);
    GRACKLE_FREE(my_rates->k7);
    GRACKLE_FREE(my_rates->k8);
    GRACKLE_FREE(my_rates->k9);
    GRACKLE_FREE(my_rates->k10);
    GRACKLE_FREE(my_rates->k11);
    GRACKLE_FREE(my_rates->k12);
    GRACKLE_FREE(my_rates->k13);
    GRACKLE_FREE(my_rates->k13dd);
    GRACKLE_FREE(my_rates->k14);
    GRACKLE_FREE(my_rates->k15);
    GRACKLE_FREE(my_rates->k16);
    GRACKLE_FREE(my_rates->k17);
    GRACKLE_FREE(my_rates->k18);
    GRACKLE_FREE(my_rates->k19);
    GRACKLE_FREE(my_rates->k20);
    GRACKLE_FREE(my_rates->k21);
    GRACKLE_FREE(my_rates->k22);
    GRACKLE_FREE(my_rates->k23);
    GRACKLE_FREE(my_rates->k50);
    GRACKLE_FREE(my_rates->k51);
    GRACKLE_FREE(my_rates->k52);
    GRACKLE_FREE(my_rates->k53);
    GRACKLE_FREE(my_rates->k54);
    GRACKLE_FREE(my_rates->k55);
    GRACKLE_FREE(my_rates->k56);
    GRACKLE_FREE(my_rates->k57);
    GRACKLE_FREE(my_rates->k58);
    GRACKLE_FREE(my_rates->h2dust);
    GRACKLE_FREE(my_rates->n_cr_n);
    GRACKLE_FREE(my_rates->n_cr_d1);
    GRACKLE_FREE(my_rates->n_cr_d2);
    GRACKLE_FREE(my_rates->h2dustS);
    GRACKLE_FREE(my_rates->h2dustC);
    GRACKLE_FREE(my_rates->grain_growth);
  }



  _free_cloudy_data(&my_rates->cloudy_primordial, my_chemistry, /* primordial */ 1);
  _free_cloudy_data(&my_rates->cloudy_metal, my_chemistry, /* primordial */ 0);
  
  GRACKLE_FREE(my_rates->UVbackground_table.z);
  GRACKLE_FREE(my_rates->UVbackground_table.k24);
  GRACKLE_FREE(my_rates->UVbackground_table.k25);
  GRACKLE_FREE(my_rates->UVbackground_table.k26);

  if (my_chemistry->primordial_chemistry > 1) {
    GRACKLE_FREE(my_rates->UVbackground_table.k27);
    GRACKLE_FREE(my_rates->UVbackground_table.k28);
    GRACKLE_FREE(my_rates->UVbackground_table.k29);
    GRACKLE_FREE(my_rates->UVbackground_table.k30);
    GRACKLE_FREE(my_rates->UVbackground_table.k31);
  }

  GRACKLE_FREE(my_rates->UVbackground_table.piHI);
  GRACKLE_FREE(my_rates->UVbackground_table.piHeII);
  GRACKLE_FREE(my_rates->UVbackground_table.piHeI);

  if (my_chemistry->self_shielding_method > 0){    
    GRACKLE_FREE(my_rates->UVbackground_table.crsHI);
    GRACKLE_FREE(my_rates->UVbackground_table.crsHeII);
    GRACKLE_FREE(my_rates->UVbackground_table.crsHeI);
  }

}<|MERGE_RESOLUTION|>--- conflicted
+++ resolved
@@ -298,7 +298,6 @@
           my_chemistry->h2_on_dust);
   fprintf(fp, "use_dust_density_field            = %d\n",
           my_chemistry->use_dust_density_field);
-<<<<<<< HEAD
   fprintf(fp, "metal_chemistry                   = %d\n",
           my_chemistry->metal_chemistry);
   fprintf(fp, "multi_metals                      = %d\n",
@@ -313,10 +312,6 @@
           my_chemistry->dust_sublimation);
   fprintf(fp, "grain_growth                      = %d\n",
           my_chemistry->grain_growth);
-=======
-  fprintf(fp, "dust_recombination_cooling        = %d\n",
-          my_chemistry->dust_recombination_cooling);
->>>>>>> de9c0d7f
   fprintf(fp, "photoelectric_heating             = %d\n",
           my_chemistry->photoelectric_heating);
   fprintf(fp, "photoelectric_heating_rate        = %g\n",
