--- conflicted
+++ resolved
@@ -49,35 +49,9 @@
 int initialize_UVbackground_data(chemistry_data *my_chemistry,
                                  chemistry_data_storage *my_rates);
 
-<<<<<<< HEAD
 int initialize_rates(chemistry_data *my_chemistry, chemistry_data_storage *my_rates, code_units *my_units, 
                 double co_length_units, double co_density_units);
 
-=======
-extern void FORTRAN_NAME(calc_rates_g)(
-     int *ispecies, int *igammah, int *idust, int *idustall,
-     int *nratec, double *aye, double *temstart, double *temend, 
-     int *casebrates, int *threebody,
-     double *uxyz, double *uaye, double *urho, double *utim,
-     double *ceHIa, double *ceHeIa, double *ceHeIIa, double *ciHIa, double *ciHeIa,
-     double *ciHeISa, double *ciHeIIa, double *reHIIa, double *reHeII1a,
-     double *reHeII2a, double *reHeIIIa, double *brema, double *compa, 
-     double *gammahacgs, double *gammaha, double *regra, double *gamma_isrfa,
-     double *hyd01ka, double *h2k01a, double *vibha, double *rotha, double *rotla,
-     double *gpldl, double *gphdl, double *hdlte, double *hdlow, double *cieco,
-     double *gaHIa, double *gaH2a, double *gaHea, double *gaHpa, double *gaela, 
-     double *h2ltea, double *gasgra,
-     double *k1a, double *k2a, double *k3a, double *k4a, double *k5a, double *k6a,
-     double *k7a, double *k8a, double *k9a, double *k10a,
-     double *k11a, double *k12a, double *k13a, double *k13dda, double *k14a,
-     double *k15a, double *k16a, double *k17a, double *k18a,
-     double *k19a, double *k20a, double *k21a, double *k22, double *k23,
-     double *k50, double *k51, double *k52, double *k53, double *k54, double *k55,
-     double *k56, double *k57, double *k58, int *ndratec, double *dtemstart, 
-     double *dtemend, double *h2dusta, double *ncrca, double *ncrd1a, double *ncrd2a, 
-     int *ioutput
-   , double *h2dustSa, double *h2dustCa, double *gasgr2a, double *gamma_isrf2a, double *grogra);
->>>>>>> 6a4f1a97
 
 int _initialize_chemistry_data(chemistry_data *my_chemistry,
                                chemistry_data_storage *my_rates,
@@ -150,170 +124,6 @@
     my_chemistry->HydrogenFractionByMass = 1. / (1. + 0.1 * 3.971);
   }
 
-<<<<<<< HEAD
-=======
-  /* Allocate CoolData space for rates. */
-
-  if (my_chemistry->primordial_chemistry > 0) {
- 
-    my_rates->ceHI    = malloc(my_chemistry->NumberOfTemperatureBins * sizeof(double));
-    my_rates->ceHeI   = malloc(my_chemistry->NumberOfTemperatureBins * sizeof(double));
-    my_rates->ceHeII  = malloc(my_chemistry->NumberOfTemperatureBins * sizeof(double));
-    my_rates->ciHI    = malloc(my_chemistry->NumberOfTemperatureBins * sizeof(double));
-    my_rates->ciHeI   = malloc(my_chemistry->NumberOfTemperatureBins * sizeof(double));
-    my_rates->ciHeIS  = malloc(my_chemistry->NumberOfTemperatureBins * sizeof(double));
-    my_rates->ciHeII  = malloc(my_chemistry->NumberOfTemperatureBins * sizeof(double));
-    my_rates->reHII   = malloc(my_chemistry->NumberOfTemperatureBins * sizeof(double));
-    my_rates->reHeII1 = malloc(my_chemistry->NumberOfTemperatureBins * sizeof(double));
-    my_rates->reHeII2 = malloc(my_chemistry->NumberOfTemperatureBins * sizeof(double));
-    my_rates->reHeIII = malloc(my_chemistry->NumberOfTemperatureBins * sizeof(double));
-    my_rates->brem    = malloc(my_chemistry->NumberOfTemperatureBins * sizeof(double));
-    my_rates->hyd01k  = malloc(my_chemistry->NumberOfTemperatureBins * sizeof(double));
-    my_rates->h2k01   = malloc(my_chemistry->NumberOfTemperatureBins * sizeof(double));
-    my_rates->vibh    = malloc(my_chemistry->NumberOfTemperatureBins * sizeof(double));
-    my_rates->roth    = malloc(my_chemistry->NumberOfTemperatureBins * sizeof(double));
-    my_rates->rotl    = malloc(my_chemistry->NumberOfTemperatureBins * sizeof(double));
-    my_rates->GP99LowDensityLimit  = malloc(my_chemistry->NumberOfTemperatureBins *
-                                            sizeof(double));
-    my_rates->GP99HighDensityLimit = malloc(my_chemistry->NumberOfTemperatureBins * 
-                                            sizeof(double));
-    my_rates->HDlte   = malloc(my_chemistry->NumberOfTemperatureBins * sizeof(double));
-    my_rates->HDlow   = malloc(my_chemistry->NumberOfTemperatureBins * sizeof(double));
-    my_rates->cieco   = malloc(my_chemistry->NumberOfTemperatureBins * sizeof(double));
-    my_rates->GAHI    = malloc(my_chemistry->NumberOfTemperatureBins * sizeof(double));
-    my_rates->GAH2    = malloc(my_chemistry->NumberOfTemperatureBins * sizeof(double));
-    my_rates->GAHe    = malloc(my_chemistry->NumberOfTemperatureBins * sizeof(double));
-    my_rates->GAHp    = malloc(my_chemistry->NumberOfTemperatureBins * sizeof(double));
-    my_rates->GAel    = malloc(my_chemistry->NumberOfTemperatureBins * sizeof(double));
-    my_rates->H2LTE   =  malloc(my_chemistry->NumberOfTemperatureBins * sizeof(double));
-
-  /* Allocate space in my_rates for rates. */
- 
-    my_rates->k1 = malloc(my_chemistry->NumberOfTemperatureBins * sizeof(double));
-    my_rates->k2 = malloc(my_chemistry->NumberOfTemperatureBins * sizeof(double));
-    my_rates->k3 = malloc(my_chemistry->NumberOfTemperatureBins * sizeof(double));
-    my_rates->k4 = malloc(my_chemistry->NumberOfTemperatureBins * sizeof(double));
-    my_rates->k5 = malloc(my_chemistry->NumberOfTemperatureBins * sizeof(double));
-    my_rates->k6 = malloc(my_chemistry->NumberOfTemperatureBins * sizeof(double));
-    my_rates->k7 = malloc(my_chemistry->NumberOfTemperatureBins * sizeof(double));
-    my_rates->k8 = malloc(my_chemistry->NumberOfTemperatureBins * sizeof(double));
-    my_rates->k9 = malloc(my_chemistry->NumberOfTemperatureBins * sizeof(double));
-    my_rates->k10 = malloc(my_chemistry->NumberOfTemperatureBins * sizeof(double));
-    my_rates->k11 = malloc(my_chemistry->NumberOfTemperatureBins * sizeof(double));
-    my_rates->k12 = malloc(my_chemistry->NumberOfTemperatureBins * sizeof(double));
-    my_rates->k13 = malloc(my_chemistry->NumberOfTemperatureBins * sizeof(double));
-    my_rates->k13dd = malloc(14 * my_chemistry->NumberOfTemperatureBins * sizeof(double));
-    my_rates->k14 = malloc(my_chemistry->NumberOfTemperatureBins * sizeof(double));
-    my_rates->k15 = malloc(my_chemistry->NumberOfTemperatureBins * sizeof(double));
-    my_rates->k16 = malloc(my_chemistry->NumberOfTemperatureBins * sizeof(double));
-    my_rates->k17 = malloc(my_chemistry->NumberOfTemperatureBins * sizeof(double));
-    my_rates->k18 = malloc(my_chemistry->NumberOfTemperatureBins * sizeof(double));
-    my_rates->k19 = malloc(my_chemistry->NumberOfTemperatureBins * sizeof(double));
-    my_rates->k20 = malloc(my_chemistry->NumberOfTemperatureBins * sizeof(double));
-    my_rates->k21 = malloc(my_chemistry->NumberOfTemperatureBins * sizeof(double));
-    my_rates->k22 = malloc(my_chemistry->NumberOfTemperatureBins * sizeof(double));
-    my_rates->k23 = malloc(my_chemistry->NumberOfTemperatureBins * sizeof(double));
-    my_rates->k50 = malloc(my_chemistry->NumberOfTemperatureBins * sizeof(double));
-    my_rates->k51 = malloc(my_chemistry->NumberOfTemperatureBins * sizeof(double));
-    my_rates->k52 = malloc(my_chemistry->NumberOfTemperatureBins * sizeof(double));
-    my_rates->k53 = malloc(my_chemistry->NumberOfTemperatureBins * sizeof(double));
-    my_rates->k54 = malloc(my_chemistry->NumberOfTemperatureBins * sizeof(double));
-    my_rates->k55 = malloc(my_chemistry->NumberOfTemperatureBins * sizeof(double));
-    my_rates->k56 = malloc(my_chemistry->NumberOfTemperatureBins * sizeof(double));
-    my_rates->k57 = malloc(my_chemistry->NumberOfTemperatureBins * sizeof(double));
-    my_rates->k58 = malloc(my_chemistry->NumberOfTemperatureBins * sizeof(double));
-
-    my_rates->k125 = malloc(my_chemistry->NumberOfTemperatureBins * sizeof(double));
-    my_rates->k129 = malloc(my_chemistry->NumberOfTemperatureBins * sizeof(double));
-    my_rates->k130 = malloc(my_chemistry->NumberOfTemperatureBins * sizeof(double));
-    my_rates->k131 = malloc(my_chemistry->NumberOfTemperatureBins * sizeof(double));
-    my_rates->k132 = malloc(my_chemistry->NumberOfTemperatureBins * sizeof(double));
-    my_rates->k133 = malloc(my_chemistry->NumberOfTemperatureBins * sizeof(double));
-    my_rates->k134 = malloc(my_chemistry->NumberOfTemperatureBins * sizeof(double));
-    my_rates->k135 = malloc(my_chemistry->NumberOfTemperatureBins * sizeof(double));
-    my_rates->k136 = malloc(my_chemistry->NumberOfTemperatureBins * sizeof(double));
-    my_rates->k137 = malloc(my_chemistry->NumberOfTemperatureBins * sizeof(double));
-    my_rates->k148 = malloc(my_chemistry->NumberOfTemperatureBins * sizeof(double));
-    my_rates->k149 = malloc(my_chemistry->NumberOfTemperatureBins * sizeof(double));
-    my_rates->k150 = malloc(my_chemistry->NumberOfTemperatureBins * sizeof(double));
-    my_rates->k151 = malloc(my_chemistry->NumberOfTemperatureBins * sizeof(double));
-    my_rates->k152 = malloc(my_chemistry->NumberOfTemperatureBins * sizeof(double));
-    my_rates->k153 = malloc(my_chemistry->NumberOfTemperatureBins * sizeof(double));
-
-    my_rates->kz15 = malloc(my_chemistry->NumberOfTemperatureBins * sizeof(double));
-    my_rates->kz16 = malloc(my_chemistry->NumberOfTemperatureBins * sizeof(double));
-    my_rates->kz17 = malloc(my_chemistry->NumberOfTemperatureBins * sizeof(double));
-    my_rates->kz18 = malloc(my_chemistry->NumberOfTemperatureBins * sizeof(double));
-    my_rates->kz19 = malloc(my_chemistry->NumberOfTemperatureBins * sizeof(double));
-    my_rates->kz20 = malloc(my_chemistry->NumberOfTemperatureBins * sizeof(double));
-    my_rates->kz21 = malloc(my_chemistry->NumberOfTemperatureBins * sizeof(double));
-    my_rates->kz22 = malloc(my_chemistry->NumberOfTemperatureBins * sizeof(double));
-    my_rates->kz23 = malloc(my_chemistry->NumberOfTemperatureBins * sizeof(double));
-    my_rates->kz24 = malloc(my_chemistry->NumberOfTemperatureBins * sizeof(double));
-    my_rates->kz25 = malloc(my_chemistry->NumberOfTemperatureBins * sizeof(double));
-    my_rates->kz26 = malloc(my_chemistry->NumberOfTemperatureBins * sizeof(double));
-    my_rates->kz27 = malloc(my_chemistry->NumberOfTemperatureBins * sizeof(double));
-    my_rates->kz28 = malloc(my_chemistry->NumberOfTemperatureBins * sizeof(double));
-    my_rates->kz29 = malloc(my_chemistry->NumberOfTemperatureBins * sizeof(double));
-    my_rates->kz30 = malloc(my_chemistry->NumberOfTemperatureBins * sizeof(double));
-    my_rates->kz31 = malloc(my_chemistry->NumberOfTemperatureBins * sizeof(double));
-    my_rates->kz32 = malloc(my_chemistry->NumberOfTemperatureBins * sizeof(double));
-    my_rates->kz33 = malloc(my_chemistry->NumberOfTemperatureBins * sizeof(double));
-    my_rates->kz34 = malloc(my_chemistry->NumberOfTemperatureBins * sizeof(double));
-    my_rates->kz35 = malloc(my_chemistry->NumberOfTemperatureBins * sizeof(double));
-    my_rates->kz36 = malloc(my_chemistry->NumberOfTemperatureBins * sizeof(double));
-    my_rates->kz37 = malloc(my_chemistry->NumberOfTemperatureBins * sizeof(double));
-    my_rates->kz38 = malloc(my_chemistry->NumberOfTemperatureBins * sizeof(double));
-    my_rates->kz39 = malloc(my_chemistry->NumberOfTemperatureBins * sizeof(double));
-    my_rates->kz40 = malloc(my_chemistry->NumberOfTemperatureBins * sizeof(double));
-    my_rates->kz41 = malloc(my_chemistry->NumberOfTemperatureBins * sizeof(double));
-    my_rates->kz42 = malloc(my_chemistry->NumberOfTemperatureBins * sizeof(double));
-    my_rates->kz43 = malloc(my_chemistry->NumberOfTemperatureBins * sizeof(double));
-    my_rates->kz44 = malloc(my_chemistry->NumberOfTemperatureBins * sizeof(double));
-    my_rates->kz45 = malloc(my_chemistry->NumberOfTemperatureBins * sizeof(double));
-    my_rates->kz46 = malloc(my_chemistry->NumberOfTemperatureBins * sizeof(double));
-    my_rates->kz47 = malloc(my_chemistry->NumberOfTemperatureBins * sizeof(double));
-    my_rates->kz48 = malloc(my_chemistry->NumberOfTemperatureBins * sizeof(double));
-    my_rates->kz49 = malloc(my_chemistry->NumberOfTemperatureBins * sizeof(double));
-    my_rates->kz50 = malloc(my_chemistry->NumberOfTemperatureBins * sizeof(double));
-    my_rates->kz51 = malloc(my_chemistry->NumberOfTemperatureBins * sizeof(double));
-    my_rates->kz52 = malloc(my_chemistry->NumberOfTemperatureBins * sizeof(double));
-    my_rates->kz53 = malloc(my_chemistry->NumberOfTemperatureBins * sizeof(double));
-    my_rates->kz54 = malloc(my_chemistry->NumberOfTemperatureBins * sizeof(double));
-
-    my_rates->cieY06  = malloc(my_chemistry->NumberOfTemperatureBins * sizeof(double));
-
-    my_rates->h2dust = malloc(my_chemistry->NumberOfTemperatureBins *
-                              my_chemistry->NumberOfDustTemperatureBins * sizeof(double));
-    my_rates->n_cr_n = malloc(my_chemistry->NumberOfTemperatureBins * sizeof(double));
-    my_rates->n_cr_d1 = malloc(my_chemistry->NumberOfTemperatureBins * sizeof(double));
-    my_rates->n_cr_d2 = malloc(my_chemistry->NumberOfTemperatureBins * sizeof(double));
-    my_rates->h2dustS = malloc(my_chemistry->NumberOfTemperatureBins *
-                      my_chemistry->NumberOfDustTemperatureBins * sizeof(double));
-    my_rates->h2dustC = malloc(my_chemistry->NumberOfTemperatureBins *
-                              my_chemistry->NumberOfDustTemperatureBins * sizeof(double));
-    my_rates->grogr   = malloc(my_chemistry->NumberOfTemperatureBins * sizeof(double));
-
-    my_rates->k24 = 0;
-    my_rates->k25 = 0;
-    my_rates->k26 = 0;
-    my_rates->k27 = 0;
-    my_rates->k28 = 0;
-    my_rates->k29 = 0;
-    my_rates->k30 = 0;
-    my_rates->k31 = 0;
-    my_rates->piHI = 0;
-    my_rates->piHeII = 0;
-    my_rates->piHeI = 0;
-    my_rates->crsHI = 0;
-    my_rates->crsHeI = 0;
-    my_rates->crsHeII = 0;
-    my_rates->comp_xray = 0;
-    my_rates->temp_xray = 0;
-
-  }
-
->>>>>>> 6a4f1a97
   if (my_chemistry->h2_on_dust > 0 || my_chemistry->dust_chemistry > 0) {
     my_rates->gas_grain = malloc(my_chemistry->NumberOfTemperatureBins * sizeof(double));
     my_rates->regr      = malloc(my_chemistry->NumberOfTemperatureBins * sizeof(double));
@@ -332,45 +142,8 @@
       POW(my_units->a_value * my_units->a_units, 3);
   }
 
-<<<<<<< HEAD
   //* Call initialise_rates to compute rate tables.
   initialize_rates(my_chemistry, my_rates, my_units, co_length_units, co_density_units);
-=======
-  /* Call FORTRAN routine to do the hard work. */
-
-  FORTRAN_NAME(calc_rates_g)(
-     &my_chemistry->primordial_chemistry, &my_chemistry->photoelectric_heating,
-     &my_chemistry->h2_on_dust, &my_chemistry->dust_chemistry,
-     &my_chemistry->NumberOfTemperatureBins, &my_units->a_value,
-     &my_chemistry->TemperatureStart, &my_chemistry->TemperatureEnd,
-     &my_chemistry->CaseBRecombination, &my_chemistry->three_body_rate,
-     &co_length_units, &my_units->a_units, 
-     &co_density_units, &my_units->time_units,
-     my_rates->ceHI, my_rates->ceHeI, my_rates->ceHeII, my_rates->ciHI,
-        my_rates->ciHeI,
-     my_rates->ciHeIS, my_rates->ciHeII, my_rates->reHII,
-        my_rates->reHeII1,
-     my_rates->reHeII2, my_rates->reHeIII, my_rates->brem, &my_rates->comp, 
-     &my_chemistry->photoelectric_heating_rate, &my_rates->gammah, my_rates->regr,
-     &my_rates->gamma_isrf,
-     my_rates->hyd01k, my_rates->h2k01, my_rates->vibh, my_rates->roth,
-        my_rates->rotl,
-     my_rates->GP99LowDensityLimit, my_rates->GP99HighDensityLimit,
-        my_rates->HDlte, my_rates->HDlow, my_rates->cieco,
-     my_rates->GAHI, my_rates->GAH2, my_rates->GAHe, my_rates->GAHp,
-     my_rates->GAel, my_rates->H2LTE, my_rates->gas_grain,
-     my_rates->k1, my_rates->k2, my_rates->k3, my_rates->k4, my_rates->k5,
-        my_rates->k6, my_rates->k7, my_rates->k8, my_rates->k9, my_rates->k10,
-     my_rates->k11, my_rates->k12, my_rates->k13, my_rates->k13dd, my_rates->k14,
-        my_rates->k15, my_rates->k16, my_rates->k17, my_rates->k18,
-     my_rates->k19, my_rates->k20, my_rates->k21, my_rates->k22, my_rates->k23,
-     my_rates->k50, my_rates->k51, my_rates->k52, my_rates->k53, my_rates->k54,
-        my_rates->k55, my_rates->k56, my_rates->k57, my_rates->k58,
-     &my_chemistry->NumberOfDustTemperatureBins, &my_chemistry->DustTemperatureStart, 
-     &my_chemistry->DustTemperatureEnd, my_rates->h2dust, 
-     my_rates->n_cr_n, my_rates->n_cr_d1, my_rates->n_cr_d2, 
-     &ioutput
-   , my_rates->h2dustS, my_rates->h2dustC, my_rates->gas_grain2, &my_rates->gamma_isrf2, my_rates->grogr);
 
   /* Metal chemistry rates */
   if (calc_rates_metal(my_chemistry, my_rates, my_units) == FAIL) {
@@ -382,7 +155,6 @@
     fprintf(stderr, "Error in calc_rates_dust.\n");
     return FAIL;
   }
->>>>>>> 6a4f1a97
 
   /* Initialize Cloudy cooling. */
   my_rates->cloudy_data_new = 1;
