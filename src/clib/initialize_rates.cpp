--- conflicted
+++ resolved
@@ -254,7 +254,6 @@
 // collisional rates. If we more fully embraced C++ (and used templates rather
 // than C-style function pointers), this could all be a lot more concise.
 
-<<<<<<< HEAD
 /// this is a callback function that simply counts up the number of rates that
 /// will be used from a grackle::impl::CollisionalRxnRateCollection instance
 /// during a given calculation
@@ -273,41 +272,23 @@
   double kunit_2bdy;
   double kunit_3bdy;
   unsigned int counter;
-=======
-/// tracks state between calls to @ref table_init_callback
-struct TablesInitCallbackContext{
-  grackle::impl::CollisionalRxnRateCollection* tables;
-  chemistry_data* my_chemistry;
-  double kunit_2bdy;
-  double kunit_3bdy;
-  int counter;
->>>>>>> 24121b77
 };
 
 /// this function is repeatedly called once for each rate table that will be
 /// held by a grackle::impl::CollisionalRxnRateCollection instance
 ///
 /// @param rate_prop Specifies information about the current rate
-<<<<<<< HEAD
 /// @param ctx A pointer to an instance of @ref TablesInitCallbackCtx
 void tables_init_callback(struct grackle::impl::KColProp rate_prop,
                           void* ctx) {
   TablesInitCallbackCtx& my_ctx = *((TablesInitCallbackCtx*)ctx);
-=======
-/// @param ctx A pointer to an instance of @ref TablesInitCallbackContext
-void tables_init_callback(struct grackle::impl::KColProp rate_prop, void* ctx) {
-  TablesInitCallbackContext& my_ctx = *((TablesInitCallbackContext*)ctx);
->>>>>>> 24121b77
   init_preallocated_rate(
     my_ctx.tables->data[rate_prop.kcol_lut_index],
     rate_prop.fn_ptr,
     (rate_prop.is_2body) ? my_ctx.kunit_2bdy : my_ctx.kunit_3bdy,
     my_ctx.my_chemistry
   );
-<<<<<<< HEAD
   my_ctx.used_kcol_rate_indices[my_ctx.counter] = rate_prop.kcol_lut_index;
-=======
->>>>>>> 24121b77
   my_ctx.counter++;
 }
 
@@ -319,18 +300,12 @@
 ) {
   // allocate storage for kcol_rate_tables
   grackle::impl::CollisionalRxnRateCollection* tables =
-<<<<<<< HEAD
-    (grackle::impl::CollisionalRxnRateCollection*) malloc
-      (sizeof(grackle::impl::CollisionalRxnRateCollection));
-=======
     new grackle::impl::CollisionalRxnRateCollection;
->>>>>>> 24121b77
 
   // allocate storage within kcol_rate_tables
   *tables = grackle::impl::new_CollisionalRxnRateCollection(
     my_chemistry->NumberOfTemperatureBins);
 
-<<<<<<< HEAD
   // count up the number of rates & allocate used_kcol_rate_indices
   unsigned int n_kcol_rate_indices = 0;
   grackle::impl::visit_rate_props(my_chemistry, &tables_counter_callback,
@@ -341,27 +316,19 @@
     return GrPrintAndReturnErr("this logic shouldn't be executed in a config "
                                "with 0 \"ordinary\" collisional rxn rates");
   }
-  int* used_kcol_rate_indices = (int*)malloc(n_kcol_rate_indices * sizeof(int));
+  int* used_kcol_rate_indices = new int[n_kcol_rate_indices];
 
   // now its time to initialize the storage
   TablesInitCallbackCtx ctx{
     tables, used_kcol_rate_indices, my_chemistry, kunit_2bdy, kunit_3bdy, 0
-=======
-  // now its time to initialize the storage
-  TablesInitCallbackContext ctx{
-    tables, my_chemistry, kunit_2bdy, kunit_3bdy, 0
->>>>>>> 24121b77
   };
   grackle::impl::visit_rate_props(my_chemistry, &tables_init_callback,
                                   (void*)(&ctx));
 
   // wrap things up!
   opaque_storage->kcol_rate_tables = tables;
-<<<<<<< HEAD
   opaque_storage->used_kcol_rate_indices = used_kcol_rate_indices;
   opaque_storage->n_kcol_rate_indices = (int)n_kcol_rate_indices;
-=======
->>>>>>> 24121b77
   return GR_SUCCESS;
 }
 
