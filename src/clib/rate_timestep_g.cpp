--- conflicted
+++ resolved
@@ -122,20 +122,10 @@
   std::vector<double> h2heatfac(my_fields->grid_dimension[0]);
   std::vector<double> H2delta(my_fields->grid_dimension[0]);
 
-<<<<<<< HEAD
-  if (my_chemistry->primordial_chemistry == 1)  {
-
-    for (i = idx_range.i_start; i<=idx_range.i_end; i++) {
-      if (itmask[i] != MASK_FALSE)  {
-=======
-  // Debug
-  int i_max;
-  gr_float d_max;
 
   if (my_chemistry->primordial_chemistry == 1) {
     for (i = idx_range.i_start; i <= idx_range.i_end; i++) {
       if (itmask[i] != MASK_FALSE) {
->>>>>>> 8b0ec0d0
         // Compute the electron density rate-of-change
 
         dedot[i] =
