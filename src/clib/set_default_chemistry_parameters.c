/***********************************************************************
/
/ Set default parameter values
/
/
/ Copyright (c) 2013, Enzo/Grackle Development Team.
/
/ Distributed under the terms of the Enzo Public Licence.
/
/ The full license is in the file LICENSE, distributed with this 
/ software.
************************************************************************/

#include <string.h>
#include <stdio.h>
#include <math.h>

#include "grackle_macros.h"
#include "grackle_types.h"
#include "grackle_chemistry_data.h"

int grackle_verbose = FALSE;

chemistry_data *grackle_data = NULL;
chemistry_data_storage grackle_rates;

chemistry_data _set_default_chemistry_parameters(void);

int set_default_chemistry_parameters(chemistry_data *my_grackle)
{
  *my_grackle = _set_default_chemistry_parameters();
  grackle_data = my_grackle;
  return SUCCESS;
}

chemistry_data _set_default_chemistry_parameters(void)
{
  chemistry_data my_chemistry;
<<<<<<< HEAD

  my_chemistry.Gamma                          = 5./3.;
  my_chemistry.use_grackle                    = FALSE;
  my_chemistry.with_radiative_cooling         = TRUE;
  my_chemistry.primordial_chemistry           = 0;
  my_chemistry.dust_chemistry                 = 0;
  my_chemistry.metal_cooling                  = FALSE;
  my_chemistry.h2_on_dust                     = FALSE;
  my_chemistry.use_dust_density_field         = FALSE;

  my_chemistry.metal_chemistry                = FALSE;
  my_chemistry.grain_growth                   = FALSE;
  my_chemistry.multi_metals                   = FALSE;
  my_chemistry.metal_abundances               = 0;
  my_chemistry.dust_species                   = 0;
  my_chemistry.dust_temperature_multi         = FALSE;
  my_chemistry.dust_sublimation               = TRUE;

  my_chemistry.cmb_temperature_floor          = TRUE;
  my_chemistry.grackle_data_file              = "";

  my_chemistry.three_body_rate                = 0;
  my_chemistry.cie_cooling                    = 0;
  my_chemistry.h2_optical_depth_approximation = 0;

  //k11 calculation method.
  my_chemistry.h2_charge_exchange_rate        = 1;

  //h2dust calculation method.
  my_chemistry.h2_dust_rate                    = 1;

  //low density H2 cooling rate due to H collisions calculation method.
  my_chemistry.h2_h_cooling_rate              = 1;

  //flags specific to calc_rates_g_c methods.
  my_chemistry.collisional_excitation_rates   = 1;
  my_chemistry.collisional_ionisation_rates   = 1;
  my_chemistry.recombination_cooling_rates    = 1;
  my_chemistry.bremsstrahlung_cooling_rates   = 1;

  my_chemistry.dust_recombination_cooling     = -1; // unset
  my_chemistry.photoelectric_heating          = -1; // unset
  // epsilon=0.05, G_0=1.7 (in erg s^-1 cm^-3)
  my_chemistry.photoelectric_heating_rate     = 8.5e-26;
  my_chemistry.use_isrf_field                 = 0;
  my_chemistry.interstellar_radiation_field   = 1.7;

  my_chemistry.use_volumetric_heating_rate    = 0;
  my_chemistry.use_specific_heating_rate      = 0;

  my_chemistry.UVbackground                   = 0;

  my_chemistry.UVbackground_redshift_on      = FLOAT_UNDEFINED;
  my_chemistry.UVbackground_redshift_off     = FLOAT_UNDEFINED;
  my_chemistry.UVbackground_redshift_fullon  = FLOAT_UNDEFINED;
  my_chemistry.UVbackground_redshift_drop    = FLOAT_UNDEFINED;

  my_chemistry.Compton_xray_heating   = 0;

  my_chemistry.LWbackground_intensity = 0.0;   // [in units of 10^21 erg/s/cm^2/Hz/sr]
  my_chemistry.LWbackground_sawtooth_suppression = 0;

  my_chemistry.HydrogenFractionByMass       = 0.76;
  /* The DToHRatio is by mass in the code, so multiply by 2. */
  my_chemistry.DeuteriumToHydrogenRatio     = 2.0*3.4e-5; // Burles & Tytler 1998

  /*
     Up until version 2.1, the solar metal mass fraction was 0.02041.  
     This is close to 0.0194 of Anders & Grevesse (1989), but significantly 
     higher than the more recent value of 0.0122 from Asplund et al. (2005).
     As of version 2.1, the solar metal mass fraction has been set to 0.01295, 
     which is consistent with the abundances used in Cloudy when generating the 
     cooling tables.
  */
  my_chemistry.SolarMetalFractionByMass     = 0.01295; // Cloudy v13 abundances

  /*
    The dust to gas ratio in local molecular clouds.
     Table 2 from Pollack et al. (1994).
  */
  my_chemistry.local_dust_to_gas_ratio      = 0.009387;

  my_chemistry.NumberOfTemperatureBins      = 600;
  my_chemistry.ih2co                        = 1;
  my_chemistry.ipiht                        = 1;
  my_chemistry.TemperatureStart             = 1.0;
  my_chemistry.TemperatureEnd               = 1.0e9;
  my_chemistry.CaseBRecombination           = 0; // default to case A rates
  my_chemistry.NumberOfDustTemperatureBins  = 250;
  my_chemistry.DustTemperatureStart         = 1.0;
  my_chemistry.DustTemperatureEnd           = 1500.0;

  my_chemistry.cloudy_electron_fraction_factor = 9.153959e-3; // Cloudy 07.02 abundances

  /* radiative transfer parameters */
  my_chemistry.use_radiative_transfer                 = 0;
  my_chemistry.radiative_transfer_coupled_rate_solver = 0;
  my_chemistry.radiative_transfer_intermediate_step   = 0;
  my_chemistry.radiative_transfer_hydrogen_only       = 0;
  my_chemistry.radiative_transfer_H2II_diss           = 1;
  my_chemistry.radiative_transfer_HDI_diss            = 1;
  my_chemistry.radiative_transfer_metal_ion           = 1;
  my_chemistry.radiative_transfer_metal_diss          = 1;
  my_chemistry.radiative_transfer_use_H2_shielding    = 0;

  /* approximate self-shielding */
  my_chemistry.self_shielding_method                  = 0;
  my_chemistry.H2_self_shielding                      = 0;
  my_chemistry.H2_custom_shielding                    = 0;

  /* alternative k13dd calculation scheme */
  my_chemistry.use_palla_salpeter_stahler_1983        = 0;
  my_chemistry.use_stancil_lepp_dalgarno_1998         = 0;
  my_chemistry.use_omukai_gas_grain                   = 0;
  my_chemistry.use_uniform_grain_dist_gamma_isrf      = 0;

//number of OpenMP threads
# ifdef _OPENMP
  my_chemistry.omp_nthreads = omp_get_max_threads(); // maximum allowed number
# endif

=======
  // assign the default value to each field of my_chemistry
  #define ENTRY(FIELD, TYPE, DEFAULT_VAL) my_chemistry.FIELD = DEFAULT_VAL;
  #include "grackle_chemistry_data_fields.def"
  #undef ENTRY
>>>>>>> d5a08392
  return my_chemistry;
}<|MERGE_RESOLUTION|>--- conflicted
+++ resolved
@@ -36,133 +36,9 @@
 chemistry_data _set_default_chemistry_parameters(void)
 {
   chemistry_data my_chemistry;
-<<<<<<< HEAD
-
-  my_chemistry.Gamma                          = 5./3.;
-  my_chemistry.use_grackle                    = FALSE;
-  my_chemistry.with_radiative_cooling         = TRUE;
-  my_chemistry.primordial_chemistry           = 0;
-  my_chemistry.dust_chemistry                 = 0;
-  my_chemistry.metal_cooling                  = FALSE;
-  my_chemistry.h2_on_dust                     = FALSE;
-  my_chemistry.use_dust_density_field         = FALSE;
-
-  my_chemistry.metal_chemistry                = FALSE;
-  my_chemistry.grain_growth                   = FALSE;
-  my_chemistry.multi_metals                   = FALSE;
-  my_chemistry.metal_abundances               = 0;
-  my_chemistry.dust_species                   = 0;
-  my_chemistry.dust_temperature_multi         = FALSE;
-  my_chemistry.dust_sublimation               = TRUE;
-
-  my_chemistry.cmb_temperature_floor          = TRUE;
-  my_chemistry.grackle_data_file              = "";
-
-  my_chemistry.three_body_rate                = 0;
-  my_chemistry.cie_cooling                    = 0;
-  my_chemistry.h2_optical_depth_approximation = 0;
-
-  //k11 calculation method.
-  my_chemistry.h2_charge_exchange_rate        = 1;
-
-  //h2dust calculation method.
-  my_chemistry.h2_dust_rate                    = 1;
-
-  //low density H2 cooling rate due to H collisions calculation method.
-  my_chemistry.h2_h_cooling_rate              = 1;
-
-  //flags specific to calc_rates_g_c methods.
-  my_chemistry.collisional_excitation_rates   = 1;
-  my_chemistry.collisional_ionisation_rates   = 1;
-  my_chemistry.recombination_cooling_rates    = 1;
-  my_chemistry.bremsstrahlung_cooling_rates   = 1;
-
-  my_chemistry.dust_recombination_cooling     = -1; // unset
-  my_chemistry.photoelectric_heating          = -1; // unset
-  // epsilon=0.05, G_0=1.7 (in erg s^-1 cm^-3)
-  my_chemistry.photoelectric_heating_rate     = 8.5e-26;
-  my_chemistry.use_isrf_field                 = 0;
-  my_chemistry.interstellar_radiation_field   = 1.7;
-
-  my_chemistry.use_volumetric_heating_rate    = 0;
-  my_chemistry.use_specific_heating_rate      = 0;
-
-  my_chemistry.UVbackground                   = 0;
-
-  my_chemistry.UVbackground_redshift_on      = FLOAT_UNDEFINED;
-  my_chemistry.UVbackground_redshift_off     = FLOAT_UNDEFINED;
-  my_chemistry.UVbackground_redshift_fullon  = FLOAT_UNDEFINED;
-  my_chemistry.UVbackground_redshift_drop    = FLOAT_UNDEFINED;
-
-  my_chemistry.Compton_xray_heating   = 0;
-
-  my_chemistry.LWbackground_intensity = 0.0;   // [in units of 10^21 erg/s/cm^2/Hz/sr]
-  my_chemistry.LWbackground_sawtooth_suppression = 0;
-
-  my_chemistry.HydrogenFractionByMass       = 0.76;
-  /* The DToHRatio is by mass in the code, so multiply by 2. */
-  my_chemistry.DeuteriumToHydrogenRatio     = 2.0*3.4e-5; // Burles & Tytler 1998
-
-  /*
-     Up until version 2.1, the solar metal mass fraction was 0.02041.  
-     This is close to 0.0194 of Anders & Grevesse (1989), but significantly 
-     higher than the more recent value of 0.0122 from Asplund et al. (2005).
-     As of version 2.1, the solar metal mass fraction has been set to 0.01295, 
-     which is consistent with the abundances used in Cloudy when generating the 
-     cooling tables.
-  */
-  my_chemistry.SolarMetalFractionByMass     = 0.01295; // Cloudy v13 abundances
-
-  /*
-    The dust to gas ratio in local molecular clouds.
-     Table 2 from Pollack et al. (1994).
-  */
-  my_chemistry.local_dust_to_gas_ratio      = 0.009387;
-
-  my_chemistry.NumberOfTemperatureBins      = 600;
-  my_chemistry.ih2co                        = 1;
-  my_chemistry.ipiht                        = 1;
-  my_chemistry.TemperatureStart             = 1.0;
-  my_chemistry.TemperatureEnd               = 1.0e9;
-  my_chemistry.CaseBRecombination           = 0; // default to case A rates
-  my_chemistry.NumberOfDustTemperatureBins  = 250;
-  my_chemistry.DustTemperatureStart         = 1.0;
-  my_chemistry.DustTemperatureEnd           = 1500.0;
-
-  my_chemistry.cloudy_electron_fraction_factor = 9.153959e-3; // Cloudy 07.02 abundances
-
-  /* radiative transfer parameters */
-  my_chemistry.use_radiative_transfer                 = 0;
-  my_chemistry.radiative_transfer_coupled_rate_solver = 0;
-  my_chemistry.radiative_transfer_intermediate_step   = 0;
-  my_chemistry.radiative_transfer_hydrogen_only       = 0;
-  my_chemistry.radiative_transfer_H2II_diss           = 1;
-  my_chemistry.radiative_transfer_HDI_diss            = 1;
-  my_chemistry.radiative_transfer_metal_ion           = 1;
-  my_chemistry.radiative_transfer_metal_diss          = 1;
-  my_chemistry.radiative_transfer_use_H2_shielding    = 0;
-
-  /* approximate self-shielding */
-  my_chemistry.self_shielding_method                  = 0;
-  my_chemistry.H2_self_shielding                      = 0;
-  my_chemistry.H2_custom_shielding                    = 0;
-
-  /* alternative k13dd calculation scheme */
-  my_chemistry.use_palla_salpeter_stahler_1983        = 0;
-  my_chemistry.use_stancil_lepp_dalgarno_1998         = 0;
-  my_chemistry.use_omukai_gas_grain                   = 0;
-  my_chemistry.use_uniform_grain_dist_gamma_isrf      = 0;
-
-//number of OpenMP threads
-# ifdef _OPENMP
-  my_chemistry.omp_nthreads = omp_get_max_threads(); // maximum allowed number
-# endif
-
-=======
   // assign the default value to each field of my_chemistry
   #define ENTRY(FIELD, TYPE, DEFAULT_VAL) my_chemistry.FIELD = DEFAULT_VAL;
   #include "grackle_chemistry_data_fields.def"
   #undef ENTRY
->>>>>>> d5a08392
   return my_chemistry;
 }