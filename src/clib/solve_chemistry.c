--- conflicted
+++ resolved
@@ -82,30 +82,11 @@
         double *metHeating, int *clnew,
         int *iVheat, int *iMheat, gr_float *Vheat, gr_float *Mheat);
 
-<<<<<<< HEAD
-int _solve_chemistry(chemistry_data *my_chemistry,
-                     chemistry_data_storage *my_rates,
-                     code_units *my_units, double dt_value, double dx_value,
-                     int grid_rank, int *grid_dimension,
-                     int *grid_start, int *grid_end,
-                     gr_float *density, gr_float *internal_energy,
-                     gr_float *x_velocity, gr_float *y_velocity, gr_float *z_velocity,
-                     gr_float *HI_density, gr_float *HII_density, gr_float *HM_density,
-                     gr_float *HeI_density, gr_float *HeII_density, gr_float *HeIII_density,
-                     gr_float *H2I_density, gr_float *H2II_density,
-                     gr_float *DI_density, gr_float *DII_density, gr_float *HDI_density,
-                     gr_float *e_density, gr_float *metal_density, gr_float *dust_density,
-                     gr_float *volumetric_heating_rate, gr_float *specific_heating_rate,
-                     gr_float *RT_heating_rate, gr_float *RT_HI_ionization_rate,
-                     gr_float *RT_HeI_ionization_rate, gr_float *RT_HeII_ionization_rate,
-                     gr_float *RT_H2_dissociation_rate, gr_float *H2_self_shielding_length)
-=======
 int local_solve_chemistry(chemistry_data *my_chemistry,
                           chemistry_data_storage *my_rates,
                           code_units *my_units,
                           grackle_field_data *my_fields,
                           double dt_value)
->>>>>>> 28102098
 {
 
   /* Return if this doesn't concern us. */
@@ -187,54 +168,6 @@
 
   FORTRAN_NAME(solve_rate_cool_g)(
     &my_chemistry->with_radiative_cooling,
-<<<<<<< HEAD
-    density, internal_energy, x_velocity, y_velocity, z_velocity,
-    e_density, HI_density, HII_density,
-    HeI_density, HeII_density, HeIII_density,
-    grid_dimension, grid_dimension+1, grid_dimension+2,
-    &my_chemistry->NumberOfTemperatureBins, &my_units->comoving_coordinates,
-    &my_chemistry->primordial_chemistry, &metal_field_present, &my_chemistry->metal_cooling,
-    &my_chemistry->h2_on_dust, &my_chemistry->use_dust_density_field,
-    &grid_rank, grid_start, grid_start+1, grid_start+2,
-    grid_end, grid_end+1, grid_end+2,
-    &my_chemistry->ih2co, &my_chemistry->ipiht, &my_chemistry->photoelectric_heating,
-    &dx_value, &dt_value, &my_units->a_value,
-    &my_chemistry->TemperatureStart, &my_chemistry->TemperatureEnd,
-    &temperature_units, &co_length_units, &my_units->a_units,
-    &co_density_units, &my_units->time_units, &my_chemistry->Gamma,
-    &my_chemistry->HydrogenFractionByMass, &my_chemistry->DeuteriumToHydrogenRatio,
-    &my_chemistry->SolarMetalFractionByMass, &my_chemistry->local_dust_to_gas_ratio,
-    my_rates->k1, my_rates->k2, my_rates->k3, my_rates->k4, my_rates->k5,
-    my_rates->k6, my_rates->k7, my_rates->k8, my_rates->k9, my_rates->k10,
-    my_rates->k11, my_rates->k12, my_rates->k13, my_rates->k13dd,
-    my_rates->k14, my_rates->k15, my_rates->k16,
-    my_rates->k17, my_rates->k18, my_rates->k19, my_rates->k22,
-    &my_uvb_rates.k24, &my_uvb_rates.k25, &my_uvb_rates.k26, &my_uvb_rates.k27,
-    &my_uvb_rates.k28, &my_uvb_rates.k29, &my_uvb_rates.k30, &my_uvb_rates.k31,
-    my_rates->k50, my_rates->k51, my_rates->k52, my_rates->k53,
-    my_rates->k54, my_rates->k55, my_rates->k56,
-    my_rates->k57, my_rates->k58,
-    &my_chemistry->NumberOfDustTemperatureBins, &my_chemistry->DustTemperatureStart,
-    &my_chemistry->DustTemperatureEnd, my_rates->h2dust,
-    my_rates->n_cr_n, my_rates->n_cr_d1, my_rates->n_cr_d2,
-    my_rates->ceHI, my_rates->ceHeI, my_rates->ceHeII, my_rates->ciHI,
-    my_rates->ciHeI, my_rates->ciHeIS, my_rates->ciHeII, my_rates->reHII,
-    my_rates->reHeII1, my_rates->reHeII2, my_rates->reHeIII, my_rates->brem,
-    &my_rates->comp, &my_rates->gammah,
-    &my_uvb_rates.comp_xray, &my_uvb_rates.temp_xray,
-    &my_uvb_rates.piHI, &my_uvb_rates.piHeI, &my_uvb_rates.piHeII,
-    HM_density, H2I_density, H2II_density,
-    DI_density, DII_density, HDI_density, metal_density, dust_density,
-    my_rates->hyd01k, my_rates->h2k01, my_rates->vibh,
-    my_rates->roth, my_rates->rotl,
-    my_rates->GP99LowDensityLimit, my_rates->GP99HighDensityLimit,
-    my_rates->HDlte, my_rates->HDlow,
-    my_rates->GAHI, my_rates->GAH2, my_rates->GAHe, my_rates->GAHp,
-    my_rates->GAel, my_rates->H2LTE, my_rates->gas_grain,
-    &my_chemistry->H2_self_shielding,
-    &my_chemistry->self_shielding_method, &my_uvb_rates.crsHI,
-    &my_uvb_rates.crsHeI, &my_uvb_rates.crsHeII,
-=======
     my_fields->density,
     my_fields->internal_energy,
     my_fields->x_velocity,
@@ -255,6 +188,7 @@
     &metal_field_present,
     &my_chemistry->metal_cooling,
     &my_chemistry->h2_on_dust,
+    &my_chemistry->use_dust_density_field,
     &(my_fields->grid_rank),
     my_fields->grid_start,
     my_fields->grid_start+1,
@@ -279,6 +213,7 @@
     &my_chemistry->HydrogenFractionByMass,
     &my_chemistry->DeuteriumToHydrogenRatio,
     &my_chemistry->SolarMetalFractionByMass,
+    &my_chemistry->local_dust_to_gas_ratio,
     my_rates->k1,
     my_rates->k2,
     my_rates->k3,
@@ -350,6 +285,7 @@
     my_fields->DII_density,
     my_fields->HDI_density,
     my_fields->metal_density,
+    my_fields->dust_density,
     my_rates->hyd01k,
     my_rates->h2k01,
     my_rates->vibh,
@@ -371,22 +307,16 @@
     &my_uvb_rates.crsHI,
     &my_uvb_rates.crsHeI,
     &my_uvb_rates.crsHeII,
->>>>>>> 28102098
     &my_chemistry->use_radiative_transfer,
     &my_chemistry->radiative_transfer_coupled_rate_solver,
     &my_chemistry->radiative_transfer_intermediate_step,
     &my_chemistry->radiative_transfer_hydrogen_only,
-<<<<<<< HEAD
-    RT_HI_ionization_rate, RT_HeI_ionization_rate, RT_HeII_ionization_rate,
-    RT_H2_dissociation_rate, RT_heating_rate, H2_self_shielding_length,
-=======
     my_fields->RT_HI_ionization_rate,
     my_fields->RT_HeI_ionization_rate,
     my_fields->RT_HeII_ionization_rate,
     my_fields->RT_H2_dissociation_rate,
     my_fields->RT_heating_rate,
     my_fields-> H2_self_shielding_length,
->>>>>>> 28102098
     &ierr,
     &my_chemistry->h2_optical_depth_approximation,
     &my_chemistry->cie_cooling,
@@ -443,31 +373,6 @@
                      gr_float *RT_HeII_ionization_rate, gr_float *RT_H2_dissociation_rate,
                      gr_float *H2_self_shielding_length)
 {
-<<<<<<< HEAD
-  if (_solve_chemistry(my_chemistry, my_rates,
-                       my_units, dt_value, my_fields->grid_dx,
-                       my_fields->grid_rank,   my_fields->grid_dimension,
-                       my_fields->grid_start,  my_fields->grid_end,
-                       my_fields->density,     my_fields->internal_energy,
-                       my_fields->x_velocity,  my_fields->y_velocity,
-                       my_fields->z_velocity,
-                       my_fields->HI_density,  my_fields->HII_density,
-                       my_fields->HM_density,
-                       my_fields->HeI_density, my_fields->HeII_density,
-                       my_fields->HeIII_density,
-                       my_fields->H2I_density, my_fields->H2II_density,
-                       my_fields->DI_density,  my_fields->DII_density,
-                       my_fields->HDI_density,
-                       my_fields->e_density,   my_fields->metal_density,
-                       my_fields->dust_density,
-                       my_fields->volumetric_heating_rate,
-                       my_fields->specific_heating_rate,
-                       my_fields->RT_heating_rate, my_fields->RT_HI_ionization_rate,
-                       my_fields->RT_HeI_ionization_rate, my_fields->RT_HeII_ionization_rate,
-                       my_fields->RT_H2_dissociation_rate,
-                       my_fields->H2_self_shielding_length) == FAIL) {
-    fprintf(stderr, "Error in _solve_chemistry.\n");
-=======
 
   grackle_field_data my_fields;
   my_fields.grid_dx                  = dx_value;
@@ -493,6 +398,7 @@
   my_fields.HDI_density              = HDI_density;
   my_fields.e_density                = e_density;
   my_fields.metal_density            = metal_density;
+  my_fields.dust_density             = dust_density;
   my_fields.volumetric_heating_rate  = volumetric_heating_rate;
   my_fields.specific_heating_rate    = specific_heating_rate;
   my_fields.RT_heating_rate          = RT_heating_rate;
@@ -505,7 +411,6 @@
   if (local_solve_chemistry(my_chemistry, my_rates,
                             my_units, &my_fields, dt_value) == FAIL) {
     fprintf(stderr, "Error in local_solve_chemistry.\n");
->>>>>>> 28102098
     return FAIL;
   }
   return SUCCESS;
