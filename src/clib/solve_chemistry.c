/***********************************************************************
/
/ Solve the chemistry and cooling
/
/
/ Copyright (c) 2013, Enzo/Grackle Development Team.
/
/ Distributed under the terms of the Enzo Public Licence.
/
/ The full license is in the file LICENSE, distributed with this 
/ software.
************************************************************************/

#include <stdio.h>
#include <math.h>
#include "grackle_macros.h"
#include "grackle_types.h"
#include "grackle_chemistry_data.h"
#include "phys_constants.h"

extern chemistry_data *grackle_data;
extern chemistry_data_storage grackle_rates;

/* function prototypes */

double get_temperature_units(code_units *my_units);

int update_UVbackground_rates(chemistry_data *my_chemistry,
                              chemistry_data_storage *my_rates,
                              photo_rate_storage *my_uvb_rates,
                              code_units *my_units);

extern void FORTRAN_NAME(solve_rate_cool_g)(
        int *icool,
	gr_float *d, gr_float *e, gr_float *u, gr_float *v, gr_float *w, gr_float *de,
	gr_float *HI, gr_float *HII, gr_float *HeI, gr_float *HeII, gr_float *HeIII,
	int *in, int *jn, int *kn, int *nratec, int *iexpand,
        int *ispecies, int *imetal, int *imcool, int *idust, int *idustall,
        int *idustfield, int *idim,
	int *is, int *js, int *ks, int *ie, int *je, int *ke,
        int *ih2co, int *ipiht, int *idustrec, int *igammah,
	double *dx, double *dt, double *aye, double *temstart, double *temend,
	double *utem, double *uxyz, double *uaye, double *urho, double *utim,
	double *gamma, double *fh, double *dtoh, double *z_solar, double *fgr,
	double *k1a, double *k2a, double *k3a, double *k4a, double *k5a,
	double *k6a, double *k7a, double *k8a, double *k9a, double *k10a,
	double *k11a, double *k12a, double *k13a, double *k13dda, double *k14a,
	double *k15a, double *k16a, double *k17a, double *k18a, double *k19a,
        double *k22a,	double *k24, double *k25, double *k26, double *k27,
        double *k28, double *k29, double *k30, double *k31,
	double *k50a, double *k51a, double *k52a, double *k53a, double *k54a,
	double *k55a, double *k56a, double *k57a, double *k58a,
	int *ndratec, double *dtemstart, double *dtemend, double *h2dusta,
	double *ncrna, double *ncrd1a, double *ncrd2a,
	double *ceHIa, double *ceHeIa, double *ceHeIIa, double *ciHIa,
	double *ciHeIa, double *ciHeISa, double *ciHeIIa,
        double *reHIIa, double *reHeII1a, double *reHeII2a, double *reHeIIIa,
        double *brema, double *compa, double *gammaha, double *isrf,
        double *regra, double *gamma_isrfa, double *comp_xraya, double *comp_temp,
	double *piHI, double *piHeI, double *piHeII,
	gr_float *HM, gr_float *H2I, gr_float *H2II,
        gr_float *DI, gr_float *DII, gr_float *HDI,
        gr_float *metal, gr_float *dust,
	double *hyd01ka, double *h2k01a, double *vibha,
        double *rotha, double *rotla,
	double *gpldl, double *gphdl, double *HDltea, double *HDlowa,
	double *gaHIa, double *gaH2a, double *gaHea, double *gaHpa, double *gaela,
	double *h2ltea, double *gasgra, int *iH2shield,
        int *iradshield, double *avgsighi, double *avgsighei, double *avgsigheii,
        int *iradtrans, int *iradcoupled, int *iradstep, int *irt_honly,
        gr_float *kphHI, gr_float *kphHeI, gr_float *kphHeII, gr_float *kdissH2I,
        gr_float *photogamma, gr_float *xH2shield,
	int *ierr,
	int *ih2optical, int *iciecool, int *ithreebody, double *ciecoa,
 	int *icmbTfloor, int *iClHeat, double *clEleFra,
        long long *priGridRank, long long *priGridDim,
        double *priPar1, double *priPar2, double *priPar3,
        double *priPar4, double *priPar5,
 	long long *priDataSize, double *priCooling,
        double *priHeating, double *priMMW,
        long long *metGridRank, long long *metGridDim,
 	double *metPar1, double *metPar2, double *metPar3,
        double *metPar4, double *metPar5,
 	long long *metDataSize, double *metCooling,
        double *metHeating, int *clnew,
        int *iVheat, int *iMheat, gr_float *Vheat, gr_float *Mheat,
<<<<<<< HEAD
        int *imchem, int *igrgr
      , gr_float *DM, gr_float *HDII, gr_float *HeHII
      , gr_float *CI, gr_float *CII, gr_float *CO, gr_float *CO2
      , gr_float *OI, gr_float *OH, gr_float *H2O, gr_float *O2
      , gr_float *SiI, gr_float *SiOI, gr_float *SiO2I
      , gr_float *CH, gr_float *CH2, gr_float *COII, gr_float *OII
      , gr_float *OHII, gr_float *H2OII, gr_float *H3OII, gr_float *O2II
      , gr_float *Mg, gr_float *Al, gr_float *S, gr_float *Fe
      , gr_float *SiM, gr_float *FeM, gr_float *Mg2SiO4, gr_float *MgSiO3, gr_float *Fe3O4
      , gr_float *AC, gr_float *SiO2D, gr_float *MgO, gr_float *FeS, gr_float *Al2O3
      , gr_float *reforg, gr_float *volorg, gr_float *H2Oice
      , double *k125a, double *k129a, double *k130a, double *k131a, double *k132a
      , double *k133a, double *k134a, double *k135a, double *k136a, double *k137a
      , double *k148a, double *k149a, double *k150a, double *k151a, double *k152a
      , double *k153a
      , double *kz15a, double *kz16a, double *kz17a, double *kz18a, double *kz19a
      , double *kz20a, double *kz21a, double *kz22a, double *kz23a, double *kz24a
      , double *kz25a, double *kz26a, double *kz27a, double *kz28a, double *kz29a
      , double *kz30a, double *kz31a, double *kz32a, double *kz33a, double *kz34a
      , double *kz35a, double *kz36a, double *kz37a, double *kz38a, double *kz39a
      , double *kz40a, double *kz41a, double *kz42a, double *kz43a, double *kz44a
      , double *kz45a, double *kz46a, double *kz47a, double *kz48a, double *kz49a
      , double *kz50a, double *kz51a, double *kz52a, double *kz53a, double *kz54a
      , double *cieY06
      , int *LH2_N, int *LH2_Size
      , double *LH2_D, double *LH2_T, double *LH2_H
      , double *LH2_dD, double *LH2_dT, double *LH2_dH, double *LH2_L
      , int *LHD_N, int *LHD_Size
      , double *LHD_D, double *LHD_T, double *LHD_H
      , double *LHD_dD, double *LHD_dT, double *LHD_dH, double *LHD_L
      , int *LCI_N, int *LCI_Size
      , double *LCI_D, double *LCI_T, double *LCI_H
      , double *LCI_dD, double *LCI_dT, double *LCI_dH, double *LCI_L
      , int *LCII_N, int *LCII_Size
      , double *LCII_D, double *LCII_T, double *LCII_H
      , double *LCII_dD, double *LCII_dT, double *LCII_dH, double *LCII_L
      , int *LOI_N, int *LOI_Size
      , double *LOI_D, double *LOI_T, double *LOI_H
      , double *LOI_dD, double *LOI_dT, double *LOI_dH, double *LOI_L
      , int *LCO_N, int *LCO_Size
      , double *LCO_D, double *LCO_T, double *LCO_H
      , double *LCO_dD, double *LCO_dT, double *LCO_dH, double *LCO_L
      , int *LOH_N, int *LOH_Size
      , double *LOH_D, double *LOH_T, double *LOH_H
      , double *LOH_dD, double *LOH_dT, double *LOH_dH, double *LOH_L
      , int *LH2O_N, int *LH2O_Size
      , double *LH2O_D, double *LH2O_T, double *LH2O_H
      , double *LH2O_dD, double *LH2O_dT, double *LH2O_dH, double *LH2O_L
      , int *alphap_N, int *alphap_Size
      , double *alphap_D, double *alphap_T, double *alphap_dD, double *alphap_dT
      , double *alphap_Data
      , int *grain_N, int *grain_Size
      , double *grain_D, double *grain_T, double *grain_dD, double *grain_dT
      , double *Hgrain, double *Tgrain, double *Ograin, double *Lgrain
      , int *immulti, int *imabund, int *idspecies, int *itdmulti, int *idsub
      , gr_float *metal_loc, gr_float *metal_C13, gr_float *metal_C20, gr_float *metal_C25, gr_float *metal_C30
      , gr_float *metal_F13, gr_float *metal_F15, gr_float *metal_F50, gr_float *metal_F80
      , gr_float *metal_P170, gr_float *metal_P200, gr_float *metal_Y19
      , int *SN0_N
      , double *SN0_XC , double *SN0_XO, double *SN0_XMg, double *SN0_XAl
      , double *SN0_XSi, double *SN0_XS, double *SN0_XFe
      , double *SN0_fC , double *SN0_fO, double *SN0_fMg, double *SN0_fAl
      , double *SN0_fSi, double *SN0_fS, double *SN0_fFe
      , double *SN0_fSiM, double *SN0_fFeM, double *SN0_fMg2SiO4, double *SN0_fMgSiO3, double *SN0_fFe3O4
      , double *SN0_fAC, double *SN0_fSiO2D, double *SN0_fMgO, double *SN0_fFeS, double *SN0_fAl2O3
      , double *SN0_freforg , double *SN0_fvolorg , double *SN0_fH2Oice
      , double *SN0_r0SiM, double *SN0_r0FeM, double *SN0_r0Mg2SiO4, double *SN0_r0MgSiO3, double *SN0_r0Fe3O4
      , double *SN0_r0AC, double *SN0_r0SiO2D, double *SN0_r0MgO, double *SN0_r0FeS, double *SN0_r0Al2O3
      , double *SN0_r0reforg , double *SN0_r0volorg , double *SN0_r0H2Oice
      , int *gr_N, int *gr_Size, double *gr_dT, double *gr_Td
      , double *SN0_kpSiM, double *SN0_kpFeM, double *SN0_kpMg2SiO4, double *SN0_kpMgSiO3, double *SN0_kpFe3O4
      , double *SN0_kpAC, double *SN0_kpSiO2D, double *SN0_kpMgO, double *SN0_kpFeS, double *SN0_kpAl2O3
      , double *SN0_kpreforg , double *SN0_kpvolorg , double *SN0_kpH2Oice
      , double *h2dustSa, double *h2dustCa, double *gasgr2a, double *gamma_isrf2a, double *grogra
      , int *idissHDI, gr_float *kdissHDI, int *iionZ, gr_float *kphCI, gr_float *kphOI
      , int *idissZ, gr_float *kdissCO, gr_float *kdissOH, gr_float *kdissH2O, int *iuseH2shield,
=======
        int *iTfloor, gr_float *Tfloor_scalar, gr_float *Tfloor,
>>>>>>> cbe51099
        int *iisrffield, gr_float* isrf_habing, 
        int *iH2shieldcustom, gr_float* f_shield_custom,
        int *itmax, int *exititmax);

int local_solve_chemistry(chemistry_data *my_chemistry,
                          chemistry_data_storage *my_rates,
                          code_units *my_units,
                          grackle_field_data *my_fields,
                          double dt_value)
{

  /* Return if this doesn't concern us. */

  if (!my_chemistry->use_grackle)
    return SUCCESS;

  /* Update UV background rates. */
  photo_rate_storage my_uvb_rates;

  my_uvb_rates.k24 = my_uvb_rates.k25 = my_uvb_rates.k26 =
    my_uvb_rates.k27 = my_uvb_rates.k28 = my_uvb_rates.k29 =
    my_uvb_rates.k30 = my_uvb_rates.k31 = my_uvb_rates.piHI =
    my_uvb_rates.piHeI = my_uvb_rates.piHeII = my_uvb_rates.crsHI =
    my_uvb_rates.crsHeI = my_uvb_rates.crsHeII =
    my_uvb_rates.comp_xray = my_uvb_rates.temp_xray = 0.;

  if (my_chemistry->UVbackground == 1) {
    if (update_UVbackground_rates(my_chemistry, my_rates,
                                  &my_uvb_rates, my_units) == FAIL) {
      fprintf(stderr, "Error in update_UVbackground_rates.\n");
      return FAIL;
    }
  }
  else {
    my_uvb_rates.k24       = my_rates->k24;
    my_uvb_rates.k25       = my_rates->k25;
    my_uvb_rates.k26       = my_rates->k26;
    my_uvb_rates.k27       = my_rates->k27;
    my_uvb_rates.k28       = my_rates->k28;
    my_uvb_rates.k29       = my_rates->k29;
    my_uvb_rates.k30       = my_rates->k30;
    my_uvb_rates.k31       = my_rates->k31;
    my_uvb_rates.piHI      = my_rates->piHI;
    my_uvb_rates.piHeI     = my_rates->piHeI;
    my_uvb_rates.piHeII    = my_rates->piHeII;
    my_uvb_rates.crsHI     = my_rates->crsHI;
    my_uvb_rates.crsHeI    = my_rates->crsHeI;
    my_uvb_rates.crsHeII   = my_rates->crsHeII;
    my_uvb_rates.comp_xray = my_rates->comp_xray;
    my_uvb_rates.temp_xray = my_rates->temp_xray;
  }

  /* Check for a metal field. */

  int metal_field_present = TRUE;
  if (my_fields->metal_density == NULL)
    metal_field_present = FALSE;

  double co_length_units, co_density_units;
  if (my_units->comoving_coordinates == TRUE) {
    co_length_units = my_units->length_units;
    co_density_units = my_units->density_units;
  }
  else {
    co_length_units = my_units->length_units *
      my_units->a_value * my_units->a_units;
    co_density_units = my_units->density_units /
      POW(my_units->a_value * my_units->a_units, 3);
  }

  /* Error checking for H2 shielding approximation */
  if (my_chemistry->H2_self_shielding == 1 && my_fields->grid_rank != 3){
    fprintf(stderr, "Error in solve_chemistry: H2 self-shielding option 1 "
                    "will only work for 3D Cartesian grids. Use option 2 "
                    "to provide an array of shielding lengths with "
                    "H2_self_shielding_length or option 3 to use the "
                    "local Jeans length.");
    return FAIL;
  }

  /* Calculate temperature units. */

  double temperature_units = get_temperature_units(my_units);

  /* Call the fortran routine to solve cooling equations. */

  int ierr = 0;

  FORTRAN_NAME(solve_rate_cool_g)(
    &my_chemistry->with_radiative_cooling,
    my_fields->density,
    my_fields->internal_energy,
    my_fields->x_velocity,
    my_fields->y_velocity,
    my_fields->z_velocity,
    my_fields->e_density,
    my_fields->HI_density,
    my_fields->HII_density,
    my_fields->HeI_density,
    my_fields->HeII_density,
    my_fields->HeIII_density,
    my_fields->grid_dimension,
    my_fields->grid_dimension+1,
    my_fields->grid_dimension+2,
    &my_chemistry->NumberOfTemperatureBins,
    &my_units->comoving_coordinates,
    &my_chemistry->primordial_chemistry,
    &metal_field_present,
    &my_chemistry->metal_cooling,
    &my_chemistry->h2_on_dust,
    &my_chemistry->dust_chemistry,
    &my_chemistry->use_dust_density_field,
    &(my_fields->grid_rank),
    my_fields->grid_start,
    my_fields->grid_start+1,
    my_fields->grid_start+2,
    my_fields->grid_end,
    my_fields->grid_end+1,
    my_fields->grid_end+2,
    &my_chemistry->ih2co,
    &my_chemistry->ipiht,
    &my_chemistry->dust_recombination_cooling,
    &my_chemistry->photoelectric_heating,
    &(my_fields->grid_dx),
    &dt_value,
    &my_units->a_value,
    &my_chemistry->TemperatureStart,
    &my_chemistry->TemperatureEnd,
    &temperature_units,
    &co_length_units,
    &my_units->a_units,
    &co_density_units,
    &my_units->time_units,
    &my_chemistry->Gamma,
    &my_chemistry->HydrogenFractionByMass,
    &my_chemistry->DeuteriumToHydrogenRatio,
    &my_chemistry->SolarMetalFractionByMass,
    &my_chemistry->local_dust_to_gas_ratio,
    my_rates->k1,
    my_rates->k2,
    my_rates->k3,
    my_rates->k4,
    my_rates->k5,
    my_rates->k6,
    my_rates->k7,
    my_rates->k8,
    my_rates->k9,
    my_rates->k10,
    my_rates->k11,
    my_rates->k12,
    my_rates->k13,
    my_rates->k13dd,
    my_rates->k14,
    my_rates->k15,
    my_rates->k16,
    my_rates->k17,
    my_rates->k18,
    my_rates->k19,
    my_rates->k22,
    &my_uvb_rates.k24,
    &my_uvb_rates.k25,
    &my_uvb_rates.k26,
    &my_uvb_rates.k27,
    &my_uvb_rates.k28,
    &my_uvb_rates.k29,
    &my_uvb_rates.k30,
    &my_uvb_rates.k31,
    my_rates->k50,
    my_rates->k51,
    my_rates->k52,
    my_rates->k53,
    my_rates->k54,
    my_rates->k55,
    my_rates->k56,
    my_rates->k57,
    my_rates->k58,
    &my_chemistry->NumberOfDustTemperatureBins,
    &my_chemistry->DustTemperatureStart,
    &my_chemistry->DustTemperatureEnd,
    my_rates->h2dust,
    my_rates->n_cr_n,
    my_rates->n_cr_d1,
    my_rates->n_cr_d2,
    my_rates->ceHI,
    my_rates->ceHeI,
    my_rates->ceHeII,
    my_rates->ciHI,
    my_rates->ciHeI,
    my_rates->ciHeIS,
    my_rates->ciHeII,
    my_rates->reHII,
    my_rates->reHeII1,
    my_rates->reHeII2,
    my_rates->reHeIII,
    my_rates->brem,
    &my_rates->comp,
    &my_rates->gammah,
    &my_chemistry->interstellar_radiation_field,
    my_rates->regr,
    &my_rates->gamma_isrf,
    &my_uvb_rates.comp_xray,
    &my_uvb_rates.temp_xray,
    &my_uvb_rates.piHI,
    &my_uvb_rates.piHeI,
    &my_uvb_rates.piHeII,
    my_fields->HM_density,
    my_fields->H2I_density,
    my_fields->H2II_density,
    my_fields->DI_density,
    my_fields->DII_density,
    my_fields->HDI_density,
    my_fields->metal_density,
    my_fields->dust_density,
    my_rates->hyd01k,
    my_rates->h2k01,
    my_rates->vibh,
    my_rates->roth,
    my_rates->rotl,
    my_rates->GP99LowDensityLimit,
    my_rates->GP99HighDensityLimit,
    my_rates->HDlte,
    my_rates->HDlow,
    my_rates->GAHI,
    my_rates->GAH2,
    my_rates->GAHe,
    my_rates->GAHp,
    my_rates->GAel,
    my_rates->H2LTE,
    my_rates->gas_grain,
    &my_chemistry->H2_self_shielding,
    &my_chemistry->self_shielding_method,
    &my_uvb_rates.crsHI,
    &my_uvb_rates.crsHeI,
    &my_uvb_rates.crsHeII,
    &my_chemistry->use_radiative_transfer,
    &my_chemistry->radiative_transfer_coupled_rate_solver,
    &my_chemistry->radiative_transfer_intermediate_step,
    &my_chemistry->radiative_transfer_hydrogen_only,
    my_fields->RT_HI_ionization_rate,
    my_fields->RT_HeI_ionization_rate,
    my_fields->RT_HeII_ionization_rate,
    my_fields->RT_H2_dissociation_rate,
    my_fields->RT_heating_rate,
    my_fields-> H2_self_shielding_length,
    &ierr,
    &my_chemistry->h2_optical_depth_approximation,
    &my_chemistry->cie_cooling,
    &my_chemistry->three_body_rate,
    my_rates->cieco,
    &my_chemistry->cmb_temperature_floor,
    &my_chemistry->UVbackground,
    &my_chemistry->cloudy_electron_fraction_factor,
    &my_rates->cloudy_primordial.grid_rank,
    my_rates->cloudy_primordial.grid_dimension,
    my_rates->cloudy_primordial.grid_parameters[0],
    my_rates->cloudy_primordial.grid_parameters[1],
    my_rates->cloudy_primordial.grid_parameters[2],
    my_rates->cloudy_primordial.grid_parameters[3],
    my_rates->cloudy_primordial.grid_parameters[4],
    &my_rates->cloudy_primordial.data_size,
    my_rates->cloudy_primordial.cooling_data,
    my_rates->cloudy_primordial.heating_data,
    my_rates->cloudy_primordial.mmw_data,
    &my_rates->cloudy_metal.grid_rank,
    my_rates->cloudy_metal.grid_dimension,
    my_rates->cloudy_metal.grid_parameters[0],
    my_rates->cloudy_metal.grid_parameters[1],
    my_rates->cloudy_metal.grid_parameters[2],
    my_rates->cloudy_metal.grid_parameters[3],
    my_rates->cloudy_metal.grid_parameters[4],
    &my_rates->cloudy_metal.data_size,
    my_rates->cloudy_metal.cooling_data,
    my_rates->cloudy_metal.heating_data,
    &my_rates->cloudy_data_new,
    &my_chemistry->use_volumetric_heating_rate,
    &my_chemistry->use_specific_heating_rate,
    my_fields->volumetric_heating_rate,
    my_fields->specific_heating_rate,
<<<<<<< HEAD
   &my_chemistry->metal_chemistry
  ,&my_chemistry->grain_growth
  , my_fields->DM_density
  , my_fields->HDII_density
  , my_fields->HeHII_density
  , my_fields->CI_density
  , my_fields->CII_density
  , my_fields->CO_density
  , my_fields->CO2_density
  , my_fields->OI_density
  , my_fields->OH_density
  , my_fields->H2O_density
  , my_fields->O2_density
  , my_fields->SiI_density
  , my_fields->SiOI_density
  , my_fields->SiO2I_density
  , my_fields->CH_density
  , my_fields->CH2_density
  , my_fields->COII_density
  , my_fields->OII_density
  , my_fields->OHII_density
  , my_fields->H2OII_density
  , my_fields->H3OII_density
  , my_fields->O2II_density
  , my_fields->Mg_density
  , my_fields->Al_density
  , my_fields->S_density
  , my_fields->Fe_density
  , my_fields->SiM_density
  , my_fields->FeM_density
  , my_fields->Mg2SiO4_density
  , my_fields->MgSiO3_density
  , my_fields->Fe3O4_density
  , my_fields->AC_density
  , my_fields->SiO2D_density
  , my_fields->MgO_density
  , my_fields->FeS_density
  , my_fields->Al2O3_density
  , my_fields->reforg_density
  , my_fields->volorg_density
  , my_fields->H2Oice_density
  , my_rates->k125
  , my_rates->k129
  , my_rates->k130
  , my_rates->k131
  , my_rates->k132
  , my_rates->k133
  , my_rates->k134
  , my_rates->k135
  , my_rates->k136
  , my_rates->k137
  , my_rates->k148
  , my_rates->k149
  , my_rates->k150
  , my_rates->k151
  , my_rates->k152
  , my_rates->k153
  , my_rates->kz15
  , my_rates->kz16
  , my_rates->kz17
  , my_rates->kz18
  , my_rates->kz19
  , my_rates->kz20
  , my_rates->kz21
  , my_rates->kz22
  , my_rates->kz23
  , my_rates->kz24
  , my_rates->kz25
  , my_rates->kz26
  , my_rates->kz27
  , my_rates->kz28
  , my_rates->kz29
  , my_rates->kz30
  , my_rates->kz31
  , my_rates->kz32
  , my_rates->kz33
  , my_rates->kz34
  , my_rates->kz35
  , my_rates->kz36
  , my_rates->kz37
  , my_rates->kz38
  , my_rates->kz39
  , my_rates->kz40
  , my_rates->kz41
  , my_rates->kz42
  , my_rates->kz43
  , my_rates->kz44
  , my_rates->kz45
  , my_rates->kz46
  , my_rates->kz47
  , my_rates->kz48
  , my_rates->kz49
  , my_rates->kz50
  , my_rates->kz51
  , my_rates->kz52
  , my_rates->kz53
  , my_rates->kz54
  , my_rates->cieY06
  , my_rates->LH2_N
  ,&my_rates->LH2_Size
  , my_rates->LH2_D
  , my_rates->LH2_T
  , my_rates->LH2_H
  ,&my_rates->LH2_dD
  ,&my_rates->LH2_dT
  ,&my_rates->LH2_dH
  , my_rates->LH2_L
  , my_rates->LHD_N
  ,&my_rates->LHD_Size
  , my_rates->LHD_D
  , my_rates->LHD_T
  , my_rates->LHD_H
  ,&my_rates->LHD_dD
  ,&my_rates->LHD_dT
  ,&my_rates->LHD_dH
  , my_rates->LHD_L
  , my_rates->LCI_N
  ,&my_rates->LCI_Size
  , my_rates->LCI_D
  , my_rates->LCI_T
  , my_rates->LCI_H
  ,&my_rates->LCI_dD
  ,&my_rates->LCI_dT
  ,&my_rates->LCI_dH
  , my_rates->LCI_L
  , my_rates->LCII_N
  ,&my_rates->LCII_Size
  , my_rates->LCII_D
  , my_rates->LCII_T
  , my_rates->LCII_H
  ,&my_rates->LCII_dD
  ,&my_rates->LCII_dT
  ,&my_rates->LCII_dH
  , my_rates->LCII_L
  , my_rates->LOI_N
  ,&my_rates->LOI_Size
  , my_rates->LOI_D
  , my_rates->LOI_T
  , my_rates->LOI_H
  ,&my_rates->LOI_dD
  ,&my_rates->LOI_dT
  ,&my_rates->LOI_dH
  , my_rates->LOI_L
  , my_rates->LCO_N
  ,&my_rates->LCO_Size
  , my_rates->LCO_D
  , my_rates->LCO_T
  , my_rates->LCO_H
  ,&my_rates->LCO_dD
  ,&my_rates->LCO_dT
  ,&my_rates->LCO_dH
  , my_rates->LCO_L
  , my_rates->LOH_N
  ,&my_rates->LOH_Size
  , my_rates->LOH_D
  , my_rates->LOH_T
  , my_rates->LOH_H
  ,&my_rates->LOH_dD
  ,&my_rates->LOH_dT
  ,&my_rates->LOH_dH
  , my_rates->LOH_L
  , my_rates->LH2O_N
  ,&my_rates->LH2O_Size
  , my_rates->LH2O_D
  , my_rates->LH2O_T
  , my_rates->LH2O_H
  ,&my_rates->LH2O_dD
  ,&my_rates->LH2O_dT
  ,&my_rates->LH2O_dH
  , my_rates->LH2O_L
  , my_rates->alphap_N
  ,&my_rates->alphap_Size
  , my_rates->alphap_D
  , my_rates->alphap_T
  ,&my_rates->alphap_dD
  ,&my_rates->alphap_dT
  , my_rates->alphap_Data
  , my_rates->grain_N
  ,&my_rates->grain_Size
  , my_rates->grain_D
  , my_rates->grain_T
  ,&my_rates->grain_dD
  ,&my_rates->grain_dT
  , my_rates->Hgrain
  , my_rates->Tgrain
  , my_rates->Ograin
  , my_rates->Lgrain
  ,&my_chemistry->multi_metals
  ,&my_chemistry->metal_abundances
  ,&my_chemistry->dust_species
  ,&my_chemistry->dust_temperature_multi
  ,&my_chemistry->dust_sublimation
  , my_fields->metal_loc
  , my_fields->metal_C13
  , my_fields->metal_C20
  , my_fields->metal_C25
  , my_fields->metal_C30
  , my_fields->metal_F13
  , my_fields->metal_F15
  , my_fields->metal_F50
  , my_fields->metal_F80
  , my_fields->metal_P170
  , my_fields->metal_P200
  , my_fields->metal_Y19
  ,&my_rates->SN0_N
  , my_rates->SN0_XC 
  , my_rates->SN0_XO
  , my_rates->SN0_XMg
  , my_rates->SN0_XAl
  , my_rates->SN0_XSi
  , my_rates->SN0_XS
  , my_rates->SN0_XFe
  , my_rates->SN0_fC 
  , my_rates->SN0_fO
  , my_rates->SN0_fMg
  , my_rates->SN0_fAl
  , my_rates->SN0_fSi
  , my_rates->SN0_fS
  , my_rates->SN0_fFe
  , my_rates->SN0_fSiM    
  , my_rates->SN0_fFeM    
  , my_rates->SN0_fMg2SiO4
  , my_rates->SN0_fMgSiO3 
  , my_rates->SN0_fFe3O4
  , my_rates->SN0_fAC
  , my_rates->SN0_fSiO2D
  , my_rates->SN0_fMgO
  , my_rates->SN0_fFeS
  , my_rates->SN0_fAl2O3  
  , my_rates->SN0_freforg 
  , my_rates->SN0_fvolorg 
  , my_rates->SN0_fH2Oice
  , my_rates->SN0_r0SiM    
  , my_rates->SN0_r0FeM    
  , my_rates->SN0_r0Mg2SiO4
  , my_rates->SN0_r0MgSiO3 
  , my_rates->SN0_r0Fe3O4
  , my_rates->SN0_r0AC
  , my_rates->SN0_r0SiO2D
  , my_rates->SN0_r0MgO
  , my_rates->SN0_r0FeS
  , my_rates->SN0_r0Al2O3  
  , my_rates->SN0_r0reforg 
  , my_rates->SN0_r0volorg 
  , my_rates->SN0_r0H2Oice
  , my_rates->gr_N
  ,&my_rates->gr_Size
  ,&my_rates->gr_dT
  , my_rates->gr_Td
  , my_rates->SN0_kpSiM    
  , my_rates->SN0_kpFeM    
  , my_rates->SN0_kpMg2SiO4
  , my_rates->SN0_kpMgSiO3 
  , my_rates->SN0_kpFe3O4
  , my_rates->SN0_kpAC
  , my_rates->SN0_kpSiO2D
  , my_rates->SN0_kpMgO
  , my_rates->SN0_kpFeS
  , my_rates->SN0_kpAl2O3  
  , my_rates->SN0_kpreforg 
  , my_rates->SN0_kpvolorg 
  , my_rates->SN0_kpH2Oice
  , my_rates->h2dustS
  , my_rates->h2dustC
  , my_rates->gas_grain2
  ,&my_rates->gamma_isrf2
  , my_rates->grain_growth_rate
  ,&my_chemistry->radiative_transfer_HDI_diss
  , my_fields->RT_HDI_dissociation_rate
  ,&my_chemistry->radiative_transfer_metal_ion
  , my_fields->RT_CI_ionization_rate
  , my_fields->RT_OI_ionization_rate
  ,&my_chemistry->radiative_transfer_metal_diss
  , my_fields->RT_CO_dissociation_rate
  , my_fields->RT_OH_dissociation_rate
  , my_fields->RT_H2O_dissociation_rate
  ,&my_chemistry->radiative_transfer_use_H2_shielding,
=======
    &my_chemistry->use_temperature_floor,
    &my_chemistry->temperature_floor_scalar,
    my_fields->temperature_floor,
>>>>>>> cbe51099
    &my_chemistry->use_isrf_field,
    my_fields->isrf_habing,
    &my_chemistry->H2_custom_shielding,
    my_fields->H2_custom_shielding_factor,
    &my_chemistry->max_iterations,
    &my_chemistry->exit_after_iterations_exceeded);

  if (ierr == FAIL) {
    fprintf(stderr, "Error in solve_rate_cool_g.\n");
  }

  return ierr;

}

int solve_chemistry(code_units *my_units,
                    grackle_field_data *my_fields,
                    double dt_value)
{
  if (local_solve_chemistry(grackle_data, &grackle_rates,
                            my_units, my_fields, dt_value) == FAIL) {
    fprintf(stderr, "Error in local_solve_chemistry.\n");
    return FAIL;
  }
  return SUCCESS;
}<|MERGE_RESOLUTION|>--- conflicted
+++ resolved
@@ -84,7 +84,7 @@
  	long long *metDataSize, double *metCooling,
         double *metHeating, int *clnew,
         int *iVheat, int *iMheat, gr_float *Vheat, gr_float *Mheat,
-<<<<<<< HEAD
+        int *iTfloor, gr_float *Tfloor_scalar, gr_float *Tfloor,
         int *imchem, int *igrgr
       , gr_float *DM, gr_float *HDII, gr_float *HeHII
       , gr_float *CI, gr_float *CII, gr_float *CO, gr_float *CO2
@@ -161,9 +161,6 @@
       , double *h2dustSa, double *h2dustCa, double *gasgr2a, double *gamma_isrf2a, double *grogra
       , int *idissHDI, gr_float *kdissHDI, int *iionZ, gr_float *kphCI, gr_float *kphOI
       , int *idissZ, gr_float *kdissCO, gr_float *kdissOH, gr_float *kdissH2O, int *iuseH2shield,
-=======
-        int *iTfloor, gr_float *Tfloor_scalar, gr_float *Tfloor,
->>>>>>> cbe51099
         int *iisrffield, gr_float* isrf_habing, 
         int *iH2shieldcustom, gr_float* f_shield_custom,
         int *itmax, int *exititmax);
@@ -442,7 +439,9 @@
     &my_chemistry->use_specific_heating_rate,
     my_fields->volumetric_heating_rate,
     my_fields->specific_heating_rate,
-<<<<<<< HEAD
+    &my_chemistry->use_temperature_floor,
+    &my_chemistry->temperature_floor_scalar,
+    my_fields->temperature_floor,
    &my_chemistry->metal_chemistry
   ,&my_chemistry->grain_growth
   , my_fields->DM_density
@@ -720,11 +719,6 @@
   , my_fields->RT_OH_dissociation_rate
   , my_fields->RT_H2O_dissociation_rate
   ,&my_chemistry->radiative_transfer_use_H2_shielding,
-=======
-    &my_chemistry->use_temperature_floor,
-    &my_chemistry->temperature_floor_scalar,
-    my_fields->temperature_floor,
->>>>>>> cbe51099
     &my_chemistry->use_isrf_field,
     my_fields->isrf_habing,
     &my_chemistry->H2_custom_shielding,
