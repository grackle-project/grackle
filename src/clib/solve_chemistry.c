--- conflicted
+++ resolved
@@ -84,8 +84,6 @@
  	long long *metDataSize, double *metCooling,
         double *metHeating, int *clnew,
         int *iVheat, int *iMheat, gr_float *Vheat, gr_float *Mheat,
-<<<<<<< HEAD
-        int *iisrffield, gr_float* isrf_habing
       , int *imchem, int *igrgr
       , gr_float *DM, gr_float *HDII, gr_float *HeHII
       , gr_float *CI, gr_float *CII, gr_float *CO, gr_float *CO2
@@ -161,13 +159,10 @@
       , double *SN0_kpreforg , double *SN0_kpvolorg , double *SN0_kpH2Oice
       , double *h2dustSa, double *h2dustCa, double *gasgr2a, double *gamma_isrf2a, double *grogra
       , int *idissHDI, gr_float *kdissHDI, int *iionZ, gr_float *kphCI, gr_float *kphOI
-      , int *idissZ, gr_float *kdissCO, gr_float *kdissOH, gr_float *kdissH2O, int *iuseH2shield
-        );
-=======
+      , int *idissZ, gr_float *kdissCO, gr_float *kdissOH, gr_float *kdissH2O, int *iuseH2shield,
         int *iisrffield, gr_float* isrf_habing, 
         int *iH2shieldcustom, gr_float* f_shield_custom,
         int *itmax, int *exititmax);
->>>>>>> d5a08392
 
 int local_solve_chemistry(chemistry_data *my_chemistry,
                           chemistry_data_storage *my_rates,
@@ -443,8 +438,6 @@
     &my_chemistry->use_specific_heating_rate,
     my_fields->volumetric_heating_rate,
     my_fields->specific_heating_rate,
-    &my_chemistry->use_isrf_field,
-<<<<<<< HEAD
     my_fields->isrf_habing
   ,&my_chemistry->metal_chemistry
   ,&my_chemistry->grain_growth
@@ -722,15 +715,13 @@
   , my_fields->RT_CO_dissociation_rate
   , my_fields->RT_OH_dissociation_rate
   , my_fields->RT_H2O_dissociation_rate
-  ,&my_chemistry->radiative_transfer_use_H2_shielding
-  );
-=======
+  ,&my_chemistry->radiative_transfer_use_H2_shielding,
+    &my_chemistry->use_isrf_field,
     my_fields->isrf_habing,
     &my_chemistry->H2_custom_shielding,
     my_fields->H2_custom_shielding_factor,
     &my_chemistry->max_iterations,
     &my_chemistry->exit_after_iterations_exceeded);
->>>>>>> d5a08392
 
   if (ierr == FAIL) {
     fprintf(stderr, "Error in solve_rate_cool_g.\n");
