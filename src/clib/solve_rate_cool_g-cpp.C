--- conflicted
+++ resolved
@@ -671,13 +671,7 @@
     f_wrap::scale_fields_g(imetal, factor, my_chemistry, my_fields);
   }
 
-<<<<<<< HEAD
-#ifdef ABUNDANCE_CORRECTION
   ceiling_species_g(&imetal, my_chemistry, my_fields);
-#endif
-=======
-  f_wrap::ceiling_species_g(imetal, my_chemistry, my_fields);
->>>>>>> ecc44f98
 
   const grackle_index_helper idx_helper = build_index_helper_(my_fields);
 
@@ -1019,11 +1013,6 @@
     // Correct the species to ensure consistency (i.e. type conservation)
 
     f_wrap::make_consistent_g(imetal, dom, my_chemistry, my_rates, my_fields);
-<<<<<<< HEAD
-    ceiling_species_g(&imetal, my_chemistry, my_fields);
-#endif
-=======
->>>>>>> ecc44f98
 
   }
 
