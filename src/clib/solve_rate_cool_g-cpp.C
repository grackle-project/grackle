// See LICENSE file for license and copyright information

/// @file solve_rate_cool_g-cpp.C
/// @brief Declares signature of solve_rate_cool_g

// This file was initially generated automatically during conversion of the
// solve_rate_cool_g function from FORTRAN to C++

#include <cstdio>
#include <cstdlib> // std::malloc, std::free
#include <cstring> // std::memcpy
#include <vector>
#include <iostream>
#include "grackle.h"
#include "fortran_func_wrappers.hpp"
#include "index_helper.h"
#include "internal_types.hpp"
#include "internal_units.h"
#include "step_rate_newton_raphson.hpp"
#include "utils-cpp.hpp"
#include "visitor/common.hpp"
#include "visitor/memory.hpp"

#include "cool1d_multi_g.hpp"
#include "solve_rate_cool_g-cpp.h"

/// overrides the subcycle timestep (for each index in the index-range that is
/// selected by the given itmask) with the maximum allowed heating/cooling
/// timestep when the current value is larger.
///
/// @param[out]    dtit buffer tracking the current subcycle timestep for each
///    index in the index-range. If the current value exceeds the maximum
///    allowed heating/cooling timestep, the values will overwritten
/// @param[in]     idx_range Specifies the current index-range
/// @param[in]     dt tracks the full timestep that all the subcycles will
///    eventually add up to
/// @param[in]     ttot tracks the total time that has already elapsed from
///    previous subcycles for each location in `idx_range`
/// @param[in]     itmask Specifies the `idx_range`'s iteration-mask for this
///    calculation
/// @param[in]     tgas specifies the gas temperatures for the `idx_range`
/// @param[in]     p2d specifies the pressures for the `idx_range`. This is
///    computed user-specified nominal adiabatic index value (i.e. no attempts
///    are made to correct for presence of H2)
/// @param[in,out] edot specifies the time derivative of internal energy
///    density for each location in `idx_range`. This may be overwritten to
///    enforce the floor.
static void enforce_max_heatcool_subcycle_dt_(
  double* dtit, IndexRange idx_range, double dt, const double* ttot,
  const gr_mask_type* itmask, const double* tgas, const double* p2d,
  double* edot, const chemistry_data* my_chemistry
) {

  for (int i = idx_range.i_start; i < idx_range.i_stop; i++) {

    if (itmask[i] != MASK_FALSE) {
      // Set energy per unit volume of this cell based in the pressure
      // (the gamma used here is the right one even for H2 since p2d
      //  is calculated with this gamma).
      double energy = std::fmax(p2d[i]/(my_chemistry->Gamma-1.), tiny8);

      // If the temperature is at the bottom of the temperature look-up
      // table and edot < 0, then shut off the cooling.
      if (tgas[i] <= 1.01*my_chemistry->TemperatureStart && edot[i] < 0.) {
        edot[i] = tiny8;
      }

      // enforce the floor
      if (std::fabs(edot[i]) < tiny8) { edot[i] = tiny8; }

      // Compute timestep for 10% change
      dtit[i] = grackle::impl::fmin(
        (double)(std::fabs(0.1 * energy / edot[i])), dt - ttot[i], dtit[i]
      );

      if (dtit[i] != dtit[i]) {
        OMP_PRAGMA_CRITICAL
        {
          eprintf("HUGE dtit ::  %g %g %g %g %g %g %g\n",
                  energy, edot[i], dtit[i], dt, ttot[i],
                  std::fabs(0.1 * energy / edot[i]),
                  (double)(std::fabs(0.1 * energy / edot [i])) );
        }
      }

    }
  }

}

// -------------------------------------------------------------

/// Set up the masks (and `imp_eng`) that identify the schemes that will be
/// used to evolve the chemistry network
///
/// There are 2 schemes:
///   1. Gauss-Seidel (for low-density zones)
///   2. Newton-Raphson (for high-density zones) in 2 modes:
///      - internal energy evolution is operator-split (handled separately from
///        chemistry network)
///      - internal energy is coupled with the rest of the chemistry network
///
/// @param[in]  idx_range Specifies the current index-range
/// @param[in]  itmask Specifies all locations to be evolved
///     during the current subcycle (in `idx_range`).
/// @param[out] itmask_gs Buffer for `idx_range` that is used to specify
///     locations where we will apply Gauss-Seidel scheme
/// @param[out] itmask_nr Buffer for `idx_range` that is used to specify
///     locations where we will apply Newton-Raphson scheme
/// @param[out] imp_eng Buffer for `idx_range` where the choice of
///     energy-evolution handling is recorded for the Newton-Raphson scheme
/// @param[in]  mask_len the length of the iteration masks
/// @param[in]  imetal specifies whether or not the caller provided a metal
///     density field
/// @param[in]  min_metallicity specifies the minimum metallicity where we
///     consider metal chemistry/cooling
/// @param[in]  ddom specifies precomputed product of mass density and the
///    `dom` quantity for each location in `idx_range`
/// @param[in]  tgas specifies the gas temperatures for the `idx_range`
/// @param[in]  metallicity specifies the metallicity for the `idx_range`
static void setup_chem_scheme_masks_(
  IndexRange idx_range, const gr_mask_type* itmask, gr_mask_type* itmask_gs,
  gr_mask_type* itmask_nr, int* imp_eng, int mask_len, int imetal,
  double min_metallicity, const double* ddom, const double* tgas,
  const double* metallicity, const chemistry_data* my_chemistry
) {

  std::memcpy(itmask_gs, itmask, sizeof(gr_mask_type)*mask_len);
  std::memcpy(itmask_nr, itmask, sizeof(gr_mask_type)*mask_len);

  // would it be more robust to use my_chemistry->metal_cooling than imetal?

  // netwon-raphson solver can only coevolves energy when this is true
  const bool has_nr_coevolve_eint_prereqs = (
    (my_chemistry->with_radiative_cooling == 1) &&
    (my_chemistry->primordial_chemistry > 1)
  );

  for (int i = idx_range.i_start; i < idx_range.i_stop; i++) {
    if ( itmask[i] != MASK_FALSE )  {
      bool usemetal = (imetal == 1) && (metallicity[i] > min_metallicity);
      bool is_hi_dens = (ddom[i] >= 1.e8) || (usemetal && (ddom[i] >= 1.0e6));

      itmask_gs[i] = (!is_hi_dens) ? MASK_TRUE : MASK_FALSE;
      itmask_nr[i] = (is_hi_dens) ? MASK_TRUE : MASK_FALSE;

      // when true, the newton-raphson scheme coevolves internal-energy
      // alongside chemistry
      bool nr_coevolve_energy = (
        has_nr_coevolve_eint_prereqs && (ddom[i] > 1.e7) && (tgas[i] > 1650.0)
      );
      // we don't care about imp_eng[i] where itmask_nr[i] == MASK_FALSE
      imp_eng[i] = (nr_coevolve_energy) ? 1 : 0;
    }
  }

}

// -------------------------------------------------------------

/// Computes the timescale given by `ndens_Heq / (d ndens_Heq / d t)`
///
/// This is used to help compute the subcycle timestep when using a primordial
/// chemistry solver
///
/// @param my_chemistry holds a number of configuration parameters
/// @param my_rates holds assorted rate data. In this function, this is being
///    used to specify some the interpolation tables of some relevant reaction
///    rates (they are tabulated with respect to logT)
/// @param dlogtem Specifies the constant spacing shared by the relevant rate
///    interpolation tables
/// @param logTlininterp_buf Specifies the information related to the position
///    in the logT interpolations (for a number of chemistry zones)
/// @param k13, k22 1D arrays specifying the previously looked up, local values
///    of the k13 and k22 rates.
/// @param local_rho specifies the local (total) mass density
/// @param tgas 1D array specifying the temperature
/// @param p2d 1D array specifying the pressures values. This is computed from
///    the user-specified nominal adiabatic index value (i.e. no attempts
///    are made to correct for presence of H2)
/// @param edot 1D array specifying the time derivative of the internal energy
///    density
/// @param i Specifies the index of the relevant zone in the 1D array. (**BE
///    AWARE:** this is a 0-based index)
///
/// @note
/// The `static` annotation indicates that this function is only visible to the
/// current translation unit
static double calc_Heq_div_dHeqdt_(
  const chemistry_data* my_chemistry,
  const chemistry_data_storage* my_rates,
  double dlogtem,
  const grackle::impl::LogTLinInterpScratchBuf logTlininterp_buf,
  const double* k13,
  const double* k22,
  double local_rho,
  const double* tgas,
  const double* p2d,
  const double* edot,
  int i
) {

  // Equilibrium value for H is:
  // Heq = (-1._DKIND / (4*k22)) * (k13 - sqrt(8 k13 k22 rho + k13^2))
  // We want to know dH_eq/dt.
  // - We can trivially get dH_eq/dT.
  // - We have de/dt.
  // - We need dT/de.
  //
  // T = (g-1)*p2d*utem/N; tgas == (g-1)(p2d*utem/N)
  // dH_eq / dt = (dH_eq/dT) * (dT/de) * (de/dt)
  // dH_eq / dT (see above; we can calculate the derivative here)
  // dT / de = utem * (gamma - 1._DKIND) / N == tgas / p2d
  // de / dt = edot
  // Now we use our estimate of dT/de to get the estimated
  // difference in the equilibrium
  double eqt2 = std::fmin(std::log(tgas[i]) + 0.1*dlogtem, logTlininterp_buf.t2[i]);
  double eqtdef = (eqt2 - logTlininterp_buf.t1[i])/(logTlininterp_buf.t2[i] - logTlininterp_buf.t1[i]);
  double eqk222 = my_rates->k22[logTlininterp_buf.indixe[i]-1] +
    (my_rates->k22[logTlininterp_buf.indixe[i]+1-1] -my_rates->k22[logTlininterp_buf.indixe[i]-1])*eqtdef;
  double eqk132 = my_rates->k13[logTlininterp_buf.indixe[i]-1] +
    (my_rates->k13[logTlininterp_buf.indixe[i]+1-1] -my_rates->k13[logTlininterp_buf.indixe[i]-1])*eqtdef;
  double heq2 = (-1. / (4.*eqk222)) * (eqk132-
    std::sqrt(8.*eqk132*eqk222*
              my_chemistry->HydrogenFractionByMass*local_rho+
              std::pow(eqk132,2.)));

  double eqt1 = std::fmax(std::log(tgas[i]) - 0.1*dlogtem, logTlininterp_buf.t1[i]);
  eqtdef = (eqt1 - logTlininterp_buf.t1[i])/(logTlininterp_buf.t2[i] - logTlininterp_buf.t1[i]);
  double eqk221 = my_rates->k22[logTlininterp_buf.indixe[i]-1] +
    (my_rates->k22[logTlininterp_buf.indixe[i]+1-1] -my_rates->k22[logTlininterp_buf.indixe[i]-1])*eqtdef;
  double eqk131 = my_rates->k13[logTlininterp_buf.indixe[i]-1] +
    (my_rates->k13[logTlininterp_buf.indixe[i]+1-1] -my_rates->k13[logTlininterp_buf.indixe[i]-1])*eqtdef;
  double heq1 = (-1. / (4.*eqk221)) * (eqk131-
    std::sqrt(8.*eqk131*eqk221*
              my_chemistry->HydrogenFractionByMass*local_rho+std::pow(eqk131,2.)));

  double dheq = (std::fabs(heq2-heq1)/(std::exp(eqt2) - std::exp(eqt1)))
    * (tgas[i]/p2d[i]) * edot[i];
  double heq = (-1. / (4.*k22[i])) * (k13[i]-
    std::sqrt(8.*k13[i]*k22[i]*
              my_chemistry->HydrogenFractionByMass*local_rho+std::pow(k13[i],2.)));

  return heq / dheq;
}

// -------------------------------------------------------------

/// Sets the current subcycle timestep for each index in the index-range
/// if it exceeds maximum the allowed chemistry-rate timestep.
///
/// @param[out] dtit buffer tracking the current subcycle timestep for each
///    index in the index-range. Values will be modified in place.
/// @param[in] idx_range Specifies the current index-range
/// @param[in] iter current subcycle iteration
/// @param[in] dt tracks the full timestep that all the subcycles will
///    eventually add up to
/// @param[in] ttot tracks the total time that has already elapsed from
///    previous subcycles for each location in `idx_range`
/// @param[in] itmask_gs Specifies the `idx_range`'s iteration-mask for the
///    Gauss-Seidel scheme
/// @param[in] itmask_nr Specifies the `idx_range`'s iteration-mask for the
///    Newton-Raphson scheme
/// @param[in] imp_eng Specifies how Newton-Raphson scheme handles energy
///    evolution at each `idx_range` location
/// @param[in] dedot, HIdot respectively specify the time derivative of the
///    free electrons and HI for the `idx_range`
/// @param[in] dedot_prev, HIdot_prev respectively specify the time derivative
///    of the free electron density and HI density for the `idx_range` from the
///    previous subcycle (they're allowed to hold garbage data in 1st subcycle)
/// @param[in] ddom specifies precomputed product of mass density and the
///    `dom` quantity for each location in `idx_range`
/// @param[in] tgas specifies the gas temperatures for the `idx_range`
/// @param[in] p2d specifies the pressures for the `idx_range`. This is
///    computed user-specified nominal adiabatic index value (i.e. no attempts
///    are made to correct for presence of H2)
/// @param[in] edot specifies the time derivative of the internal energy
///    density for the `idx_range`.
/// @param[in] my_chemistry holds a number of configuration parameters
/// @param[in] my_rates holds assorted rate data. In this function, this is
///    being used to specify the interpolation tables of some relevant reaction
///    rates (they are tabulated with respect to logT)
/// @param[in] dlogtem Specifies the constant spacing shared by the relevant
///    rate interpolation tables
/// @param[in] logTlininterp_buf Specifies the information related to the
///    position in the logT interpolations (for a number of chemistry zones)
/// @param[in] my_fields specifies the field data
/// @param[in] kcr_buf holds various pre-computed chemical reaction rates for
///    each location in `idx_range`.
///
/// @todo
/// Consider breaking this into 2 functions that separately determines dtit for
/// Gauss-Seidel and Newton-Raphson. (At the time of writing, the included
/// logic for Newton-Raphson doesn't care about the chemistry-rates, instead
/// it sets the timestep based on the energy evolution)
static void set_subcycle_dt_from_chemistry_scheme_(
  double* dtit, IndexRange idx_range, int iter, double dt, const double* ttot,
  const gr_mask_type* itmask_gs, const gr_mask_type* itmask_nr,
  const int* imp_eng, double* dedot, double* HIdot,
  const double* dedot_prev, const double* HIdot_prev,
  const double* ddom, const double* tgas, const double* p2d, const double* edot,
  const chemistry_data* my_chemistry, const chemistry_data_storage* my_rates,
  double dlogtem,
  const grackle::impl::LogTLinInterpScratchBuf logTlininterp_buf,
  grackle_field_data* my_fields,
  grackle::impl::CollisionalRxnRateCollection kcr_buf
) {
  const int j = idx_range.j;
  const int k = idx_range.k;

  grackle::impl::View<gr_float***> de(my_fields->e_density,
                                      my_fields->grid_dimension[0],
                                      my_fields->grid_dimension[1],
                                      my_fields->grid_dimension[2]);
  grackle::impl::View<gr_float***> HI(my_fields->HI_density,
                                      my_fields->grid_dimension[0],
                                      my_fields->grid_dimension[1],
                                      my_fields->grid_dimension[2]);
  grackle::impl::View<gr_float***> HII(my_fields->HII_density,
                                       my_fields->grid_dimension[0],
                                       my_fields->grid_dimension[1],
                                       my_fields->grid_dimension[2]);
  grackle::impl::View<gr_float***> d(my_fields->density,
                                     my_fields->grid_dimension[0],
                                     my_fields->grid_dimension[1],
                                     my_fields->grid_dimension[2]);
  grackle::impl::View<gr_float***> e(my_fields->internal_energy,
                                     my_fields->grid_dimension[0],
                                     my_fields->grid_dimension[1],
                                     my_fields->grid_dimension[2]);


  for (int i = idx_range.i_start; i < idx_range.i_stop; i++) {
    if (itmask_gs[i] != MASK_FALSE) {
      // in this case, the chemical network will be evolved with Gauss-Seidel

      // Part 1 of 2: adjust values of dedot and HIdot
      // ---------------------------------------------

      // Bound from below to prevent numerical errors
      if (std::fabs(dedot[i]) < tiny8) {
        dedot[i] = std::fmin(tiny_fortran_val, de(i,j,k));
      }
      if (std::fabs(HIdot[i]) < tiny8){
        HIdot[i] = std::fmin(tiny_fortran_val, HI(i,j,k));
      }

      // If the net rate is almost perfectly balanced then set
      //     it to zero (since it is zero to available precision)
      {
        double ion_rate = std::fabs(kcr_buf.data[CollisionalRxnLUT::k1][i] *
                                    de(i,j,k) * HI(i,j,k));
        double recomb_rate = std::fabs(kcr_buf.data[CollisionalRxnLUT::k2][i] *
                                       HII(i,j,k) * de(i,j,k));
        double ratio = (std::fmin(ion_rate, recomb_rate) /
                        std::fmax(std::fabs(dedot[i]), std::fabs(HIdot[i])));
        if (ratio > 1.0e6) {
          dedot[i] = tiny8;
          HIdot[i] = tiny8;
        }
      }

      // If the iteration count is high then take the smaller of
      //   the calculated dedot and last time step's actual dedot.
      //   This is intended to get around the problem of a low
      //   electron or HI fraction which is in equilibrium with high
      //   individual terms (which all nearly cancel).
      if (iter > 50)  {
        dedot[i] = std::fmin(std::fabs(dedot[i]), std::fabs(dedot_prev[i]));
        HIdot[i] = std::fmin(std::fabs(HIdot[i]), std::fabs(HIdot_prev[i]));
      }

      // Part 2 of 2: compute minimum rate timestep
      // ------------------------------------------

      double olddtit = dtit[i];
      dtit[i] = grackle::impl::fmin(std::fabs(0.1*de(i,j,k)/dedot[i]),
                                    std::fabs(0.1*HI(i,j,k)/HIdot[i]),
                                    dt-ttot[i],
                                    0.5*dt);

      if (ddom[i] > 1.e8  && edot[i] > 0. &&
          my_chemistry->primordial_chemistry > 1)  {
        // here, we ensure that that the equilibrium mass density of
        // Hydrogen changes by 10% or less
        double Heq_div_dHeqdt = calc_Heq_div_dHeqdt_(
          my_chemistry, my_rates, dlogtem, logTlininterp_buf,
          kcr_buf.data[CollisionalRxnLUT::k13],
          kcr_buf.data[CollisionalRxnLUT::k22],
          d(i,j,k), tgas, p2d, edot, i
        );

        dtit[i] = std::fmin(dtit[i], 0.1*Heq_div_dHeqdt);
      }

      if (iter > 10) {
        dtit[i] = std::fmin(olddtit*1.5, dtit[i]);
      }

    } else if ((itmask_nr[i]!=MASK_FALSE) && (imp_eng[i]==0))  {
      // we may want to handle this case and the next case in a separate
      // function (they determine the timestep using very different logic than
      // in the above case)
      dtit[i] = grackle::impl::fmin(std::fabs(0.1*e(i,j,k)/edot[i]*d(i,j,k)),
                                    dt-ttot[i],
                                    0.5*dt);

    } else if ((itmask_nr[i]!=MASK_FALSE) && (imp_eng[i]==1))  {
      dtit[i] = dt - ttot[i];

    } else {
      dtit[i] = dt;
    }
  }
}

// -------------------------------------------------------------

/// Updates the iteration mask in the case where the user has specified that we
/// are using grackle as a part of a coupled radiative transfer calculation
///
/// @param[out] itmask the mask that will be overriden
/// @param[in] idx_range specifies the index-range
/// @param[in] my_chemistry specifies grackle settings (we probably don't need
///     to pass in everything)
/// @param[in] my_fields used to access HI photo-ionization rate field

static inline void coupled_rt_modify_itmask_(
  gr_mask_type* itmask,
  IndexRange idx_range,
  const chemistry_data* my_chemistry,
  grackle_field_data* my_fields
)
{
  grackle::impl::View<const gr_float***> kphHI(my_fields->RT_HI_ionization_rate,
                                               my_fields->grid_dimension[0],
                                               my_fields->grid_dimension[1],
                                               my_fields->grid_dimension[2]);

  // adjust iteration mask if the caller indicates that they're using
  // Grackle in a coupled radiative-transfer/chemistry-energy calculation
  // (that has intermediate steps)
  if (my_chemistry->use_radiative_transfer == 1 &&
      my_chemistry->radiative_transfer_coupled_rate_solver == 1)  {
    // we only define behavior for radiative_transfer_intermediate_step
    // values of 0 or 1

    const int j = idx_range.j;
    const int k = idx_range.k;

    if (my_chemistry->radiative_transfer_intermediate_step == 1) {
      // the caller has invoked this chemistry-energy solver as an
      // intermediate step of a coupled radiative-transfer/chemistry-energy
      // calculation and they only want the solver consider cells where
      // the radiation is non-zero
      for (int i = idx_range.i_start; i < idx_range.i_stop; i++) {
        itmask[i] = (kphHI(i,j,k) > 0) ? MASK_TRUE : MASK_FALSE;
      }
    } else if (my_chemistry->radiative_transfer_intermediate_step == 0) {
      // the caller has invoked this chemistry-energy solver outside
      // of their coupled radiative-transfer/chemistry-energy calculation.
      // They want to apply the solver to cells where radiation is 0 (i.e.
      // locations where skipped by the coupled calculation)
      for (int i = idx_range.i_start; i < idx_range.i_stop; i++) {
        itmask[i] = (kphHI(i,j,k) > 0) ? MASK_FALSE : MASK_TRUE;
      }
    }
  }
}

// -------------------------------------------------------------

namespace grackle::impl {

/// Aggregates buffers used as scratch space in rate-related calculations
///
/// This exists to encapsulate the logic for all of the local buffers used in
/// rate calculations within solve_rate_cool_g (this is useful given the size
/// of the function). It is not expected to be used outside of the function.
///
/// @note
/// The purpose of this type is similar in spirit to the purpose of the
/// ScratchBuf data structrues described in the inernal_types.hpp header and
/// we consequently observe those conventions relating to (con|de)structors.
///
/// @note
/// The majority of the time, functions only need a subset of data stored by
/// this struct. In these cases, you should strongly prefer to only pass the
/// members that are required as function arguments (if we unnecessarily pass
/// this whole struct, that can make it difficult to visualize the data flow)
struct SpeciesRateSolverScratchBuf {

  /// specifies precomputed product of mass density and the `dom` quantity for
  /// each location in the index-range. Used to pick the scheme for solving the
  /// rate equations and in setting the max allowed chemistry-timstep
  double* ddom;

  /// buffers to hold time derivatives of free electron and HI mass densities
  /// for index_range
  double *dedot, *HIdot;
  /// buffers to hold time derivatives of free electron and HI mass densities
  /// for index_range computed during the previous cycle
  double *dedot_prev, *HIdot_prev;

  /// buffer used to track the rate of H2 formation on dust grains
  double* h2dust;

  /// scratch space used only within lookup_cool_rates1d_g. This is 14 times
  /// larger than most of the other buffers.
  ///
  /// (with minimal refactoring, this buffer could probably be removed)
  double *k13dd;

  /// iteration mask denoting where the Gauss-Seidel scheme will be used
  gr_mask_type* itmask_gs;

  /// iteration mask denoting where the Newton-Raphson scheme will be used
  gr_mask_type* itmask_nr;

  /// buffer specifying how the Newton-Raphson scheme handles energy evolution
  int* imp_eng;

  // buffers in the following data structure are used to temporarily hold
  // the evolved density of various species as we evolve over a subcycle
  // (currently only used by step_rate_g)
  grackle::impl::SpeciesCollection species_tmpdens;

  // buffers in the following data structure are used to temporarily hold
  // the interpolated Collisional Rxn Rates that have been
  // interpolated using the standard 1D log temperature table.
  grackle::impl::CollisionalRxnRateCollection kcr_buf;

  // buffers in the following data structure are used to temporarily hold
  // the computed radiative reaction rates
  grackle::impl::PhotoRxnRateCollection kshield_buf;

  // buffers in the following data structure are used to temporarily hold
  // the interpolated chemistry-heating rates at each index-range location
  grackle::impl::ChemHeatingRates chemheatrates_buf;

  // holds computed grain growth/destruction rates:
  grackle::impl::GrainSpeciesCollection grain_growth_rates;

};

/// used to help implement the visitor design pattern
///
/// (avoid using this unless you really have to)
template <class BinaryVisitor>
void visit_member_pair(SpeciesRateSolverScratchBuf& obj0,
                       SpeciesRateSolverScratchBuf& obj1,
                       BinaryVisitor f) {
  namespace vis = ::grackle::impl::visitor;

  vis::begin_visit("SpeciesRateSolverScratchBuf", f);
  f(VIS_MEMBER_NAME("ddom"), obj0.ddom, obj1.ddom, vis::idx_range_len_multiple(1));
  f(VIS_MEMBER_NAME("dedot"), obj0.dedot, obj1.dedot, vis::idx_range_len_multiple(1));
  f(VIS_MEMBER_NAME("HIdot"), obj0.HIdot, obj1.HIdot, vis::idx_range_len_multiple(1));
  f(VIS_MEMBER_NAME("dedot_prev"), obj0.dedot_prev, obj1.dedot_prev, vis::idx_range_len_multiple(1));
  f(VIS_MEMBER_NAME("HIdot_prev"), obj0.HIdot_prev, obj1.HIdot_prev, vis::idx_range_len_multiple(1));
  // the next line is NOT a typo
  f(VIS_MEMBER_NAME("k13dd"), obj0.k13dd, obj1.k13dd, vis::idx_range_len_multiple(14));
  f(VIS_MEMBER_NAME("h2dust"), obj0.h2dust, obj1.h2dust, vis::idx_range_len_multiple(1));
  f(VIS_MEMBER_NAME("itmask_gs"), obj0.itmask_gs, obj1.itmask_gs, vis::idx_range_len_multiple(1));
  f(VIS_MEMBER_NAME("itmask_nr"), obj0.itmask_nr, obj1.itmask_nr, vis::idx_range_len_multiple(1));
  f(VIS_MEMBER_NAME("imp_eng"), obj0.imp_eng, obj1.imp_eng, vis::idx_range_len_multiple(1));

  vis::previsit_struct_member(VIS_MEMBER_NAME("species_tmpdens"), f);
  visit_member_pair(obj0.species_tmpdens, obj1.species_tmpdens, f);

  vis::previsit_struct_member(VIS_MEMBER_NAME("kcr_buf"), f);
  visit_member_pair(obj0.kcr_buf, obj1.kcr_buf, f);

  vis::previsit_struct_member(VIS_MEMBER_NAME("kshield_buf"), f);
  visit_member_pair(obj0.kshield_buf, obj1.kshield_buf, f);

  vis::previsit_struct_member(VIS_MEMBER_NAME("chemheatrates_buf"), f);
  visit_member_pair(obj0.chemheatrates_buf, obj1.chemheatrates_buf, f);

  vis::previsit_struct_member(VIS_MEMBER_NAME("grain_growth_rates"), f);
  visit_member_pair(obj0.grain_growth_rates, obj1.grain_growth_rates, f);

  vis::end_visit(f);
}

template <class UnaryFn>
void visit_member(SpeciesRateSolverScratchBuf* obj, UnaryFn fn) {
  GRIMPL_IMPL_VISIT_MEMBER(visit_member_pair, SpeciesRateSolverScratchBuf, obj, fn)
}

/// allocates the contents of a new SpeciesRateSolverScratchBuf
///
/// @param nelem The number of elements a buffer is expected to have in order
///    to store values for the standard sized index-range
SpeciesRateSolverScratchBuf new_SpeciesRateSolverScratchBuf(int nelem) {
  GRIMPL_REQUIRE(nelem > 0, "nelem must be positive");
  SpeciesRateSolverScratchBuf out;
  grackle::impl::visitor::VisitorCtx ctx{static_cast<unsigned int>(nelem)};
  grackle::impl::visit_member(&out, grackle::impl::visitor::AllocateMembers{ctx});
  return out;
}

/// performs cleanup of the contents of SpeciesRateSolverScratchBuf
///
/// This effectively invokes a destructor
void drop_SpeciesRateSolverScratchBuf(SpeciesRateSolverScratchBuf* ptr) {
  grackle::impl::visit_member(ptr, grackle::impl::visitor::FreeMembers{});
}


} // namespace grackle::impl

// -------------------------------------------------------------

#ifdef __cplusplus
extern "C" {
#endif /* __cplusplus */

int solve_rate_cool_g(
  int imetal, double dt, InternalGrUnits internalu,
  chemistry_data* my_chemistry, chemistry_data_storage* my_rates,
  grackle_field_data* my_fields, photo_rate_storage* my_uvb_rates
)
{
  // shorten `grackle::impl::fortran_wrapper` to `f_wrap` within this function
  namespace f_wrap = ::grackle::impl::fortran_wrapper;

#ifdef GRACKLE_FLOAT_4
  const gr_float tolerance = (gr_float)(1.0e-05);
#else
  const gr_float tolerance = (gr_float)(1.0e-10);
#endif

  // Set error indicator (we will return this value)
  int ierr = GR_SUCCESS;

  // Set flag for dust-related options
  const gr_mask_type anydust =
    ((my_chemistry->h2_on_dust > 0)  ||  (my_chemistry->dust_chemistry > 0))
    ? MASK_TRUE
    : MASK_FALSE;

  // ignore metal chemistry/cooling below this metallicity
  const double min_metallicity = 1.e-9 / my_chemistry->SolarMetalFractionByMass;
      
  // Set units
  const double dom      = internalu_calc_dom_(internalu);
  const double chunit   = internalu_get_chunit_(internalu);

  const double dx_cgs = my_fields->grid_dx * internalu.xbase1;
  const double c_ljeans = internalu_calc_coef_ljeans_(internalu,
                                                      my_chemistry->Gamma);

  const double dlogtem = (
    (std::log(my_chemistry->TemperatureEnd) -
     std::log(my_chemistry->TemperatureStart)) /
    (double)(my_chemistry->NumberOfTemperatureBins-1 )
  );

  // Convert densities from comoving to proper

  if (internalu.extfields_in_comoving == 1)  {
    gr_float factor = (gr_float)(std::pow(internalu.a_value,(-3)) );
    f_wrap::scale_fields_g(imetal, factor, my_chemistry, my_fields);
  }

  f_wrap::ceiling_species_g(imetal, my_chemistry, my_fields);

  const grackle_index_helper idx_helper = build_index_helper_(my_fields);

  OMP_PRAGMA("omp parallel")
  {
    // each OMP thread separately initializes/allocates variables defined in
    // the current scope and then enters the for-loop

    // holds computed grain temperatures:
    grackle::impl::GrainSpeciesCollection grain_temperatures =
      grackle::impl::new_GrainSpeciesCollection(my_fields->grid_dimension[0]);

    grackle::impl::LogTLinInterpScratchBuf logTlininterp_buf =
      grackle::impl::new_LogTLinInterpScratchBuf(my_fields->grid_dimension[0]);

    grackle::impl::Cool1DMultiScratchBuf cool1dmulti_buf =
      grackle::impl::new_Cool1DMultiScratchBuf(my_fields->grid_dimension[0]);

    grackle::impl::CoolHeatScratchBuf coolingheating_buf =
      grackle::impl::new_CoolHeatScratchBuf(my_fields->grid_dimension[0]);

    // holds buffers exclusively used for solving species rate equations
    // (i.e. in the future, we could have the constructor skip allocations of
    // all contained data structures when using primordial_chemistry == 0)
    grackle::impl::SpeciesRateSolverScratchBuf spsolvbuf =
      grackle::impl::new_SpeciesRateSolverScratchBuf(
        my_fields->grid_dimension[0]
      );

    // the following variables aren't embedded in structs because they are used
    // in a number of different internal routines. Sorting these into
    // additional structs (or leaving them free-standing) will become more
    // obvious as we transcribe more routines.
    std::vector<double> dtit(my_fields->grid_dimension[0]);
    std::vector<double> ttot(my_fields->grid_dimension[0]);
    std::vector<double> p2d(my_fields->grid_dimension[0]);
    std::vector<double> tgas(my_fields->grid_dimension[0]);
    std::vector<double> tdust(my_fields->grid_dimension[0]);
    std::vector<double> metallicity(my_fields->grid_dimension[0]);
    std::vector<double> dust2gas(my_fields->grid_dimension[0]);
    std::vector<double> rhoH(my_fields->grid_dimension[0]);
    std::vector<double> mmw(my_fields->grid_dimension[0]);
    std::vector<double> edot(my_fields->grid_dimension[0]);

    // iteration masks
    std::vector<gr_mask_type> itmask(my_fields->grid_dimension[0]);
    std::vector<gr_mask_type> itmask_metal(my_fields->grid_dimension[0]);

    // create views of density and internal energy fields to support 3D access
    grackle::impl::View<gr_float***> d(my_fields->density,
                                       my_fields->grid_dimension[0],
                                       my_fields->grid_dimension[1],
                                       my_fields->grid_dimension[2]);
    grackle::impl::View<gr_float***> e(my_fields->internal_energy,
                                       my_fields->grid_dimension[0],
                                       my_fields->grid_dimension[1],
                                       my_fields->grid_dimension[2]);

    // The following for-loop is a flattened loop over every k,j combination.
    // OpenMP divides this loop between all threads. Within the loop, we
    // complete calculations for the constructed index-range construct
    // (an index range corresponds to an "i-slice")
    OMP_PRAGMA("omp for schedule(runtime)")
    for (int t = 0; t < idx_helper.outer_ind_size; t++) {
      // construct an index-range corresponding to "i-slice"
      const IndexRange idx_range = make_idx_range_(t, &idx_helper);
      const int k = idx_range.k; // use 0-based index
      const int j = idx_range.j; // use 0-based index

      // `tolerance = 1.0e-06_DKIND * dt` was some commented logic in the
      // original fortran subroutine in this location

      // Initialize iteration mask to true for all cells.
      for (int i = idx_range.i_start; i < idx_range.i_stop; i++) {
        itmask[i] = MASK_TRUE;
      }

      // adjust iteration mask (but only if using Grackle in a coupled
      // radiative-transfer calculation)
      coupled_rt_modify_itmask_(itmask.data(), idx_range, my_chemistry,
                                my_fields);

      // Set time elapsed to zero for each cell in 1D section

      for (int i = idx_range.i_start; i < idx_range.i_stop; i++) {
        ttot[i] = 0.;
      }

      // A useful slice variable since we do this a lot
      // -> we don't need it for primordial_chemistry==0
      for (int i = idx_range.i_start; i < idx_range.i_stop; i++) {
        spsolvbuf.ddom[i] = d(i,j,k) * dom;
      }

      // declare 2 variables (primarily used for subcycling, but also used in
      // error reporting)
      int iter;
      double ttmin;

      // ------------------ Loop over subcycles ----------------

      for (iter = 1; iter<=(my_chemistry->max_iterations); iter++) {

        for (int i = idx_range.i_start; i < idx_range.i_stop; i++) {
          if (itmask[i] != MASK_FALSE)  {
            dtit[i] = huge8;
          }
        }

        // Compute the cooling rate, tgas, tdust, and metallicity for this row

<<<<<<< HEAD
        cool1d_multi_g(
          imetal, iter,
          edot.data(),
          tgas.data(), mmw.data(), p2d.data(), tdust.data(), metallicity.data(),
          dust2gas.data(), rhoH.data(), itmask.data(),
          itmask_metal.data(), my_chemistry,
          my_rates, my_fields,
          *my_uvb_rates, internalu,
          idx_range,
          grain_temperatures, logTlininterp_buf,
          cool1dmulti_buf, coolingheating_buf
        );
        
        if (my_chemistry->primordial_chemistry == 0)  {
          // This is some basic book-keeping to ensure that itmask_tmp has
          // sensible values when ispecies is 0
          // -> see the comment following this if-else statement suggesting how
          //    we could refactor itmask-handling (eliminating this branch)
          std::memcpy(itmask_tmp.data(), itmask.data(),
                      sizeof(gr_mask_type)*my_fields->grid_dimension[0]);

        } else {
=======
        if (my_chemistry->primordial_chemistry > 0)  {
>>>>>>> cbb406b2

          // Look-up rates as a function of temperature for 1D set of zones
          //  (maybe should add itmask to this call)
          //
          // -> TODO: passing dt to this function is probably incorrect. See
          //    the C++ docstring for a longer discussion
          f_wrap::lookup_cool_rates1d_g(
            idx_range, anydust, tgas.data(), mmw.data(), tdust.data(),
            dust2gas.data(), spsolvbuf.k13dd, spsolvbuf.h2dust,
            dom, dx_cgs, c_ljeans, itmask.data(), itmask_metal.data(),
            imetal, rhoH.data(), dt, my_chemistry, my_rates, my_fields,
            *my_uvb_rates, internalu, spsolvbuf.grain_growth_rates,
            grain_temperatures, logTlininterp_buf, spsolvbuf.kcr_buf,
            spsolvbuf.kshield_buf, spsolvbuf.chemheatrates_buf
          );

          // Compute dedot and HIdot, the rates of change of de and HI
          //   (should add itmask to this call)

          f_wrap::rate_timestep_g(
            spsolvbuf.dedot, spsolvbuf.HIdot, anydust, idx_range,
            spsolvbuf.h2dust, rhoH.data(), itmask.data(), edot.data(),
            chunit, dom, my_chemistry, my_fields, *my_uvb_rates,
            spsolvbuf.kcr_buf, spsolvbuf.kshield_buf,
            spsolvbuf.chemheatrates_buf
          );

          // Setup masks to identify which chemistry schemes to use. We split
          // cells by density:
          //    => low-density: Gauss-Seidel scheme, tracked by itmask_gs
          //    => high-density: Newton-Raphson scheme, tracked by itmask_nr
          setup_chem_scheme_masks_(
            idx_range, itmask.data(), spsolvbuf.itmask_gs, spsolvbuf.itmask_nr,
            spsolvbuf.imp_eng, my_fields->grid_dimension[0], imetal,
            min_metallicity, spsolvbuf.ddom, tgas.data(), metallicity.data(),
            my_chemistry
          );

          // Set the max timestep for the current subcycle based on our scheme
          // for updating the chemical network:
          // - for Gauss-Seidel, pick a timestep that keeps relative chemical
          //   changes below 10%
          // - do something else for Newton-Raphson

          set_subcycle_dt_from_chemistry_scheme_(
            dtit.data(), idx_range, iter, dt, ttot.data(), spsolvbuf.itmask_gs,
            spsolvbuf.itmask_nr, spsolvbuf.imp_eng,
            spsolvbuf.dedot, spsolvbuf.HIdot,
            spsolvbuf.dedot_prev, spsolvbuf.HIdot_prev,
            spsolvbuf.ddom, tgas.data(), p2d.data(), edot.data(),
            my_chemistry, my_rates, dlogtem, logTlininterp_buf, my_fields,
            spsolvbuf.kcr_buf
          );
        }

        const gr_mask_type* energy_itmask =
          (my_chemistry->primordial_chemistry == 0)
          ? itmask.data() : spsolvbuf.itmask_gs;

        // Update dtit (the current subcycle timestep) to ensure it doesn't
        // exceed the max timestep for cooling/heating
        // -> zones that will use Newton-Raphson scheme are ignored
        enforce_max_heatcool_subcycle_dt_(
          dtit.data(), idx_range, dt, ttot.data(), energy_itmask, tgas.data(),
          p2d.data(), edot.data(), my_chemistry
        );

        // Update total and gas energy
        // -> zones that will use Newton-Raphson scheme are ignored
        if (my_chemistry->with_radiative_cooling == 1)  {
          for (int i = idx_range.i_start; i < idx_range.i_stop; i++) {
            if (energy_itmask[i] != MASK_FALSE) {
              e(i,j,k) = e(i,j,k) + (gr_float)(edot[i]/d(i,j,k)*dtit[i]);
            }
          }
        }

        if (my_chemistry->primordial_chemistry > 0)  {

          // Solve rate equations with one linearly implicit Gauss-Seidel
          // sweep of a backward Euler method (for all cells specified by
          // itmask_gs)
          f_wrap::step_rate_g(
            dtit.data(), idx_range, anydust, spsolvbuf.h2dust, rhoH.data(),
            spsolvbuf.dedot_prev, spsolvbuf.HIdot_prev, spsolvbuf.itmask_gs,
            itmask_metal.data(), imetal, my_chemistry, my_fields,
            *my_uvb_rates, spsolvbuf.grain_growth_rates,
            spsolvbuf.species_tmpdens, spsolvbuf.kcr_buf, spsolvbuf.kshield_buf
          );

          // Solve rate equations with one linearly implicit Gauss-Seidel
          // sweep of a backward Euler method (for all cells specified by
          // itmask_nr)
          grackle::impl::step_rate_newton_raphson(
            imetal, idx_range, iter, dom, chunit, dx_cgs, c_ljeans,
            dtit.data(), p2d.data(), tgas.data(), tdust.data(),
            metallicity.data(), dust2gas.data(), rhoH.data(), mmw.data(),
            spsolvbuf.h2dust, edot.data(), anydust, spsolvbuf.itmask_nr,
            itmask_metal.data(), spsolvbuf.imp_eng, my_chemistry, my_rates,
            my_fields, *my_uvb_rates, internalu, grain_temperatures,
            logTlininterp_buf, cool1dmulti_buf, coolingheating_buf,
            spsolvbuf.chemheatrates_buf
          );

        }

        // Add the timestep to the elapsed time for each cell and find
        //  minimum elapsed time step in this row
        ttmin = huge8;
        for (int i = idx_range.i_start; i < idx_range.i_stop; i++) {
          ttot[i] = std::fmin(ttot[i] + dtit[i], dt);

          if (std::fabs(dt-ttot[i]) < tolerance*dt) { itmask[i] = MASK_FALSE; }

          if (ttot[i]<ttmin) { ttmin = ttot[i]; }
        }

        // If all cells are done (in idx_range), break out of subcycle loop
        if (std::fabs(dt-ttmin) < tolerance*dt) { break; }

      }  // subcycle iteration loop (for current idx_range)

      // review number of iterations that were spent in the subcycle loop

      if (iter > my_chemistry->max_iterations)  {
        OMP_PRAGMA_CRITICAL
        {
          printf("inside if statement solve rate cool: %d %d\n",
                 my_fields->grid_start[0],
                 my_fields->grid_end[0]);
          eprintf("MULTI_COOL iter >  %d  at j_0based,k_0based = %d %d\n",
                  my_chemistry->max_iterations, idx_range.j, idx_range.k);
          printf("FATAL error (2) in MULTI_COOL\n");
          printf("( dt = %.17e ttmin = %.17e )", dt, ttmin);
          grackle::impl::print_contiguous_row_(
            dtit.data(), my_fields->grid_start[0], my_fields->grid_end[0]+1
          );
          grackle::impl::print_contiguous_row_(
            ttot.data(), my_fields->grid_start[0], my_fields->grid_end[0]+1
          );
          grackle::impl::print_contiguous_row_(
            edot.data(), my_fields->grid_start[0], my_fields->grid_end[0]+1
          );
          grackle::impl::print_contiguous_row_(
            itmask.data(), my_fields->grid_start[0], my_fields->grid_end[0]+1
          );

          if (my_chemistry->exit_after_iterations_exceeded == 1)  {
            ierr = GR_FAIL;
          }
        }  // OMP_PRAGMA_CRITICAL
      }

      if (iter > my_chemistry->max_iterations/2) { // WARNING_MESSAGE
        OMP_PRAGMA_CRITICAL
        {
          eprintf("MULTI_COOL iter,j_0based,k_0based = %d %d %d\n",
                  iter, idx_range.j, idx_range.k);
        }
      }

    }  // outer-loop (index t) - each of these correspond to j,k pairs

    // cleanup manually allocated temporaries
    grackle::impl::drop_GrainSpeciesCollection(&grain_temperatures);
    grackle::impl::drop_LogTLinInterpScratchBuf(&logTlininterp_buf);
    grackle::impl::drop_Cool1DMultiScratchBuf(&cool1dmulti_buf);
    grackle::impl::drop_CoolHeatScratchBuf(&coolingheating_buf);

    grackle::impl::drop_SpeciesRateSolverScratchBuf(&spsolvbuf);

  }  // OMP_PRAGMA("omp parallel")

  // If an error has been produced, return now.

  if (ierr != GR_SUCCESS)  {
    return ierr;
  }

  // Convert densities back to comoving from proper

  if (internalu.extfields_in_comoving == 1)  {
    gr_float factor = (gr_float)(std::pow(internalu.a_value,3) );
    f_wrap::scale_fields_g(imetal, factor, my_chemistry, my_fields);
  }

  if (my_chemistry->primordial_chemistry > 0)  {

    // Correct the species to ensure consistency (i.e. type conservation)

    f_wrap::make_consistent_g(imetal, dom, my_chemistry, my_rates, my_fields);

  }

  return ierr;
}

#ifdef __cplusplus
}  // extern "C"
#endif /* __cplusplus */<|MERGE_RESOLUTION|>--- conflicted
+++ resolved
@@ -775,8 +775,6 @@
         }
 
         // Compute the cooling rate, tgas, tdust, and metallicity for this row
-
-<<<<<<< HEAD
         cool1d_multi_g(
           imetal, iter,
           edot.data(),
@@ -789,19 +787,8 @@
           grain_temperatures, logTlininterp_buf,
           cool1dmulti_buf, coolingheating_buf
         );
-        
-        if (my_chemistry->primordial_chemistry == 0)  {
-          // This is some basic book-keeping to ensure that itmask_tmp has
-          // sensible values when ispecies is 0
-          // -> see the comment following this if-else statement suggesting how
-          //    we could refactor itmask-handling (eliminating this branch)
-          std::memcpy(itmask_tmp.data(), itmask.data(),
-                      sizeof(gr_mask_type)*my_fields->grid_dimension[0]);
-
-        } else {
-=======
+
         if (my_chemistry->primordial_chemistry > 0)  {
->>>>>>> cbb406b2
 
           // Look-up rates as a function of temperature for 1D set of zones
           //  (maybe should add itmask to this call)
