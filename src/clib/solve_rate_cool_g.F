--- conflicted
+++ resolved
@@ -460,12 +460,8 @@
             call lookup_cool_rates1d_g(temstart, temend, nratec, j, k,
      &               is, ie, ithreebody,
      &               in, jn, kn, ispecies, idust, iradshield,
-<<<<<<< HEAD
-     &               tgas, HI, HII, HeI, HeII, HeIII, tdust, metallicity, 
-=======
      &               tgas, HI, HII, HeI, HeII, HeIII, tdust,
      &               metallicity,
->>>>>>> e483966f
      &               k1a, k2a, k3a, k4a, k5a, k6a, k7a, k8a, k9a, k10a,
      &               k11a, k12a, k13a, k13dda, k14a, k15a, k16a,
      &               k17a, k18a, k19a, k22a,
@@ -983,12 +979,8 @@
       subroutine lookup_cool_rates1d_g(temstart, temend, nratec, j, k,
      &                is, ie, ithreebody,
      &                in, jn, kn, ispecies, idust, iradshield,
-<<<<<<< HEAD
-     &                tgas1d, HI, HII, HeI, HeII, HeIII, tdust, metallicity, 
-=======
      &                tgas1d, HI, HII, HeI, HeII, HeIII, tdust,
      &                metallicity,
->>>>>>> e483966f
      &                k1a, k2a, k3a, k4a, k5a, k6a, k7a, k8a, k9a, k10a,
      &                k11a, k12a, k13a, k13dda, k14a, k15a, k16a,
      &                k17a, k18a, k19a, k22a,
