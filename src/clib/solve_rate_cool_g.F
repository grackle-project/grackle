#include "phys_const.def"

!=======================================================================
!///////////////////  SUBROUTINE SOLVE_RATE_COOL_G  \\\\\\\\\\\\\\\\\\\\\

      subroutine solve_rate_cool_g(icool, d, e, u, v, w, de,
     &                HI, HII, HeI, HeII, HeIII,
     &                in, jn, kn, nratec, iexpand, 
     &                ispecies, imetal, imcool, idust,
     &                idustall, idustfield, idim,
     &                is, js, ks, ie, je, ke, ih2co, ipiht, idustrec,
     &                igammah,
     &                dx, dt, aye, temstart, temend, 
     &                utem, uxyz, uaye, urho, utim,
     &                gamma, fh, dtoh, z_solar, fgr,
     &                k1a, k2a, k3a, k4a, k5a, k6a, k7a, k8a, k9a, k10a,
     &                k11a, k12a, k13a, k13dda, k14a, k15a,
     &                k16a, k17a, k18a, k19a, k22a,
     &                k24, k25, k26, k27, k28, k29, k30, k31,
     &                k50a, k51a, k52a, k53a, k54a, k55a, k56a,
     &                k57a, k58a,
     &                ndratec, dtemstart, dtemend, h2dusta,
     &                ncrna, ncrd1a, ncrd2a,
     &                ceHIa, ceHeIa, ceHeIIa, ciHIa, ciHeIa, 
     &                ciHeISa, ciHeIIa, reHIIa, reHeII1a, 
     &                reHeII2a, reHeIIIa, brema, compa, gammaha, isrf,
     &                regra, gamma_isrfa,
     &                comp_xraya, comp_temp, piHI, piHeI, piHeII,
     &                HM, H2I, H2II, DI, DII, HDI, metal, dust,
     &                hyd01ka, h2k01a, vibha, rotha, rotla, 
     &                gpldla, gphdla, hdltea, hdlowa,
     &                gaHIa, gaH2a, gaHea, gaHpa, gaela, 
     &                h2ltea, gasgra, iH2shield, iradshield,
     &                avgsighi, avgsighei, avgsigheii,
     &                iradtrans, iradcoupled, iradstep,
     &                irt_honly, kphHI, kphHeI, kphHeII, kdissH2I,
     &                photogamma, xH2shield,
     &                ierr,
     &                ih2optical, iciecool, ithreebody, ciecoa, 
     &                icmbTfloor, iClHeat, clEleFra,
     &                priGridRank, priGridDim,
     &                priPar1, priPar2, priPar3, priPar4, priPar5,
     &                priDataSize, priCooling, priHeating, priMMW,
     &                metGridRank, metGridDim,
     &                metPar1, metPar2, metPar3, metPar4, metPar5,
     &                metDataSize, metCooling, metHeating, clnew,
<<<<<<< HEAD
     &                iVheat, iMheat, Vheat, Mheat
     &              , imchem, igrgr
     &              , DM, HDII, HeHII
     &              , CI, CII, CO, CO2
     &              , OI, OH, H2O, O2
     &              , SiI, SiOI, SiO2I
     &              , CH, CH2, COII, OII
     &              , OHII, H2OII, H3OII, O2II
     &              , Mg, Al, S, Fe
     &              , SiM, FeM, Mg2SiO4, MgSiO3, Fe3O4
     &              , AC, SiO2D, MgO, FeS, Al2O3
     &              , reforg, volorg, H2Oice
     &              , k125a, k129a, k130a, k131a, k132a
     &              , k133a, k134a, k135a, k136a, k137a
     &              , k148a, k149a, k150a, k151a, k152a
     &              , k153a
     &              , kz15a, kz16a, kz17a, kz18a, kz19a
     &              , kz20a, kz21a, kz22a, kz23a, kz24a
     &              , kz25a, kz26a, kz27a, kz28a, kz29a
     &              , kz30a, kz31a, kz32a, kz33a, kz34a
     &              , kz35a, kz36a, kz37a, kz38a, kz39a
     &              , kz40a, kz41a, kz42a, kz43a, kz44a
     &              , kz45a, kz46a, kz47a, kz48a, kz49a
     &              , kz50a, kz51a, kz52a, kz53a, kz54a
     &              , cieY06a
     &              , LH2_N, LH2_Size
     &              , LH2_D, LH2_T, LH2_H
     &              , LH2_dD, LH2_dT, LH2_dH, LH2_L
     &              , LHD_N, LHD_Size
     &              , LHD_D, LHD_T, LHD_H
     &              , LHD_dD, LHD_dT, LHD_dH, LHD_L
     &              , LCI_N, LCI_Size
     &              , LCI_D, LCI_T, LCI_H
     &              , LCI_dD, LCI_dT, LCI_dH, LCI_L
     &              , LCII_N, LCII_Size
     &              , LCII_D, LCII_T, LCII_H
     &              , LCII_dD, LCII_dT, LCII_dH, LCII_L
     &              , LOI_N, LOI_Size
     &              , LOI_D, LOI_T, LOI_H
     &              , LOI_dD, LOI_dT, LOI_dH, LOI_L
     &              , LCO_N, LCO_Size
     &              , LCO_D, LCO_T, LCO_H
     &              , LCO_dD, LCO_dT, LCO_dH, LCO_L
     &              , LOH_N, LOH_Size
     &              , LOH_D, LOH_T, LOH_H
     &              , LOH_dD, LOH_dT, LOH_dH, LOH_L
     &              , LH2O_N, LH2O_Size
     &              , LH2O_D, LH2O_T, LH2O_H
     &              , LH2O_dD, LH2O_dT, LH2O_dH, LH2O_L
     &              , alphap_N, alphap_Size
     &              , alphap_D, alphap_T, alphap_dD, alphap_dT
     &              , alphap_Data
     &              , grain_N, grain_Size
     &              , grain_D, grain_T, grain_dD, grain_dT
     &              , Hgrain, Tgrain, Ograin, Lgrain
     &              , immulti, imabund, idspecies, itdmulti, idsub
     &              , metal_loc
     &              , metal_C13, metal_C20, metal_C25, metal_C30
     &              , metal_F13, metal_F15, metal_F50, metal_F80
     &              , metal_P170, metal_P200, metal_Y19
     &              , SN0_N
     &              , SN0_XC , SN0_XO, SN0_XMg, SN0_XAl
     &              , SN0_XSi, SN0_XS, SN0_XFe
     &              , SN0_fC , SN0_fO, SN0_fMg, SN0_fAl
     &              , SN0_fSi, SN0_fS, SN0_fFe
     &              , SN0_fSiM, SN0_fFeM, SN0_fMg2SiO4, SN0_fMgSiO3
     &              , SN0_fFe3O4, SN0_fAC, SN0_fSiO2D, SN0_fMgO
     &              , SN0_fFeS, SN0_fAl2O3
     &              , SN0_freforg, SN0_fvolorg, SN0_fH2Oice
     &              , SN0_r0SiM, SN0_r0FeM, SN0_r0Mg2SiO4, SN0_r0MgSiO3
     &              , SN0_r0Fe3O4, SN0_r0AC, SN0_r0SiO2D, SN0_r0MgO
     &              , SN0_r0FeS, SN0_r0Al2O3
     &              , SN0_r0reforg, SN0_r0volorg, SN0_r0H2Oice
     &              , gr_N, gr_Size, gr_dT, gr_Td
     &              , SN0_kpSiM, SN0_kpFeM, SN0_kpMg2SiO4, SN0_kpMgSiO3
     &              , SN0_kpFe3O4, SN0_kpAC, SN0_kpSiO2D, SN0_kpMgO
     &              , SN0_kpFeS, SN0_kpAl2O3
     &              , SN0_kpreforg, SN0_kpvolorg, SN0_kpH2Oice
     &              , h2dustSa, h2dustCa, gasgr2a, gamma_isrf2a, grogra
     &              , idissHDI, kdissHDI, iionZ, kphCI, kphOI
     &              , idissZ, kdissCO, kdissOH, kdissH2O, iuseH2shield,
=======
     &                iVheat, iMheat, Vheat, Mheat,
     &                iTfloor, Tfloor_scalar, Tfloor,
>>>>>>> cbe51099
     &                iisrffield, isrf_habing, 
     &                iH2shieldcustom, f_shield_custom,
     &                itmax, exititmax)

!
!  SOLVE MULTI-SPECIES RATE EQUATIONS AND RADIATIVE COOLING
!
!  written by: Yu Zhang, Peter Anninos and Tom Abel
!  date:       
!  modified1:  January, 1996 by Greg Bryan; converted to KRONOS
!  modified2:  October, 1996 by GB; adapted to AMR
!  modified3:  May,     1999 by GB and Tom Abel, 3bodyH2, solver, HD
!  modified4:  June,    2005 by GB to solve rate & cool at same time
!  modified5:  April,   2009 by JHW to include radiative transfer
!  modified6:  September, 2009 by BDS to include cloudy cooling
!
!  PURPOSE:
!    Solve the multi-species rate and cool equations.
!
!  INPUTS:
!    icool    - flag to update energy from radiative cooling
!    in,jn,kn - dimensions of 3D fields
!
!    d        - total density field
!    de       - electron density field
!    HI,HII   - H density fields (neutral & ionized)
!    HeI/II/III - He density fields
!    DI/II    - D density fields (neutral & ionized)
!    HDI      - neutral HD molecule density field
!    HM       - H- density field
!    H2I      - H_2 (molecular H) density field
!    H2II     - H_2+ density field
!    metal    - metal density field
!    dust     - dust density field
!    kph*     - photoionization fields
!    gamma*   - photoheating fields
!    f_shield_custom - custom H2 shielding factor
!
!    is,ie    - start and end indices of active region (zero based)
!    iexpand  - comoving coordinates flag (0 = off, 1 = on)
!    idim     - dimensionality (rank) of problem
!    ispecies - chemistry module (1 - H/He only, 2 - molecular H, 3 - D) 
!    imetal   - flag if metal field is active (0 = no, 1 = yes)
!    imcool   - flag if there is metal cooling
!    idust    - flag for H2 formation on dust grains
!    idustall - flag for dust (0 - none, 1 - heating/cooling + H2 form.)
!    idustfield - flag if a dust density field is present
!    iisrffield - flag if a field for the interstellar radiation field is present
!    ih2co    - flag to include H2 cooling (1 = on, 0 = off)
!    ipiht    - flag to include photoionization heating (1 = on, 0 = off)
!    idustrec - flag to include dust recombination cooling (1 = on, -1 = off)
!    iH2shield - flag for approximate self-shielding of H2 (Wolcott-Green+ 2011)
!    iradshield - flag for approximate self-shielding of UV background
!    avgsighi   - spectrum averaged ionization crs for HI for use with shielding
!    avgsighei  - spectrum averaged ionization crs for HeI for use with shielding
!    avgsigheii - spectrum averaged ionization crs for HeII for use with shielding
!    iradtrans - flag to include radiative transfer (1 = on, 0 = off)
!    iradcoupled - flag to indicate coupled radiative transfer
!    iradstep  - flag to indicate intermediate coupled radiative transfer timestep
!    irt_honly - flag to indicate applying RT ionization and heating to HI only
!    iH2shieldcustom - flag to indicate a custom H2 shielding factor is provided

!    fh       - Hydrogen mass fraction (typically 0.76)
!    dtoh     - Deuterium to H mass ratio
!    z_solar  - Solar metal mass fraction
!    fgr      - the local dust to gas ratio (by mass)
!    dt       - timestep to integrate over
!    aye      - expansion factor (in code units)
!
!    utim     - time units (i.e. code units to CGS conversion factor)
!    uaye     - expansion factor conversion factor (uaye = 1/(1+zinit))
!    urho     - density units
!    uxyz     - length units
!    utem     - temperature(-like) units
!
!    temstart, temend - start and end of temperature range for rate table
!    nratec   - dimensions of chemical rate arrays (functions of temperature)
!    dtemstart, dtemend - start and end of dust temperature range
!    ndratec  - extra dimension for H2 formation on dust rate (dust temperature)
!
!    icmbTfloor - flag to include temperature floor from cmb
!    iClHeat    - flag to include cloudy heating
!    priGridRank - rank of cloudy primordial cooling data grid
!    priGridDim  - array containing dimensions of cloudy primordial data
!    priPar1, priPar2, priPar3 - arrays containing primordial grid parameter values
!    priDataSize - total size of flattened 1D primordial cooling data array
!    priCooling  - primordial cooling data
!    priHeating  - primordial heating data
!    priMMW      - primordial mmw data
!    metGridRank - rank of cloudy metal cooling data grid
!    metGridDim  - array containing dimensions of cloudy metal data
!    metPar1, metPar2, metPar3 - arrays containing metal grid parameter values
!    metDataSize - total size of flattened 1D metal cooling data array
!    metCooling  - metal cooling data
!    metHeating  - metal heating data
!    iVheat      - flag for using volumetric heating rate
!    iMheat      - flag for using specific heating rate
!    Vheat       - array of volumetric heating rates
!    Mheat       - array of specific heating rates
!    iTfloor     - flag for using temperature floor field
!    Tfloor_scalar - scalar temperature floor value
!    Tfloor      - array of temperature floor values
!    itmax       - maximum allowed sub-cycle iterations
!    exititmax   - flag to exit if max iterations exceeded
!
!  OUTPUTS:
!    update chemical rate densities (HI, HII, etc)
!
!  PARAMETERS:
!    mh      - H mass in cgs units
!
!-----------------------------------------------------------------------

      implicit NONE
#include "grackle_fortran_types.def"
#ifdef _OPENMP
#include "omp_lib.h"
#endif

!  General Arguments

      integer icool, in, jn, kn, is, js, ks, ie, je, ke, nratec, 
     &        iexpand, ih2co, ipiht, ispecies, imetal, idim,
     &        ierror, imcool, idust, idustall, idustfield, idustrec,
     &        igammah, ih2optical, iciecool, ithreebody,
     &        ndratec, clnew, iVheat, iMheat, iTfloor,
     &        iH2shield, iradshield,
     &        iradtrans, iradcoupled, iradstep, irt_honly,
     &        imchem, igrgr,
     &        iisrffield, iH2shieldcustom, ierr, itmax, exititmax

      real*8  dx, dt, aye, temstart, temend, gamma,
     &        utim, uxyz, uaye, urho, utem, fh, dtoh, z_solar, 
     &        fgr, dtemstart, dtemend, clEleFra, Tfloor_scalar

!  Density, energy and velocity fields fields

      R_PREC  de(in,jn,kn),   HI(in,jn,kn),   HII(in,jn,kn),
     &        HeI(in,jn,kn), HeII(in,jn,kn), HeIII(in,jn,kn),
     &        HM(in,jn,kn),  H2I(in,jn,kn), H2II(in,jn,kn),
     &        DI(in,jn,kn),  DII(in,jn,kn), HDI(in,jn,kn),
     &        d(in,jn,kn),     e(in,jn,kn),
     &        u(in,jn,kn),    v(in,jn,kn),     w(in,jn,kn),
     &        metal(in,jn,kn), dust(in,jn,kn),
<<<<<<< HEAD
     &        Vheat(in,jn,kn), Mheat(in,jn,kn)
       R_PREC DM(in,jn,kn), HDII(in,jn,kn), HeHII(in,jn,kn)
     &      , CI(in,jn,kn)   , CII(in,jn,kn)    , CO(in,jn,kn)
     &      , CO2(in,jn,kn)  , OI(in,jn,kn)     , OH(in,jn,kn)
     &      , H2O(in,jn,kn)  , O2(in,jn,kn)     , SiI(in,jn,kn)
     &      , SiOI(in,jn,kn) , SiO2I(in,jn,kn)  , CH(in,jn,kn)
     &      , CH2(in,jn,kn)  , COII(in,jn,kn)   , OII(in,jn,kn)
     &      , OHII(in,jn,kn) , H2OII(in,jn,kn)  , H3OII(in,jn,kn)
     &      , O2II(in,jn,kn) , Mg(in,jn,kn)     , Al(in,jn,kn)
     &      , S(in,jn,kn)    , Fe(in,jn,kn)
      R_PREC  SiM(in,jn,kn), FeM(in,jn,kn), Mg2SiO4(in,jn,kn)
     &      , MgSiO3(in,jn,kn), Fe3O4(in,jn,kn), AC(in,jn,kn)
     &      , SiO2D(in,jn,kn), MgO(in,jn,kn), FeS(in,jn,kn)
     &      , Al2O3(in,jn,kn)
     &      , reforg(in,jn,kn), volorg(in,jn,kn), H2Oice(in,jn,kn)
       R_PREC metal_loc(in,jn,kn)
     &      , metal_C13(in,jn,kn), metal_C20(in,jn,kn)
     &      , metal_C25(in,jn,kn), metal_C30(in,jn,kn)
     &      , metal_F13(in,jn,kn), metal_F15(in,jn,kn)
     &      , metal_F50(in,jn,kn), metal_F80(in,jn,kn)
     &      , metal_P170(in,jn,kn), metal_P200(in,jn,kn)
     &      , metal_Y19(in,jn,kn)
=======
     &        Vheat(in,jn,kn), Mheat(in,jn,kn), Tfloor(in,jn,kn)
>>>>>>> cbe51099

!  Radiative transfer fields

      R_PREC  kphHI(in,jn,kn), kphHeI(in,jn,kn), kphHeII(in,jn,kn),
     &        kdissH2I(in,jn,kn), photogamma(in,jn,kn)

      integer idissHDI, iionZ, idissZ
      R_PREC  kdissHDI(in,jn,kn), kphCI(in,jn,kn), kphOI(in,jn,kn),
     &        kdissCO(in,jn,kn), kdissOH(in,jn,kn), kdissH2O(in,jn,kn)
      integer iuseH2shield

!  H2 self-shielding length-scale field

      R_PREC  xH2shield(in,jn,kn)

!  Interstellar radiation field for dust heating

      R_PREC  isrf_habing(in,jn,kn)

!  Custom H2 shielding factor

      R_PREC f_shield_custom(in, jn, kn)

!  Cooling tables (coolings rates as a function of temperature)

      real*8  hyd01ka(nratec), h2k01a(nratec), vibha(nratec), 
     &        rotha(nratec), rotla(nratec), gpldla(nratec),
     &        gphdla(nratec), hdltea(nratec), hdlowa(nratec),
     &        gaHIa(nratec), gaH2a(nratec), gaHea(nratec),
     &        gaHpa(nratec), gaela(nratec), h2ltea(nratec),
     &        gasgra(nratec), ciecoa(nratec),
     &        ceHIa(nratec), ceHeIa(nratec), ceHeIIa(nratec),
     &        ciHIa(nratec), ciHeIa(nratec), ciHeISa(nratec), 
     &        ciHeIIa(nratec), reHIIa(nratec), reHeII1a(nratec), 
     &        reHeII2a(nratec), reHeIIIa(nratec), brema(nratec),
     &        compa, piHI, piHeI, piHeII, comp_xraya, comp_temp,
     &        gammaha, isrf, regra(nratec), gamma_isrfa
       real*8  cieY06a(nratec)
       integer LH2_N(3), LH2_Size
       real*8  LH2_D(LH2_N(1)), LH2_T(LH2_N(2)), LH2_H(LH2_N(3))
     &       , LH2_dD, LH2_dT, LH2_dH, LH2_L(LH2_Size)
       integer LHD_N(3), LHD_Size
       real*8  LHD_D(LHD_N(1)), LHD_T(LHD_N(2)), LHD_H(LHD_N(3))
     &       , LHD_dD, LHD_dT, LHD_dH, LHD_L(LHD_Size)
       integer LCI_N(3), LCI_Size
       real*8  LCI_D(LCI_N(1)), LCI_T(LCI_N(2)), LCI_H(LCI_N(3))
     &       , LCI_dD, LCI_dT, LCI_dH, LCI_L(LCI_Size)
       integer LCII_N(3), LCII_Size
       real*8  LCII_D(LCII_N(1)), LCII_T(LCII_N(2)), LCII_H(LCII_N(3))
     &       , LCII_dD, LCII_dT, LCII_dH, LCII_L(LCII_Size)
       integer LOI_N(3), LOI_Size
       real*8  LOI_D(LOI_N(1)), LOI_T(LOI_N(2)), LOI_H(LOI_N(3))
     &       , LOI_dD, LOI_dT, LOI_dH, LOI_L(LOI_Size)
       integer LCO_N(3), LCO_Size
       real*8  LCO_D(LCO_N(1)), LCO_T(LCO_N(2)), LCO_H(LCO_N(3))
     &       , LCO_dD, LCO_dT, LCO_dH, LCO_L(LCO_Size)
       integer LOH_N(3), LOH_Size
       real*8  LOH_D(LOH_N(1)), LOH_T(LOH_N(2)), LOH_H(LOH_N(3))
     &       , LOH_dD, LOH_dT, LOH_dH, LOH_L(LOH_Size)
       integer LH2O_N(3), LH2O_Size
       real*8  LH2O_D(LH2O_N(1)), LH2O_T(LH2O_N(2)), LH2O_H(LH2O_N(3))
     &       , LH2O_dD, LH2O_dT, LH2O_dH, LH2O_L(LH2O_Size)
       integer alphap_N(2), alphap_Size
       real*8  alphap_D(alphap_N(1)), alphap_T(alphap_N(2))
     &       , alphap_dD, alphap_dT
     &       , alphap_Data(alphap_Size)
       integer grain_N(2), grain_Size
       real*8  grain_D(grain_N(1)), grain_T(grain_N(2))
     &       , grain_dD, grain_dT
     &       , Hgrain(grain_Size), Tgrain(grain_Size)
     &       , Ograin(grain_Size), Lgrain(grain_Size)
      integer immulti, imabund, idspecies, itdmulti, idsub
      integer SN0_N
      real*8  SN0_XC (SN0_N), SN0_XO(SN0_N), SN0_XMg(SN0_N)
     &      , SN0_XAl(SN0_N), SN0_XSi(SN0_N), SN0_XS(SN0_N)
     &      , SN0_XFe(SN0_N)
      real*8  SN0_fC (SN0_N), SN0_fO(SN0_N), SN0_fMg(SN0_N)
     &      , SN0_fAl(SN0_N), SN0_fSi(SN0_N), SN0_fS(SN0_N)
     &      , SN0_fFe(SN0_N)
      real*8  SN0_fSiM(SN0_N), SN0_fFeM(SN0_N), SN0_fMg2SiO4(SN0_N)
     &      , SN0_fMgSiO3(SN0_N), SN0_fFe3O4(SN0_N), SN0_fAC(SN0_N)
     &      , SN0_fSiO2D(SN0_N), SN0_fMgO(SN0_N), SN0_fFeS(SN0_N)
     &      , SN0_fAl2O3(SN0_N)
     &      , SN0_freforg(SN0_N), SN0_fvolorg(SN0_N), SN0_fH2Oice(SN0_N)
      real*8  SN0_r0SiM(3,SN0_N), SN0_r0FeM(3,SN0_N)
     &      , SN0_r0Mg2SiO4(3,SN0_N), SN0_r0MgSiO3(3,SN0_N)
     &      , SN0_r0Fe3O4(3,SN0_N), SN0_r0AC(3,SN0_N)
     &      , SN0_r0SiO2D(3,SN0_N), SN0_r0MgO(3,SN0_N)
     &      , SN0_r0FeS(3,SN0_N), SN0_r0Al2O3(3,SN0_N)
     &      , SN0_r0reforg(3,SN0_N)
     &      , SN0_r0volorg(3,SN0_N), SN0_r0H2Oice(3,SN0_N)
!     opacity table
      integer gr_N(2), gr_Size
      real*8  gr_dT, gr_Td(gr_N(2))
      real*8  SN0_kpSiM(gr_Size,SN0_N), SN0_kpFeM(gr_Size,SN0_N)
     &      , SN0_kpMg2SiO4(gr_Size,SN0_N), SN0_kpMgSiO3(gr_Size,SN0_N)
     &      , SN0_kpFe3O4(gr_Size,SN0_N), SN0_kpAC(gr_Size,SN0_N)
     &      , SN0_kpSiO2D(gr_Size,SN0_N), SN0_kpMgO(gr_Size,SN0_N)
     &      , SN0_kpFeS(gr_Size,SN0_N), SN0_kpAl2O3(gr_Size,SN0_N)
     &      , SN0_kpreforg(gr_Size,SN0_N)
     &      , SN0_kpvolorg(gr_Size,SN0_N), SN0_kpH2Oice(gr_Size,SN0_N)
      real*8  gasgr2a(nratec), gamma_isrf2a

      real*8  avgsighi, avgsighei, avgsigheii

!  Chemistry tables (rates as a function of temperature)

      real*8 k1a (nratec), k2a (nratec), k3a (nratec), k4a (nratec), 
     &       k5a (nratec), k6a (nratec), k7a (nratec), k8a (nratec), 
     &       k9a (nratec), k10a(nratec), k11a(nratec), k12a(nratec), 
     &       k13a(nratec), k14a(nratec), k15a(nratec), k16a(nratec), 
     &       k17a(nratec), k18a(nratec), k19a(nratec), k22a(nratec),
     &       k50a(nratec), k51a(nratec), k52a(nratec), k53a(nratec),
     &       k54a(nratec), k55a(nratec), k56a(nratec),
     &       k57a(nratec), k58a(nratec),
     &       k13dda(nratec, 14), h2dusta(nratec, ndratec),
     &       ncrna(nratec), ncrd1a(nratec), ncrd2a(nratec),
     &       k24, k25, k26, k27, k28, k29, k30, k31
       real*8  k125a(nratec), k129a(nratec), k130a(nratec)
     &       , k131a(nratec), k132a(nratec), k133a(nratec)
     &       , k134a(nratec), k135a(nratec), k136a(nratec)
     &       , k137a(nratec), k148a(nratec), k149a(nratec)
     &       , k150a(nratec), k151a(nratec), k152a(nratec)
     &       , k153a(nratec)
     &       , kz15a(nratec), kz16a(nratec), kz17a(nratec)
     &       , kz18a(nratec), kz19a(nratec), kz20a(nratec)
     &       , kz21a(nratec), kz22a(nratec), kz23a(nratec)
     &       , kz24a(nratec), kz25a(nratec), kz26a(nratec)
     &       , kz27a(nratec), kz28a(nratec), kz29a(nratec)
     &       , kz30a(nratec), kz31a(nratec), kz32a(nratec)
     &       , kz33a(nratec), kz34a(nratec), kz35a(nratec)
     &       , kz36a(nratec), kz37a(nratec), kz38a(nratec)
     &       , kz39a(nratec), kz40a(nratec), kz41a(nratec)
     &       , kz42a(nratec), kz43a(nratec), kz44a(nratec)
     &       , kz45a(nratec), kz46a(nratec), kz47a(nratec)
     &       , kz48a(nratec), kz49a(nratec), kz50a(nratec)
     &       , kz51a(nratec), kz52a(nratec), kz53a(nratec)
     &       , kz54a(nratec)

!  Cloudy cooling data

      integer icmbTfloor, iClHeat
      integer*8 priGridRank, priDataSize,
     &     metGridRank, metDataSize,
     &     priGridDim(priGridRank), metGridDim(metGridRank)
      real*8 priPar1(priGridDim(1)), priPar2(priGridDim(2)), 
     &     priPar3(priGridDim(3)), priPar4(priGridDim(4)),
     &     priPar5(priGridDim(5)),
     &     metPar1(metGridDim(1)), metPar2(metGridDim(2)), 
     &     metPar3(metGridDim(3)), metPar4(metGridDim(4)),
     &     metPar5(metGridDim(5)),
     &     priCooling(priDataSize), priHeating(priDataSize),
     &     priMMW(priDataSize),
     &     metCooling(metDataSize), metHeating(metDataSize)

!  Parameters

#ifdef GRACKLE_FLOAT_4
      R_PREC tolerance
      parameter (tolerance = 1.0e-05_RKIND)
#endif

#ifdef GRACKLE_FLOAT_8
      R_PREC tolerance
      parameter (tolerance = 1.0e-10_RKIND)
#endif

      real*8 mh, pi
      parameter (mh = mass_h, pi = pi_val)

!  Locals

      integer i, j, k, iter
      integer t, dj, dk
      real*8 ttmin, dom, energy, comp1, comp2
      real*8 coolunit, dbase1, tbase1, xbase1, chunit, uvel
      real*8 heq1, heq2, eqk221, eqk222, eqk131, eqk132,
     &       eqt1, eqt2, eqtdef, dheq, heq, dlogtem, dx_cgs,
     &       c_ljeans

!  row temporaries

      integer*8 indixe(in)
      real*8 t1(in), t2(in), logtem(in), tdef(in),
     &       dtit(in), ttot(in), p2d(in), tgas(in), tgasold(in),
     &       tdust(in), metallicity(in), dust2gas(in),
     &       rhoH(in), mmw(in), mynh(in), myde(in), gammaha_eff(in),
     &       gasgr_tdust(in), regr(in), olddtit

!  Rate equation row temporaries

      real*8 HIp(in), HIIp(in), HeIp(in), HeIIp(in), HeIIIp(in),
     &       HMp(in), H2Ip(in), H2IIp(in),
     &       dep(in), dedot(in),HIdot(in), dedot_prev(in),
     &       DIp(in), DIIp(in), HDIp(in), HIdot_prev(in),
     &       k24shield(in), k25shield(in), k26shield(in),
     &       k28shield(in), k29shield(in), k30shield(in),
     &       k31shield(in),
     &       k1 (in), k2 (in), k3 (in), k4 (in), k5 (in),
     &       k6 (in), k7 (in), k8 (in), k9 (in), k10(in),
     &       k11(in), k12(in), k13(in), k14(in), k15(in),
     &       k16(in), k17(in), k18(in), k19(in), k22(in),
     &       k50(in), k51(in), k52(in), k53(in), k54(in),
     &       k55(in), k56(in), k57(in), k58(in),
     &       k13dd(in, 14), h2dust(in),
     &       ncrn(in), ncrd1(in), ncrd2(in)
      real*8  DMp(in)   , HDIIp(in)   , HeHIIp(in)
     &      , CIp(in)   , CIIp(in)    , COp(in)
     &      , CO2p(in)  , OIp(in)     , OHp(in)
     &      , H2Op(in)  , O2p(in)     , SiIp(in)
     &      , SiOIp(in) , SiO2Ip(in)  , CHp(in)
     &      , CH2p(in)  , COIIp(in)   , OIIp(in)
     &      , OHIIp(in) , H2OIIp(in)  , H3OIIp(in)
     &      , O2IIp(in) , Mgp(in)     , Alp(in)
     &      , Sp(in)    , Fep(in)     
      R_PREC  SiMp(in), FeMp(in), Mg2SiO4p(in)
     &      , MgSiO3p(in), Fe3O4p(in), ACp(in)
     &      , SiO2Dp(in), MgOp(in), FeSp(in)
     &      , Al2O3p(in)
     &      , reforgp(in), volorgp(in), H2Oicep(in)

      real*8 k125(in), k129(in), k130(in), k131(in), k132(in)
     &     , k133(in), k134(in), k135(in), k136(in), k137(in)
     &     , k148(in), k149(in), k150(in), k151(in), k152(in)
     &     , k153(in)
     &     , kz15(in), kz16(in), kz17(in), kz18(in), kz19(in)
     &     , kz20(in), kz21(in), kz22(in), kz23(in), kz24(in)
     &     , kz25(in), kz26(in), kz27(in), kz28(in), kz29(in)
     &     , kz30(in), kz31(in), kz32(in), kz33(in), kz34(in)
     &     , kz35(in), kz36(in), kz37(in), kz38(in), kz39(in)
     &     , kz40(in), kz41(in), kz42(in), kz43(in), kz44(in)
     &     , kz45(in), kz46(in), kz47(in), kz48(in), kz49(in)
     &     , kz50(in), kz51(in), kz52(in), kz53(in), kz54(in)
      real*8  h2dustSa(nratec, ndratec), h2dustCa(nratec, ndratec)
      real*8  grogra(nratec)
      real*8  kdSiM(in), kdFeM(in), kdMg2SiO4(in)
     &      , kdMgSiO3(in), kdFe3O4(in), kdAC(in)
     &      , kdSiO2D(in), kdMgO(in), kdFeS(in)
     &      , kdAl2O3(in)
     &      , kdreforg(in), kdvolorg(in), kdH2Oice(in)
!     grain temperature
      real*8  tSiM(in), tFeM(in), tMg2SiO4(in)
     &      , tMgSiO3(in), tFe3O4(in), tAC(in)
     &      , tSiO2D(in), tMgO(in), tFeS(in)
     &      , tAl2O3(in)
     &      , treforg(in), tvolorg(in), tH2Oice(in)

!  Cooling/heating row locals

      real*8 ceHI(in), ceHeI(in), ceHeII(in),
     &       ciHI(in), ciHeI(in), ciHeIS(in), ciHeII(in),
     &       reHII(in), reHeII1(in), reHeII2(in), reHeIII(in),
     &       brem(in), edot(in)
      real*8 hyd01k(in), h2k01(in), vibh(in), roth(in), rotl(in),
     &       gpldl(in), gphdl(in), hdlte(in), hdlow(in), cieco(in)

!  Iteration mask

      logical itmask(in), anydust
      logical itmask_tmp(in), itmask_nr(in)
      logical itmask_metal(in)
      integer itr, imp_eng(in), itr_time
      integer nsp, isp, jsp, id
      real*8  dspj, err, err_max
      integer,parameter   :: i_eng = 52
      real*8  dsp(i_eng), dsp0(i_eng), dsp1(i_eng)
     &      , dspdot(i_eng), dspdot1(i_eng)
     &      , ddsp(i_eng), der(i_eng,i_eng)
      integer,allocatable :: idsp(:)
      real*8, allocatable :: mtrx(:,:), vec(:)
      real*8, parameter   :: eps = 1.d-4

!  Debug
c     integer ierr_max
c     real*8, allocatable :: dummtrx(:,:), dumvec(:)
c     real*8 vecDtot

!
!\\\\\\\\\\\\\\\\\\\\\\\\\\\\\\\\\\\\\\/////////////////////////////////
!=======================================================================

!     Set error indicator

      ierr = 1

!     Set flag for dust-related options

      anydust = (idust .gt. 0) .or. (idustall .gt. 0)
      
!     Set units

      dom      = urho*(aye**3)/mh
      tbase1   = utim
      xbase1   = uxyz/(aye*uaye)    ! uxyz is [x]*a      = [x]*[a]*a
      dbase1   = urho*(aye*uaye)**3 ! urho is [dens]/a^3 = [dens]/([a]*a')^3

      coolunit = (uaye**5 * xbase1**2 * mh**2) / (tbase1**3 * dbase1)
!     uvel     = uxyz / utim
      uvel     = xbase1 / tbase1 * uaye
        ! correct the dependency on uaye (Aug 2020, Gen Chiaki)
c     chunit = (7.17775e-12_DKIND)/(2._DKIND*uvel*uvel*mh)   ! 4.5 eV per H2 formed
c     chunit = (1.60218e-12_DKIND)/(2._DKIND*uvel*uvel*mh)   ! 1 eV per H2 formed
      chunit = (1.60218e-12_DKIND)/(uvel*uvel*mh)
        ! 1 eV per REACTION (Feb 2020, Gen Chiaki)
C     write(*,'(A2,8E13.5)')
C    &     '#', uaye, xbase1, tbase1, dbase1, coolunit, dom
C    &   , chunit
C    &   , coolunit*dom/mh ! = vbase1**2 / tbase1

      dx_cgs = dx * xbase1
      c_ljeans = sqrt((gamma * pi * kboltz) /
     &     (GravConst * mh * dbase1))

      dlogtem = (log(temend) - log(temstart))/real(nratec-1, DKIND)

!     We better make consistent at first GC202002

      if (ispecies .gt. 0) then

#define ABUNDANCE_CORRECTION
#ifdef ABUNDANCE_CORRECTION
      call make_consistent_g(de, HI, HII, HeI, HeII, HeIII,
     &                     HM, H2I, H2II, DI, DII, HDI, metal, dust,
     &                     d, is, ie, js, je, ks, ke,
     &                     in, jn, kn, ispecies, imetal, fh, dtoh
     &                   , idustfield, imchem, igrgr, dom
     &                   , DM, HDII, HeHII
     &                   , CI, CII, CO, CO2
     &                   , OI, OH, H2O, O2
     &                   , SiI, SiOI, SiO2I
     &                   , CH, CH2, COII, OII
     &                   , OHII, H2OII, H3OII, O2II
     &                   , Mg, Al, S, Fe
     &                   , SiM, FeM, Mg2SiO4, MgSiO3, Fe3O4
     &                   , AC, SiO2D, MgO, FeS, Al2O3
     &                   , reforg, volorg, H2Oice
     &                   , immulti, imabund, idspecies, itdmulti, idsub
     &                   , metal_loc
     &                   , metal_C13, metal_C20, metal_C25, metal_C30
     &                   , metal_F13, metal_F15, metal_F50, metal_F80
     &                   , metal_P170, metal_P200, metal_Y19
     &                   , SN0_N
     &                   , SN0_XC, SN0_XO, SN0_XMg, SN0_XAl, SN0_XSi
     &                   , SN0_XS, SN0_XFe
     &                   , SN0_fC, SN0_fO, SN0_fMg, SN0_fAl, SN0_fSi
     &                   , SN0_fS, SN0_fFe
     &                      )
#endif

      endif

!  Convert densities from comoving to proper

      if (iexpand .eq. 1) then

         call scale_fields_g(d, de, HI, HII, HeI, HeII, HeIII,
     &                  HM, H2I, H2II, DI, DII, HDI, metal, dust,
     &                  is, ie, js, je, ks, ke,
     &                  in, jn, kn, ispecies, imetal, idustfield,
     &                  aye**(-3)
     &                , DM, HDII, HeHII
     &                , imabund, imchem, idspecies, immulti
     &                , igrgr, idsub
     &                , CI, CII, CO, CO2
     &                , OI, OH, H2O, O2
     &                , SiI, SiOI, SiO2I
     &                , CH, CH2, COII, OII
     &                , OHII, H2OII, H3OII, O2II
     &                , Mg, Al, S, Fe
     &                , SiM, FeM, Mg2SiO4, MgSiO3, Fe3O4
     &                , AC, SiO2D, MgO, FeS, Al2O3
     &                , reforg, volorg, H2Oice
     &                , metal_loc
     &                , metal_C13, metal_C20, metal_C25, metal_C30
     &                , metal_F13, metal_F15, metal_F50, metal_F80
     &                , metal_P170, metal_P200, metal_Y19)

      endif

#ifdef ABUNDANCE_CORRECTION
      call ceiling_species_g(d, de, HI, HII, HeI, HeII, HeIII,
     &                     HM, H2I, H2II, DI, DII, HDI, metal, dust,
     &                     is, ie, js, je, ks, ke,
     &                     in, jn, kn, ispecies, imetal, idustfield
     &                   , DM, HDII, HeHII
     &                   , imabund, imchem, idspecies, immulti
     &                   , igrgr, idsub
     &                   , CI, CII, CO, CO2
     &                   , OI, OH, H2O, O2
     &                   , SiI, SiOI, SiO2I
     &                   , CH, CH2, COII, OII
     &                   , OHII, H2OII, H3OII, O2II
     &                   , Mg, Al, S, Fe
     &                   , SiM, FeM, Mg2SiO4, MgSiO3, Fe3O4
     &                   , AC, SiO2D, MgO, FeS, Al2O3
     &                   , reforg, volorg, H2Oice
     &                   , metal_loc
     &                   , metal_C13, metal_C20, metal_C25, metal_C30
     &                   , metal_F13, metal_F15, metal_F50, metal_F80
     &                   , metal_P170, metal_P200, metal_Y19)
#endif


!  Loop over zones, and do an entire i-column in one go
      dk = ke - ks + 1
      dj = je - js + 1

! parallelize the k and j loops with OpenMP
! flat j and k loops for better parallelism
#ifdef _OPENMP
! ierr is declared as shared and should be modified with atomic operation
!$omp parallel do schedule(runtime) private(
!$omp&   i, j, k, iter,
!$omp&   ttmin, energy, comp1, comp2,
!$omp&   heq1, heq2, eqk221, eqk222, eqk131, eqk132,
!$omp&   eqt1, eqt2, eqtdef, dheq, heq,
!$omp&   indixe,
!$omp&   t1, t2, logtem, tdef,
!$omp&   dtit, ttot, p2d, tgas, tgasold,
!$omp&   tdust, metallicity, dust2gas, rhoH, mmw,
!$omp&   mynh, myde, gammaha_eff, gasgr_tdust, regr, olddtit,
!$omp&   HIp, HIIp, HeIp, HeIIp, HeIIIp,
!$omp&   HMp, H2Ip, H2IIp,
!$omp&   dep, dedot,HIdot, dedot_prev,
!$omp&   DIp, DIIp, HDIp, HIdot_prev,
!$omp&   k24shield, k25shield, k26shield,
!$omp&   k28shield, k29shield, k30shield,
!$omp&   k31shield,
!$omp&   k1 , k2 , k3 , k4 , k5,
!$omp&   k6 , k7 , k8 , k9 , k10,
!$omp&   k11, k12, k13, k14, k15,
!$omp&   k16, k17, k18, k19, k22,
!$omp&   k50, k51, k52, k53, k54,
!$omp&   k55, k56, k57, k58, k13dd, h2dust,
!$omp&   ncrn, ncrd1, ncrd2,
!$omp&   ceHI, ceHeI, ceHeII,
!$omp&   ciHI, ciHeI, ciHeIS, ciHeII,
!$omp&   reHII, reHeII1, reHeII2, reHeIII,
!$omp&   brem, edot,
!$omp&   hyd01k, h2k01, vibh, roth, rotl,
!$omp&   gpldl, gphdl, hdlte, hdlow, cieco,
!$omp&   itmask )
#endif
      do t = 0, dk*dj-1
        k = t/dj      + ks+1
        j = mod(t,dj) + js+1

!       tolerance = 1.0e-06_DKIND * dt

!     Initialize iteration mask to true for all cells.

         do i = is+1, ie+1
            itmask(i) = .true.
         enddo

!      If we are using coupled radiation with intermediate stepping,
!      set iteration mask to include only cells with radiation in the
!      intermediate coupled chemistry / energy step 
         if (iradtrans .eq. 1) then
            if (iradcoupled .eq. 1 .and. iradstep .eq. 1) then
               do i = is+1, ie+1
                  if (kphHI(i,j,k) .gt. 0) then
                      itmask(i) = .true.
                  else
                      itmask(i) = .false.
                  endif
               enddo
            endif

!      Normal rate solver, but don't double count cells with radiation
            if (iradcoupled .eq. 1 .and. iradstep .eq. 0) then
               do i = is+1, ie + 1
                  if (kphHI(i,j,k) .gt. 0) then
                     itmask(i) = .false.
                  else
                     itmask(i) = .true.
                  endif
               enddo
            endif
         endif ! end rad trans check (divergent from original code)

!     Iteration mask for metal-rich cells
         do i = is+1, ie+1
            itmask_metal(i) = .false.
         enddo
         if (imetal .eq. 1) then
             do i = is+1, ie + 1
                itmask_metal(i) = itmask(i)
                if (metal(i,j,k) .lt. 1.e-9_DKIND * d(i,j,k)) then
                   itmask_metal(i) = .false.
                endif
             enddo
         endif
          


!        Set time elapsed to zero for each cell in 1D section

         do i = is+1, ie+1
            ttot(i) = 0._DKIND
         enddo

!        ------------------ Loop over subcycles ----------------

         do iter = 1, itmax

            do i = is+1, ie+1
               if (itmask(i)) then
                  dtit(i) = huge8
               endif
            enddo

!           Compute the cooling rate, tgas, tdust, and metallicity for this row

            call cool1d_multi_g(
     &                d, e, u, v, w, de, HI, HII, HeI, HeII, HeIII,
     &                in, jn, kn, nratec, 
     &                iexpand, ispecies, imetal, imcool,
     &                idust, idustall, idustfield, idustrec,
     &                idim, is, ie, j, k, ih2co, ipiht, iter, igammah,
     &                aye, temstart, temend, z_solar, fgr,
     &                utem, uxyz, uaye, urho, utim,
     &                gamma, fh,
     &                ceHIa, ceHeIa, ceHeIIa, ciHIa, ciHeIa, 
     &                ciHeISa, ciHeIIa, reHIIa, reHeII1a, 
     &                reHeII2a, reHeIIIa, brema, compa, gammaha,
     &                isrf, regra, gamma_isrfa, comp_xraya, comp_temp,
     &                piHI, piHeI, piHeII, comp1, comp2,
     &                HM, H2I, H2II, DI, DII, HDI, metal, dust,
     &                hyd01ka, h2k01a, vibha, rotha, rotla,
     &                hyd01k, h2k01, vibh, roth, rotl,
     &                gpldla, gphdla, gpldl, gphdl,
     &                hdltea, hdlowa, hdlte, hdlow,
     &                gaHIa, gaH2a, gaHea, gaHpa, gaela,
     &                h2ltea, gasgra,
     &                ceHI, ceHeI, ceHeII, ciHI, ciHeI, ciHeIS, ciHeII,
     &                reHII, reHeII1, reHeII2, reHeIII, brem,
     &                indixe, t1, t2, logtem, tdef, edot,
     &                tgas, tgasold, mmw, p2d, tdust, metallicity,
     &                dust2gas, rhoH, mynh, myde,
     &                gammaha_eff, gasgr_tdust, regr,
     &                iradshield, avgsighi, avgsighei, avgsigheii,
     &                k24, k26,
     &                iradtrans, photogamma,
     &                ih2optical, iciecool, ciecoa, cieco,
     &                icmbTfloor, iClHeat, clEleFra,
     &                priGridRank, priGridDim,
     &                priPar1, priPar2, priPar3, priPar4, priPar5,
     &                priDataSize, priCooling, priHeating, priMMW,
     &                metGridRank, metGridDim,
     &                metPar1, metPar2, metPar3, metPar4, metPar5,
     &                metDataSize, metCooling, metHeating, clnew,
     &                iVheat, iMheat, Vheat, Mheat,
<<<<<<< HEAD
     &                iisrffield, isrf_habing, itmask
     &              , imchem, igrgr
     &              , DM, HDII, HeHII
     &              , CI, CII, CO, CO2
     &              , OI, OH, H2O, O2
     &              , SiI, SiOI, SiO2I
     &              , CH, CH2, COII, OII
     &              , OHII, H2OII, H3OII, O2II
     &              , Mg, Al, S, Fe
     &              , SiM, FeM, Mg2SiO4, MgSiO3, Fe3O4
     &              , AC, SiO2D, MgO, FeS, Al2O3
     &              , reforg, volorg, H2Oice
     &              , cieY06a
     &              , LH2_N, LH2_Size
     &              , LH2_D, LH2_T, LH2_H
     &              , LH2_dD, LH2_dT, LH2_dH, LH2_L
     &              , LHD_N, LHD_Size
     &              , LHD_D, LHD_T, LHD_H
     &              , LHD_dD, LHD_dT, LHD_dH, LHD_L
     &              , LCI_N, LCI_Size
     &              , LCI_D, LCI_T, LCI_H
     &              , LCI_dD, LCI_dT, LCI_dH, LCI_L
     &              , LCII_N, LCII_Size
     &              , LCII_D, LCII_T, LCII_H
     &              , LCII_dD, LCII_dT, LCII_dH, LCII_L
     &              , LOI_N, LOI_Size
     &              , LOI_D, LOI_T, LOI_H
     &              , LOI_dD, LOI_dT, LOI_dH, LOI_L
     &              , LCO_N, LCO_Size
     &              , LCO_D, LCO_T, LCO_H
     &              , LCO_dD, LCO_dT, LCO_dH, LCO_L
     &              , LOH_N, LOH_Size
     &              , LOH_D, LOH_T, LOH_H
     &              , LOH_dD, LOH_dT, LOH_dH, LOH_L
     &              , LH2O_N, LH2O_Size
     &              , LH2O_D, LH2O_T, LH2O_H
     &              , LH2O_dD, LH2O_dT, LH2O_dH, LH2O_L
     &              , alphap_N, alphap_Size
     &              , alphap_D, alphap_T, alphap_dD, alphap_dT
     &              , alphap_Data
     &              , grain_N, grain_Size
     &              , grain_D, grain_T, grain_dD, grain_dT
     &              , Tgrain, Ograin, Lgrain
     &              , immulti, imabund, idspecies, itdmulti, idsub
     &              , metal_loc
     &              , metal_C13, metal_C20, metal_C25, metal_C30
     &              , metal_F13, metal_F15, metal_F50, metal_F80
     &              , metal_P170, metal_P200, metal_Y19
     &              , SN0_N
     &              , SN0_fSiM, SN0_fFeM, SN0_fMg2SiO4, SN0_fMgSiO3
     &              , SN0_fFe3O4, SN0_fAC, SN0_fSiO2D, SN0_fMgO
     &              , SN0_fFeS, SN0_fAl2O3
     &              , SN0_freforg, SN0_fvolorg, SN0_fH2Oice
     &              , SN0_r0SiM, SN0_r0FeM, SN0_r0Mg2SiO4, SN0_r0MgSiO3
     &              , SN0_r0Fe3O4, SN0_r0AC, SN0_r0SiO2D, SN0_r0MgO
     &              , SN0_r0FeS, SN0_r0Al2O3
     &              , SN0_r0reforg, SN0_r0volorg, SN0_r0H2Oice
     &              , gr_N, gr_Size, gr_dT, gr_Td
     &              , SN0_kpSiM, SN0_kpFeM, SN0_kpMg2SiO4, SN0_kpMgSiO3
     &              , SN0_kpFe3O4, SN0_kpAC, SN0_kpSiO2D, SN0_kpMgO
     &              , SN0_kpFeS, SN0_kpAl2O3
     &              , SN0_kpreforg, SN0_kpvolorg, SN0_kpH2Oice
     &              , tSiM, tFeM, tMg2SiO4, tMgSiO3, tFe3O4
     &              , tAC, tSiO2D, tMgO, tFeS, tAl2O3
     &              , treforg, tvolorg, tH2Oice
     &              , gasgr2a, gamma_isrf2a
     &          )
=======
     &                iTfloor, Tfloor_scalar, Tfloor,
     &                iisrffield, isrf_habing, itmask)
>>>>>>> cbe51099

            if (ispecies .gt. 0) then

!        Look-up rates as a function of temperature for 1D set of zones
!         (maybe should add itmask to this call)

            call lookup_cool_rates1d_g(temstart, temend, nratec, j, k,
     &               is, ie, ithreebody,
     &               in, jn, kn, ispecies, anydust,
     &               iH2shield, iradshield,
     &               tgas, mmw, d, HI, HII, HeI, HeII, HeIII, 
     &               HM, H2I, H2II, DI, DII, HDI,
     &               tdust, dust2gas,
     &               k1a, k2a, k3a, k4a, k5a, k6a, k7a, k8a, k9a, k10a,
     &               k11a, k12a, k13a, k13dda, k14a, k15a, k16a,
     &               k17a, k18a, k19a, k22a,
     &               k50a, k51a, k52a, k53a, k54a, k55a, k56a, 
     &               k57a, k58a, ndratec, dtemstart, dtemend, h2dusta, 
     &               ncrna, ncrd1a, ncrd2a, 
     &               avgsighi, avgsighei, avgsigheii, piHI, piHeI,
     &               k1, k2, k3, k4, k5, k6, k7, k8, k9, k10,
     &               k11, k12, k13, k14, k15, k16, k17, k18,
     &               k19, k22, k24, k25, k26, k28, k29, k30, k31,
     &               k50, k51, k52, k53, k54, k55, k56, k57,
     &               k58, k13dd, k24shield, k25shield, k26shield,
     &               k28shield, k29shield, k30shield,
     &               k31shield, h2dust, ncrn, ncrd1, ncrd2, 
     &               t1, t2, tdef, logtem, indixe, 
     &               dom, coolunit, tbase1, xbase1, dx_cgs, c_ljeans,
     &               iradtrans, kdissH2I, xH2shield, itmask
     &              , fh, metal
     &              , DM, HDII, HeHII, imetal, imchem, igrgr
     &              , CI, CII, CO, CO2
     &              , OI, OH, H2O, O2
     &              , SiI, SiOI, SiO2I
     &              , CH, CH2, COII, OII
     &              , OHII, H2OII, H3OII, O2II
     &              , Mg, Al, S, Fe
     &              , SiM, FeM, Mg2SiO4, MgSiO3, Fe3O4
     &              , AC, SiO2D, MgO, FeS, Al2O3
     &              , reforg, volorg, H2Oice
     &              , k125a, k129a, k130a, k131a, k132a
     &              , k133a, k134a, k135a, k136a, k137a
     &              , k148a, k149a, k150a, k151a, k152a
     &              , k153a
     &              , kz15a, kz16a, kz17a, kz18a, kz19a
     &              , kz20a, kz21a, kz22a, kz23a, kz24a
     &              , kz25a, kz26a, kz27a, kz28a, kz29a
     &              , kz30a, kz31a, kz32a, kz33a, kz34a
     &              , kz35a, kz36a, kz37a, kz38a, kz39a
     &              , kz40a, kz41a, kz42a, kz43a, kz44a
     &              , kz45a, kz46a, kz47a, kz48a, kz49a
     &              , kz50a, kz51a, kz52a, kz53a, kz54a
     &              , k125 , k129 , k130 , k131 , k132 
     &              , k133 , k134 , k135 , k136 , k137 
     &              , k148 , k149 , k150 , k151 , k152 
     &              , k153 
     &              , kz15 , kz16 , kz17 , kz18 , kz19 
     &              , kz20 , kz21 , kz22 , kz23 , kz24 
     &              , kz25 , kz26 , kz27 , kz28 , kz29 
     &              , kz30 , kz31 , kz32 , kz33 , kz34 
     &              , kz35 , kz36 , kz37 , kz38 , kz39 
     &              , kz40 , kz41 , kz42 , kz43 , kz44 
     &              , kz45 , kz46 , kz47 , kz48 , kz49 
     &              , kz50 , kz51 , kz52 , kz53 , kz54 
     &              , grain_N, grain_Size
     &              , grain_D, grain_T, grain_dD, grain_dT
     &              , Hgrain
     &              , immulti, imabund, idspecies, itdmulti, idsub
     &              , metal_loc
     &              , metal_C13, metal_C20, metal_C25, metal_C30
     &              , metal_F13, metal_F15, metal_F50, metal_F80
     &              , metal_P170, metal_P200, metal_Y19
     &              , SN0_N
     &              , SN0_fSiM, SN0_fFeM, SN0_fMg2SiO4, SN0_fMgSiO3
     &              , SN0_fFe3O4, SN0_fAC, SN0_fSiO2D, SN0_fMgO
     &              , SN0_fFeS, SN0_fAl2O3
     &              , SN0_freforg, SN0_fvolorg, SN0_fH2Oice
     &              , SN0_r0SiM, SN0_r0FeM, SN0_r0Mg2SiO4, SN0_r0MgSiO3
     &              , SN0_r0Fe3O4, SN0_r0AC, SN0_r0SiO2D, SN0_r0MgO
     &              , SN0_r0FeS, SN0_r0Al2O3
     &              , SN0_r0reforg, SN0_r0volorg, SN0_r0H2Oice
     &              , gr_N, gr_Size, gr_dT, gr_Td
     &              , SN0_kpSiM, SN0_kpFeM, SN0_kpMg2SiO4, SN0_kpMgSiO3
     &              , SN0_kpFe3O4, SN0_kpAC, SN0_kpSiO2D, SN0_kpMgO
     &              , SN0_kpFeS, SN0_kpAl2O3
     &              , SN0_kpreforg, SN0_kpvolorg, SN0_kpH2Oice
     &              , h2dustSa, h2dustCa, rhoH, grogra, dt
     &              , kdSiM, kdFeM, kdMg2SiO4
     &              , kdMgSiO3, kdFe3O4, kdAC, kdSiO2D, kdMgO, kdFeS
     &              , kdAl2O3, kdreforg, kdvolorg, kdH2Oice
     &              , tSiM, tFeM, tMg2SiO4, tMgSiO3, tFe3O4
     &              , tAC, tSiO2D, tMgO, tFeS, tAl2O3
     &              , treforg, tvolorg, tH2Oice, iuseH2shield
     &      )

!           Compute dedot and HIdot, the rates of change of de and HI
!             (should add itmask to this call)

            call rate_timestep_g(
     &                     dedot, HIdot, ispecies, anydust,
     &                     de, HI, HII, HeI, HeII, HeIII, d,
     &                     HM, H2I, H2II,
     &                     in, jn, kn, is, ie, j, k, 
     &                     k1, k2, k3, k4, k5, k6, k7, k8, k9, k10, k11,
     &                     k12, k13, k14, k15, k16, k17, k18, k19, k22,
     &                     k24, k25, k26, k27, k28, k29, k30,
     &                     k50, k51, k52, k53, k54, k55, k56, k57, k58, 
     &                     h2dust, ncrn, ncrd1, ncrd2, rhoH, 
     &                     k24shield, k25shield, k26shield, 
     &                     k28shield, k29shield, k30shield, k31shield,
     &                     iradtrans, irt_honly, 
     &                     kphHI, kphHeI, kphHeII,
     &                     itmask, edot, chunit, dom, metal
     &                   , HDI, imchem, CI, OI, OH, CO, H2O
     &                   , idissHDI, kdissHDI, iionZ, kphCI, kphOI
     &                   , idissZ, kdissCO, kdissOH, kdissH2O
     &                          )

!           move itmask temporary array
!           then split cells with low densities
!              => Gauss-Seidel scheme
!                        and with high densities
!              => Newton-Raphson scheme

            itmask_tmp = itmask
            itmask_nr  = itmask
            do i = is+1, ie+1
            if ( itmask_tmp(i) ) then

c              if (d(i,j,k)*dom .lt. 1.e-2_DKIND) then
!!             if (d(i,j,k)*dom .lt.
!!   &          min(1.e6_DKIND/(metal(i,j,k)/d(i,j,k)/0.02d-4)**2
!!   &             ,1.e6_DKIND)) then
               if ( ( (imetal .eq. 0)
     &          .and. (d(i,j,k)*dom .lt. 1.e8_DKIND) )
     &         .or. ( (imetal .eq. 1)
     &          .and. ( ( (metal(i,j,k) .le. 1.e-9_DKIND * d(i,j,k))
     &              .and. (d(i,j,k)*dom .lt. 1.e8_DKIND) )
     &             .or. ( (metal(i,j,k) .gt. 1.e-9_DKIND * d(i,j,k))
     &              .and. (d(i,j,k)*dom .lt. 1.e6_DKIND) ) ) ) ) then
                  itmask_nr(i) = .false.
               else
                  itmask(i) = .false.
               endif

            endif
            enddo

            do i = is+1, ie+1
            if (itmask_nr(i)) then
               if ( (icool .eq. 1) .and. (ispecies .gt. 1) .and.
     &              ((d(i,j,k)*dom .gt. 1.d7)
     &         .and.(tgas(i) .gt. 1650.d0)) ) then
                  imp_eng(i) = 1
               else
                  imp_eng(i) = 0
               endif
            endif
            enddo

!           Find timestep that keeps relative chemical changes below 10%

            do i = is+1, ie+1
               if (itmask(i)) then
!              Bound from below to prevent numerical errors
               
	       if (abs(dedot(i)) .lt. tiny8) 
     &             dedot(i) = min(tiny,de(i,j,k))
	       if (abs(HIdot(i)) .lt. tiny8)
     &             HIdot(i) = min(tiny,HI(i,j,k))

!              If the net rate is almost perfectly balanced then set
!                  it to zero (since it is zero to available precision)

               if (min(abs(k1(i)* de(i,j,k)*HI(i,j,k)),
     &                 abs(k2(i)*HII(i,j,k)*de(i,j,k)))/
     &             max(abs(dedot(i)),abs(HIdot(i))) .gt.
     &              1.0e6_DKIND) then
                  dedot(i) = tiny8
                  HIdot(i) = tiny8
               endif

!              If the iteration count is high then take the smaller of
!                the calculated dedot and last time step's actual dedot.
!                This is intended to get around the problem of a low
!                electron or HI fraction which is in equilibrium with high
!                individual terms (which all nearly cancel).

               if (iter .gt. 50) then
                  dedot(i) = min(abs(dedot(i)), abs(dedot_prev(i)))
                  HIdot(i) = min(abs(HIdot(i)), abs(HIdot_prev(i)))
               endif

!              compute minimum rate timestep

               olddtit = dtit(i)
               dtit(i) = min(abs(0.1_DKIND*de(i,j,k)/dedot(i)), 
     &              abs(0.1_DKIND*HI(i,j,k)/HIdot(i)),
     &              dt-ttot(i), 0.5_DKIND*dt)

               if (d(i,j,k)*dom .gt. 1e8_DKIND .and. 
     &              edot(i) .gt. 0._DKIND      .and.
     &             ispecies .gt. 1) then
!              Equilibrium value for H is:
!              H = (-1._DKIND / (4*k22)) * (k13 - sqrt(8 k13 k22 rho + k13^2))
!              We now want this to change by 10% or less, but we're only
!              differentiating by dT.  We have de/dt.  We need dT/de.
!              T = (g-1)*p2d*utem/N; tgas == (g-1)(p2d*utem/N)
!              dH_eq / dt = (dH_eq/dT) * (dT/de) * (de/dt)
!              dH_eq / dT (see above; we can calculate the derivative here)
!              dT / de = utem * (gamma - 1._DKIND) / N == tgas / p2d
!              de / dt = edot
!              Now we use our estimate of dT/de to get the estimated
!              difference in the equilibrium
                eqt2 = min(log(tgas(i)) + 0.1_DKIND*dlogtem, t2(i))
                eqtdef = (eqt2 - t1(i))/(t2(i) - t1(i))
                eqk222 = k22a(indixe(i)) +
     &            (k22a(indixe(i)+1) -k22a(indixe(i)))*eqtdef
                eqk132 = k13a(indixe(i)) +
     &            (k13a(indixe(i)+1) -k13a(indixe(i)))*eqtdef
                heq2 = (-1._DKIND / (4._DKIND*eqk222)) * (eqk132-
     &               sqrt(8._DKIND*eqk132*eqk222*
     &               fh*d(i,j,k)+eqk132**2._DKIND))

                eqt1 = max(log(tgas(i)) - 0.1_DKIND*dlogtem, t1(i))
                eqtdef = (eqt1 - t1(i))/(t2(i) - t1(i))
                eqk221 = k22a(indixe(i)) +
     &            (k22a(indixe(i)+1) -k22a(indixe(i)))*eqtdef
                eqk131 = k13a(indixe(i)) +
     &            (k13a(indixe(i)+1) -k13a(indixe(i)))*eqtdef
                heq1 = (-1._DKIND / (4._DKIND*eqk221)) * (eqk131-
     &               sqrt(8._DKIND*eqk131*eqk221*
     &               fh*d(i,j,k)+eqk131**2._DKIND))

                dheq = (abs(heq2-heq1)/(exp(eqt2) - exp(eqt1)))
     &               * (tgas(i)/p2d(i)) * edot(i)
                heq = (-1._DKIND / (4._DKIND*k22(i))) * (k13(i)-
     &               sqrt(8._DKIND*k13(i)*k22(i)*
     &               fh*d(i,j,k)+k13(i)**2._DKIND))
                !write(0,*) heq2, heq1, eqt2, eqt1, tgas(i), p2d(i), 
!     &                     edot(i)
                if (d(i,j,k)*dom.gt.1e18_DKIND.and.i.eq.4) then
#ifdef _OPENMP
!$omp critical
#endif
                  write(0,*) HI(i,j,k)/heq, edot(i), tgas(i)
#ifdef _OPENMP
!$omp end critical
#endif
                endif
                dtit(i) = min(dtit(i), 0.1_DKIND*heq/dheq)
              endif
              if (iter.gt.10_DKIND) then
                 dtit(i) = min(olddtit*1.5_DKIND, dtit(i))
              endif

#define DONT_WRITE_COOLING_DEBUG
#ifdef WRITE_COOLING_DEBUG
!              Output some debugging information if required

               if (dtit(i)/dt .lt. 1.0e-2_DKIND .and.
     &             iter .gt. 800 .and.
     &             abs((dt-ttot(i))/dt) .gt. 1.0e-3_DKIND) then
#ifdef _OPENMP
!$omp critical
#endif
                  write(4,1000) iter,i,j,k,dtit(i),
     &              ttot(i),dt,de(i,j,k),dedot(i),HI(i,j,k),HIdot(i),
     &              tgas(i), dedot_prev(i), HIdot_prev(i)
                  write(4,1100) HI(i,j,k),HII(i,j,k),
     &              HeI(i,j,k),HeII(i,j,k),HeIII(i,j,k),
     &              HM(i,j,k),H2I(i,j,k),H2II(i,j,k),de(i,j,k)
                  write(4,1100)
     &               -      k1(i) *de(i,j,k)    *HI(i,j,k)  ,
     &               -      k7(i) *de(i,j,k)    *HI(i,j,k),
     &               -      k8(i) *HM(i,j,k)    *HI(i,j,k),
     &               -      k9(i) *HII(i,j,k)   *HI(i,j,k),
     &               -      k10(i)*H2II(i,j,k)  *HI(i,j,k)/2._DKIND,
     &               - 2._DKIND*k22(i)*HI(i,j,k)**2 *HI(i,j,k),
     &               +      k2(i) *HII(i,j,k)   *de(i,j,k) ,
     &               + 2._DKIND*k13(i)*HI(i,j,k)*H2I(i,j,k)/2._DKIND,
     &               +      k11(i)*HII(i,j,k)   *H2I(i,j,k)/2._DKIND,
     &               + 2._DKIND*k12(i)*de(i,j,k)*H2I(i,j,k)/2._DKIND,
     &               +      k14(i)*HM(i,j,k)    *de(i,j,k),
     &               +      k15(i)*HM(i,j,k)    *HI(i,j,k),
     &               + 2._DKIND*k16(i)*HM(i,j,k)    *HII(i,j,k),
     &               + 2._DKIND*k18(i)*H2II(i,j,k)  *de(i,j,k)/2._DKIND,
     &               +      k19(i)*H2II(i,j,k)  *HM(i,j,k)/2._DKIND,
     &               -      k57(i)*HI(i,j,k)    *HI(i,j,k),
     &               -      k58(i)*HI(i,j,k)    *HeI(i,j,k)/4._DKIND
#ifdef _OPENMP
!$omp end critical
#endif
               endif
 1000          format(i5,3(i3,1x),1p,11(e11.3))
 1100          format(1p,22(e11.3))
#endif /* WRITE_COOLING_DEBUG */

            else if ((itmask_nr(i)).and.(imp_eng(i).eq.0)) then
               dtit(i) = min(abs(0.1_DKIND*e(i,j,k)/edot(i)*d(i,j,k)),
     &              dt-ttot(i), 0.5_DKIND*dt)

            else if ((itmask_nr(i)).and.(imp_eng(i).eq.1)) then
               dtit(i) = dt - ttot(i)

            else               ! itmask
               dtit(i) = dt
            endif
            enddo               ! end loop over i

            endif ! end if (ispecies .gt. 0)

!           Compute maximum timestep for cooling/heating

            do i = is+1, ie+1
               if (itmask(i)) then
!              Set energy per unit volume of this cell based in the pressure
!              (the gamma used here is the right one even for H2 since p2d 
!               is calculated with this gamma).

               energy = max(p2d(i)/(gamma-1._DKIND), tiny8)

!              If the temperature is at the bottom of the temperature look-up 
!              table and edot < 0, then shut off the cooling.

               if (tgas(i) .le. 1.01_DKIND*temstart .and.
     &              edot(i) .lt. 0._DKIND) 
     &              edot(i) = tiny8
	       if (abs(edot(i)) .lt. tiny8) edot(i) = tiny8

!              Compute timestep for 10% change

                  dtit(i) = min(real(abs(0.1_DKIND*
     &              energy/edot(i)), DKIND), 
     &              dt-ttot(i), dtit(i))

               if (dtit(i) .ne. dtit(i)) then
#ifdef _OPENMP
!$omp critical
#endif
                 write(6,*) 'HUGE dtit :: ', energy, edot(i), dtit(i),
     &                      dt, ttot(i), abs(0.1_DKIND*energy/edot(i)), 
     &                      real(abs(0.1_DKIND*energy/edot(i)), DKIND)
#ifdef _OPENMP
!$omp end critical
#endif
               endif

#ifdef WRITE_COOLING_DEBUG
!              If the timestep is too small, then output some debugging info

               if (((dtit(i)/dt .lt. 1.0e-2_DKIND .and. iter .gt. 800) 
     &               .or. iter .gt. itmax-100) .and.
     &              abs((dt-ttot(i))/dt) .gt. 1.0e-3_DKIND) then
#ifdef _OPENMP
!$omp critical
#endif
                 write(3,2000) i,j,k,iter,e(i,j,k),edot(i),tgas(i),
     &             energy,de(i,j,k),ttot(i),d(i,j,k),e(i,j,k),dtit(i)
#ifdef _OPENMP
!$omp end critical
#endif
               endif
 2000          format(4(i4,1x),1p,10(e14.3))
#endif /* WRITE_COOLING_DEBUG */
            endif   ! itmask
            enddo   ! end loop over i

!           Update total and gas energy

            if (icool .eq. 1) then
            do i = is+1, ie+1
               if (itmask(i)) then
               e(i,j,k)  = e(i,j,k) +
     &                 real(edot(i)/d(i,j,k)*dtit(i), RKIND)
#ifdef WRITE_COOLING_DEBUG
               if (e(i,j,k) .ne. e(i,j,k)) then
#ifdef _OPENMP
!$omp critical
#endif
                    write(3,*) edot(i),d(i,j,k),dtit(i)
#ifdef _OPENMP
!$omp end critical
#endif
               endif
#endif /* WRITE_COOLING_DEBUG */

            endif               ! itmask
            enddo
            endif

            if (ispecies .gt. 0) then

!           Solve rate equations with one linearly implicit Gauss-Seidel 
!           sweep of a backward Euler method ---

            call step_rate_g(de, HI, HII, HeI, HeII, HeIII, d,
     &                     HM, H2I, H2II, DI, DII, HDI, dtit,
     &                     in, jn, kn, is, ie, j, k,
     &                     ispecies, anydust,
     &                     k1, k2, k3, k4, k5, k6, k7, k8, k9, k10, k11,
     &                     k12, k13, k14, k15, k16, k17, k18, k19, k22,
     &                     k24, k25, k26, k27, k28, k29, k30,
     &                     k50, k51, k52, k53, k54, k55, k56, k57, k58, 
     &                     h2dust, rhoH,
     &                     k24shield, k25shield, k26shield, 
     &                     k28shield, k29shield, k30shield, k31shield,
     &                     HIp, HIIp, HeIp, HeIIp, HeIIIp, dep,
     &                     HMp, H2Ip, H2IIp, DIp, DIIp, HDIp,
     &                     dedot_prev, HIdot_prev,
     &                     iradtrans, irt_honly, 
     &                     kphHI, kphHeI, kphHeII,
     &                     itmask
     &                   , DM, HDII, HeHII, imetal, metal
     &                   , imchem, idspecies, igrgr, idsub
     &                   , CI, CII, CO, CO2
     &                   , OI, OH, H2O, O2
     &                   , SiI, SiOI, SiO2I
     &                   , CH, CH2, COII, OII
     &                   , OHII, H2OII, H3OII, O2II
     &                   , Mg, Al, S, Fe
     &                   , SiM, FeM, Mg2SiO4, MgSiO3, Fe3O4
     &                   , AC, SiO2D, MgO, FeS, Al2O3
     &                   , reforg, volorg, H2Oice
     &                   , k125, k129, k130, k131, k132
     &                   , k133, k134, k135, k136, k137
     &                   , k148, k149, k150, k151, k152
     &                   , k153
     &                   , kz15 , kz16 , kz17 , kz18 , kz19 
     &                   , kz20 , kz21 , kz22 , kz23 , kz24 
     &                   , kz25 , kz26 , kz27 , kz28 , kz29 
     &                   , kz30 , kz31 , kz32 , kz33 , kz34 
     &                   , kz35 , kz36 , kz37 , kz38 , kz39 
     &                   , kz40 , kz41 , kz42 , kz43 , kz44 
     &                   , kz45 , kz46 , kz47 , kz48 , kz49 
     &                   , kz50 , kz51 , kz52 , kz53 , kz54 
     &                   , DMp, HDIIp, HeHIIp
     &                   , CIp, CIIp, COp, CO2p
     &                   , OIp, OHp, H2Op, O2p
     &                   , SiIp, SiOIp, SiO2Ip
     &                   , CHp, CH2p, COIIp, OIIp
     &                   , OHIIp, H2OIIp, H3OIIp, O2IIp
     &                   , Mgp, Alp, Sp, Fep
     &                   , SiMp, FeMp, Mg2SiO4p, MgSiO3p, Fe3O4p
     &                   , ACp, SiO2Dp, MgOp, FeSp, Al2O3p
     &                   , reforgp, volorgp, H2Oicep
     &                   , kdSiM, kdFeM, kdMg2SiO4, kdMgSiO3, kdFe3O4
     &                   , kdAC, kdSiO2D, kdMgO, kdFeS, kdAl2O3
     &                   , kdreforg, kdvolorg, kdH2Oice
     &                   , idissHDI, kdissHDI, iionZ, kphCI, kphOI
     &                   , idissZ, kdissCO, kdissOH, kdissH2O
     &           )

!           Start Newton-Raphson scheme
            do i = is+1, ie+1
            if (itmask_nr(i)) then

!           If density and temperature are low, update gas energy explicitly

               if (icool .eq. 1) then
                  if (imp_eng(i) .eq. 0) then
                     e(i,j,k)  = e(i,j,k) +
     &                    real(edot(i)/d(i,j,k)*dtit(i), RKIND)
                  endif
               endif

!              initialize arrays
               if (ispecies .gt. 0) nsp = 6
               if (ispecies .gt. 1) nsp = nsp + 3
               if (ispecies .gt. 2) nsp = nsp + 3
               if (ispecies .gt. 3) nsp = nsp + 3
               if (itmask_metal(i)) then
               if (imchem .eq. 1) then
                  nsp = nsp + 19
                  if ( ( igrgr .eq. 1 ) .or. ( idsub .eq. 1) ) then
                    if (idspecies .gt. 0) nsp = nsp + 1
                    if (idspecies .gt. 1) nsp = nsp + 3
                  endif
               endif
               if ( ( igrgr .eq. 1 ) .or. ( idsub .eq. 1) ) then
                  if (idspecies .gt. 0) nsp = nsp + 2
                  if (idspecies .gt. 1) nsp = nsp + 8
                  if (idspecies .gt. 2) nsp = nsp + 3
               endif
               endif
               nsp = nsp + imp_eng(i)
               allocate(idsp(nsp))
               allocate(mtrx(nsp,nsp))
               allocate(vec(nsp))
c              allocate(dummtrx(nsp,nsp))
c              allocate(dumvec(nsp))

               if ( ispecies .gt. 0 ) then
                  dsp( 1) = de(i,j,k)
                  dsp( 2) = HI(i,j,k)
                  dsp( 3) = HII(i,j,k)
                  dsp( 4) = HeI(i,j,k)
                  dsp( 5) = HeII(i,j,k)
                  dsp( 6) = HeIII(i,j,k)
               endif
               if ( ispecies .gt. 1 ) then
                  dsp( 7) = HM(i,j,k)
                  dsp( 8) = H2I(i,j,k)
                  dsp( 9) = H2II(i,j,k)
               endif
               if ( ispecies .gt. 2 ) then
                  dsp(10) = DI(i,j,k)
                  dsp(11) = DII(i,j,k)
                  dsp(12) = HDI(i,j,k)
               endif
               if ( ispecies .gt. 3 ) then
                  dsp(13) = DM(i,j,k)
                  dsp(14) = HDII(i,j,k)
                  dsp(15) = HeHII(i,j,k)
               endif
               if ( itmask_metal(i) ) then
               if ( imchem .eq. 1 ) then
                  dsp(16) = CI(i,j,k)
                  dsp(17) = CII(i,j,k)
                  dsp(18) = CO(i,j,k)
                  dsp(19) = CO2(i,j,k)
                  dsp(20) = OI(i,j,k)
                  dsp(21) = OH(i,j,k)
                  dsp(22) = H2O(i,j,k)
                  dsp(23) = O2(i,j,k)
                  dsp(24) = SiI(i,j,k)
                  dsp(25) = SiOI(i,j,k)
                  dsp(26) = SiO2I(i,j,k)
                  dsp(27) = CH(i,j,k)
                  dsp(28) = CH2(i,j,k)
                  dsp(29) = COII(i,j,k)
                  dsp(30) = OII(i,j,k)
                  dsp(31) = OHII(i,j,k)
                  dsp(32) = H2OII(i,j,k)
                  dsp(33) = H3OII(i,j,k)
                  dsp(34) = O2II(i,j,k)
                  if ( ( igrgr .eq. 1 ) .or. ( idsub .eq. 1) ) then
                  if (idspecies .gt. 0) then
                  dsp(35) = Mg(i,j,k)
                  endif
                  if (idspecies .gt. 1) then
                  dsp(36) = Al(i,j,k)
                  dsp(37) = S(i,j,k)
                  dsp(38) = Fe(i,j,k)
                  endif
                  endif
               endif
               if ( ( igrgr .eq. 1 ) .or. ( idsub .eq. 1) ) then
               if (idspecies .gt. 0) then
                  dsp(39) = MgSiO3(i,j,k)
                  dsp(40) = AC(i,j,k)
               endif
               if (idspecies .gt. 1) then
                  dsp(41) = SiM(i,j,k)
                  dsp(42) = FeM(i,j,k)
                  dsp(43) = Mg2SiO4(i,j,k)
                  dsp(44) = Fe3O4(i,j,k)
                  dsp(45) = SiO2D(i,j,k)
                  dsp(46) = MgO(i,j,k)
                  dsp(47) = FeS(i,j,k)
                  dsp(48) = Al2O3(i,j,k)
               endif
               if (idspecies .gt. 2) then
                  dsp(49) = reforg(i,j,k) 
                  dsp(50) = volorg(i,j,k) 
                  dsp(51) = H2Oice(i,j,k) 
               endif
               endif
               endif
               dsp(i_eng) = e(i,j,k)

               id = 0
               if (ispecies .gt. 0) then
                  do isp = 1, 6
                     id = id + 1
                     idsp(id) = isp
                  enddo
               endif
               if (ispecies .gt. 1) then
                  do isp = 7, 9
                     id = id + 1
                     idsp(id) = isp
                  enddo
               endif
               if (ispecies .gt. 2) then
                  do isp = 10, 12
                     id = id + 1
                     idsp(id) = isp
                  enddo
               endif
               if (ispecies .gt. 3) then
                  do isp = 13, 15
                     id = id + 1
                     idsp(id) = isp
                  enddo
               endif
               if (itmask_metal(i)) then
                  if (imchem .eq. 1) then
                     do isp = 16, 34
                        id = id + 1
                        idsp(id) = isp
                     enddo
                     if ( ( igrgr .eq. 1 ) .or. ( idsub .eq. 1) ) then
                        if (idspecies .gt. 0) then
                           do isp = 35, 35
                              id = id + 1
                              idsp(id) = isp
                           enddo
                        endif
                        if (idspecies .gt. 1) then
                           do isp = 36, 38
                              id = id + 1
                              idsp(id) = isp
                           enddo
                        endif
                     endif
                  endif
                  if ( ( igrgr .eq. 1 ) .or. ( idsub .eq. 1) ) then
                     if (idspecies .gt. 0) then
                        do isp = 39, 40
                           id = id + 1
                           idsp(id) = isp
                        enddo
                     endif
                     if (idspecies .gt. 1) then
                        do isp = 41, 48
                           id = id + 1
                           idsp(id) = isp
                        enddo
                     endif
                     if (idspecies .gt. 2) then
                        do isp = 49, 51
                           id = id + 1
                           idsp(id) = isp
                        enddo
                     endif
                  endif
               endif
               if ( imp_eng(i) .eq.1 ) then
                  id = id + 1
                  idsp(id) = i_eng
               endif

!              Save arrays at ttot(i)

               dsp0 = dsp
               ddsp = 0.d0

!              Search for the timestep for which chemistry converges

               ierror=1
               itr_time=0
               do while ((ierror.eq.1))

!                 If not converge, restore arrays at ttot(i)

                  dsp = dsp0
                  ddsp = 0.d0

!                 Iteration to solve ODEs

                  err_max=1.d2
                  itr=0
                  do while (err_max.gt.1.d-8)
                    if(itr.ge.20) then
                       ierror = 1
                       go to 9996
                    endif

            call lookup_cool_rates0d(itr, dtit(i),
     &   d(i,j,k), u(i,j,k), v(i,j,k), w(i,j,k), 
     &   nsp, dsp, dspdot, nratec, 
     &   iexpand, ispecies, imetal, imcool,
     &   idust, idustall, idustfield, idustrec,
     &   ih2co, ipiht, iter, igammah,
     &   aye, temstart, temend, z_solar, fgr,
     &   utem, uxyz, uaye, urho, utim,
     &   gamma, fh,
     &   ceHIa, ceHeIa, ceHeIIa, ciHIa, ciHeIa, 
     &   ciHeISa, ciHeIIa, reHIIa, reHeII1a, 
     &   reHeII2a, reHeIIIa, brema, compa, gammaha,
     &   isrf, regra, gamma_isrfa, comp_xraya, comp_temp,
     &   piHI, piHeI, piHeII, comp1, comp2,
     &   metal(i,j,k), dust(i,j,k),
     &   hyd01ka, h2k01a, vibha, rotha, rotla,
     &   hyd01k(i), h2k01(i), vibh(i), roth(i), rotl(i),
     &   gpldla, gphdla, gpldl(i), gphdl(i),
     &   hdltea, hdlowa, hdlte(i), hdlow(i),
     &   gaHIa, gaH2a, gaHea, 
     &   gaHpa, gaela,
     &   h2ltea, gasgra,
     &   ceHI(i), ceHeI(i), ceHeII(i), ciHI(i), ciHeI(i), 
     &   ciHeIS(i), ciHeII(i),
     &   reHII(i), reHeII1(i), reHeII2(i), reHeIII(i), brem(i),
     &   indixe(i), t1(i), t2(i), logtem(i), tdef(i), edot(i),
     &   tgas(i), tgasold(i), mmw(i), p2d(i), tdust(i), metallicity(i),
     &   dust2gas(i), rhoH(i), mynh(i), myde(i),
     &   gammaha_eff(i), gasgr_tdust(i), regr(i),
     &   iradshield, avgsighi, avgsighei, avgsigheii,
     &   iradtrans, irt_honly,
     &   ih2optical, iciecool, ciecoa, cieco(i),
     &   icmbTfloor, iClHeat, clEleFra,
     &   priGridRank, priGridDim,
     &   priPar1, priPar2, priPar3, priPar4, priPar5,
     &   priDataSize, priCooling, priHeating, priMMW,
     &   metGridRank, metGridDim,
     &   metPar1, metPar2, metPar3, metPar4, metPar5,
     &   metDataSize, metCooling, metHeating, clnew,
     &   iVheat, iMheat, Vheat(i,j,k), Mheat(i,j,k),
     &   iisrffield, isrf_habing,
     &   ithreebody, anydust, iH2shield, 
     &   k1a, k2a, k3a, k4a, k5a, k6a, k7a, k8a, k9a, k10a,
     &   k11a, k12a, k13a, k13dda, k14a, k15a, k16a,
     &   k17a, k18a, k19a, k22a,
     &   k24, k25, k26, k27, k28, k29, k30, k31,
     &   k50a, k51a, k52a, k53a, k54a, k55a, k56a, 
     &   k57a, k58a, ndratec, dtemstart, dtemend, h2dusta, 
     &   ncrna, ncrd1a, ncrd2a, 
     &   h2dust(i), ncrn(i), ncrd1(i), ncrd2(i), 
     &   dom, coolunit, tbase1, xbase1, dx_cgs, c_ljeans,
     &   kphHI(i,j,k), kphHeI(i,j,k), kphHeII(i,j,k), kdissH2I(i,j,k), 
     &   photogamma(i,j,k), xH2shield(i,j,k), chunit, itmask_nr(i)
     & , imchem, igrgr
     & , k125a, k129a, k130a, k131a, k132a
     & , k133a, k134a, k135a, k136a, k137a
     & , k148a, k149a, k150a, k151a, k152a
     & , k153a
     & , kz15a, kz16a, kz17a, kz18a, kz19a
     & , kz20a, kz21a, kz22a, kz23a, kz24a
     & , kz25a, kz26a, kz27a, kz28a, kz29a
     & , kz30a, kz31a, kz32a, kz33a, kz34a
     & , kz35a, kz36a, kz37a, kz38a, kz39a
     & , kz40a, kz41a, kz42a, kz43a, kz44a
     & , kz45a, kz46a, kz47a, kz48a, kz49a
     & , kz50a, kz51a, kz52a, kz53a, kz54a
     & , cieY06a
     & , LH2_N, LH2_Size
     & , LH2_D, LH2_T, LH2_H
     & , LH2_dD, LH2_dT, LH2_dH, LH2_L
     & , LHD_N, LHD_Size
     & , LHD_D, LHD_T, LHD_H
     & , LHD_dD, LHD_dT, LHD_dH, LHD_L
     & , LCI_N, LCI_Size
     & , LCI_D, LCI_T, LCI_H
     & , LCI_dD, LCI_dT, LCI_dH, LCI_L
     & , LCII_N, LCII_Size
     & , LCII_D, LCII_T, LCII_H
     & , LCII_dD, LCII_dT, LCII_dH, LCII_L
     & , LOI_N, LOI_Size
     & , LOI_D, LOI_T, LOI_H
     & , LOI_dD, LOI_dT, LOI_dH, LOI_L
     & , LCO_N, LCO_Size
     & , LCO_D, LCO_T, LCO_H
     & , LCO_dD, LCO_dT, LCO_dH, LCO_L
     & , LOH_N, LOH_Size
     & , LOH_D, LOH_T, LOH_H
     & , LOH_dD, LOH_dT, LOH_dH, LOH_L
     & , LH2O_N, LH2O_Size
     & , LH2O_D, LH2O_T, LH2O_H
     & , LH2O_dD, LH2O_dT, LH2O_dH, LH2O_L
     & , alphap_N, alphap_Size
     & , alphap_D, alphap_T, alphap_dD, alphap_dT
     & , alphap_Data
     & , grain_N, grain_Size
     & , grain_D, grain_T, grain_dD, grain_dT
     & , Hgrain, Tgrain, Ograin, Lgrain
     & , immulti, imabund, idspecies, itdmulti, idsub
     & , metal_loc(i,j,k), metal_C13(i,j,k), metal_C20(i,j,k)
     & , metal_C25(i,j,k), metal_C30(i,j,k), metal_F13(i,j,k)
     & , metal_F15(i,j,k), metal_F50(i,j,k), metal_F80(i,j,k)
     & , metal_P170(i,j,k), metal_P200(i,j,k), metal_Y19(i,j,k)
     & , SN0_N
     & , SN0_fSiM, SN0_fFeM, SN0_fMg2SiO4, SN0_fMgSiO3
     & , SN0_fFe3O4, SN0_fAC, SN0_fSiO2D, SN0_fMgO
     & , SN0_fFeS, SN0_fAl2O3
     & , SN0_freforg, SN0_fvolorg, SN0_fH2Oice
     & , SN0_r0SiM, SN0_r0FeM, SN0_r0Mg2SiO4, SN0_r0MgSiO3
     & , SN0_r0Fe3O4, SN0_r0AC, SN0_r0SiO2D, SN0_r0MgO
     & , SN0_r0FeS, SN0_r0Al2O3
     & , SN0_r0reforg, SN0_r0volorg, SN0_r0H2Oice
     & , gr_N, gr_Size, gr_dT, gr_Td
     & , SN0_kpSiM, SN0_kpFeM, SN0_kpMg2SiO4, SN0_kpMgSiO3
     & , SN0_kpFe3O4, SN0_kpAC, SN0_kpSiO2D, SN0_kpMgO
     & , SN0_kpFeS, SN0_kpAl2O3
     & , SN0_kpreforg, SN0_kpvolorg, SN0_kpH2Oice
     & , h2dustSa, h2dustCa, grogra
     & , tSiM(i), tFeM(i), tMg2SiO4(i), tMgSiO3(i), tFe3O4(i)
     & , tAC(i), tSiO2D(i), tMgO(i), tFeS(i), tAl2O3(i)
     & , treforg(i), tvolorg(i), tH2Oice(i)
     & , gasgr2a, gamma_isrf2a
     & , imp_eng(i)
     & , idissHDI, kdissHDI(i,j,k), iionZ, kphCI(i,j,k), kphOI(i,j,k)
     & , idissZ, kdissCO(i,j,k), kdissOH(i,j,k), kdissH2O(i,j,k)
     & , iuseH2shield
     &   )

                    do jsp = 1, nsp
                      dspj = eps * dsp(idsp(jsp))
                      do isp = 1, nsp
                        if(isp .eq. jsp) then
                          dsp1(idsp(isp)) = dsp(idsp(isp)) + dspj
                        else
                          dsp1(idsp(isp)) = dsp(idsp(isp))
                        endif
                      enddo

            call lookup_cool_rates0d(1, dtit(i),
     &   d(i,j,k), u(i,j,k), v(i,j,k), w(i,j,k), 
     &   nsp, dsp1, dspdot1, nratec, 
     &   iexpand, ispecies, imetal, imcool,
     &   idust, idustall, idustfield, idustrec,
     &   ih2co, ipiht, iter, igammah,
     &   aye, temstart, temend, z_solar, fgr,
     &   utem, uxyz, uaye, urho, utim,
     &   gamma, fh,
     &   ceHIa, ceHeIa, ceHeIIa, ciHIa, ciHeIa, 
     &   ciHeISa, ciHeIIa, reHIIa, reHeII1a, 
     &   reHeII2a, reHeIIIa, brema, compa, gammaha,
     &   isrf, regra, gamma_isrfa, comp_xraya, comp_temp,
     &   piHI, piHeI, piHeII, comp1, comp2,
     &   metal(i,j,k), dust(i,j,k),
     &   hyd01ka, h2k01a, vibha, rotha, rotla,
     &   hyd01k(i), h2k01(i), vibh(i), roth(i), rotl(i),
     &   gpldla, gphdla, gpldl(i), gphdl(i),
     &   hdltea, hdlowa, hdlte(i), hdlow(i),
     &   gaHIa, gaH2a, gaHea, 
     &   gaHpa, gaela,
     &   h2ltea, gasgra,
     &   ceHI(i), ceHeI(i), ceHeII(i), ciHI(i), ciHeI(i), 
     &   ciHeIS(i), ciHeII(i),
     &   reHII(i), reHeII1(i), reHeII2(i), reHeIII(i), brem(i),
     &   indixe(i), t1(i), t2(i), logtem(i), tdef(i), edot(i),
     &   tgas(i), tgasold(i), mmw(i), p2d(i), tdust(i), metallicity(i),
     &   dust2gas(i), rhoH(i), mynh(i), myde(i),
     &   gammaha_eff(i), gasgr_tdust(i), regr(i),
     &   iradshield, avgsighi, avgsighei, avgsigheii,
     &   iradtrans, irt_honly,
     &   ih2optical, iciecool, ciecoa, cieco(i),
     &   icmbTfloor, iClHeat, clEleFra,
     &   priGridRank, priGridDim,
     &   priPar1, priPar2, priPar3, priPar4, priPar5,
     &   priDataSize, priCooling, priHeating, priMMW,
     &   metGridRank, metGridDim,
     &   metPar1, metPar2, metPar3, metPar4, metPar5,
     &   metDataSize, metCooling, metHeating, clnew,
     &   iVheat, iMheat, Vheat(i,j,k), Mheat(i,j,k),
     &   iisrffield, isrf_habing,
     &   ithreebody, anydust, iH2shield, 
     &   k1a, k2a, k3a, k4a, k5a, k6a, k7a, k8a, k9a, k10a,
     &   k11a, k12a, k13a, k13dda, k14a, k15a, k16a,
     &   k17a, k18a, k19a, k22a,
     &   k24, k25, k26, k27, k28, k29, k30, k31,
     &   k50a, k51a, k52a, k53a, k54a, k55a, k56a, 
     &   k57a, k58a, ndratec, dtemstart, dtemend, h2dusta, 
     &   ncrna, ncrd1a, ncrd2a, 
     &   h2dust(i), ncrn(i), ncrd1(i), ncrd2(i), 
     &   dom, coolunit, tbase1, xbase1, dx_cgs, c_ljeans,
     &   kphHI(i,j,k), kphHeI(i,j,k), kphHeII(i,j,k), kdissH2I(i,j,k), 
     &   photogamma(i,j,k), xH2shield(i,j,k), chunit, itmask_nr(i)
     & , imchem, igrgr
     & , k125a, k129a, k130a, k131a, k132a
     & , k133a, k134a, k135a, k136a, k137a
     & , k148a, k149a, k150a, k151a, k152a
     & , k153a
     & , kz15a, kz16a, kz17a, kz18a, kz19a
     & , kz20a, kz21a, kz22a, kz23a, kz24a
     & , kz25a, kz26a, kz27a, kz28a, kz29a
     & , kz30a, kz31a, kz32a, kz33a, kz34a
     & , kz35a, kz36a, kz37a, kz38a, kz39a
     & , kz40a, kz41a, kz42a, kz43a, kz44a
     & , kz45a, kz46a, kz47a, kz48a, kz49a
     & , kz50a, kz51a, kz52a, kz53a, kz54a
     & , cieY06a
     & , LH2_N, LH2_Size
     & , LH2_D, LH2_T, LH2_H
     & , LH2_dD, LH2_dT, LH2_dH, LH2_L
     & , LHD_N, LHD_Size
     & , LHD_D, LHD_T, LHD_H
     & , LHD_dD, LHD_dT, LHD_dH, LHD_L
     & , LCI_N, LCI_Size
     & , LCI_D, LCI_T, LCI_H
     & , LCI_dD, LCI_dT, LCI_dH, LCI_L
     & , LCII_N, LCII_Size
     & , LCII_D, LCII_T, LCII_H
     & , LCII_dD, LCII_dT, LCII_dH, LCII_L
     & , LOI_N, LOI_Size
     & , LOI_D, LOI_T, LOI_H
     & , LOI_dD, LOI_dT, LOI_dH, LOI_L
     & , LCO_N, LCO_Size
     & , LCO_D, LCO_T, LCO_H
     & , LCO_dD, LCO_dT, LCO_dH, LCO_L
     & , LOH_N, LOH_Size
     & , LOH_D, LOH_T, LOH_H
     & , LOH_dD, LOH_dT, LOH_dH, LOH_L
     & , LH2O_N, LH2O_Size
     & , LH2O_D, LH2O_T, LH2O_H
     & , LH2O_dD, LH2O_dT, LH2O_dH, LH2O_L
     & , alphap_N, alphap_Size
     & , alphap_D, alphap_T, alphap_dD, alphap_dT
     & , alphap_Data
     & , grain_N, grain_Size
     & , grain_D, grain_T, grain_dD, grain_dT
     & , Hgrain, Tgrain, Ograin, Lgrain
     & , immulti, imabund, idspecies, itdmulti, idsub
     & , metal_loc(i,j,k), metal_C13(i,j,k), metal_C20(i,j,k)
     & , metal_C25(i,j,k), metal_C30(i,j,k), metal_F13(i,j,k)
     & , metal_F15(i,j,k), metal_F50(i,j,k), metal_F80(i,j,k)
     & , metal_P170(i,j,k), metal_P200(i,j,k), metal_Y19(i,j,k)
     & , SN0_N
     & , SN0_fSiM, SN0_fFeM, SN0_fMg2SiO4, SN0_fMgSiO3
     & , SN0_fFe3O4, SN0_fAC, SN0_fSiO2D, SN0_fMgO
     & , SN0_fFeS, SN0_fAl2O3
     & , SN0_freforg, SN0_fvolorg, SN0_fH2Oice
     & , SN0_r0SiM, SN0_r0FeM, SN0_r0Mg2SiO4, SN0_r0MgSiO3
     & , SN0_r0Fe3O4, SN0_r0AC, SN0_r0SiO2D, SN0_r0MgO
     & , SN0_r0FeS, SN0_r0Al2O3
     & , SN0_r0reforg, SN0_r0volorg, SN0_r0H2Oice
     & , gr_N, gr_Size, gr_dT, gr_Td
     & , SN0_kpSiM, SN0_kpFeM, SN0_kpMg2SiO4, SN0_kpMgSiO3
     & , SN0_kpFe3O4, SN0_kpAC, SN0_kpSiO2D, SN0_kpMgO
     & , SN0_kpFeS, SN0_kpAl2O3
     & , SN0_kpreforg, SN0_kpvolorg, SN0_kpH2Oice
     & , h2dustSa, h2dustCa, grogra
     & , tSiM(i), tFeM(i), tMg2SiO4(i), tMgSiO3(i), tFe3O4(i)
     & , tAC(i), tSiO2D(i), tMgO(i), tFeS(i), tAl2O3(i)
     & , treforg(i), tvolorg(i), tH2Oice(i)
     & , gasgr2a, gamma_isrf2a
     & , imp_eng(i)
     & , idissHDI, kdissHDI(i,j,k), iionZ, kphCI(i,j,k), kphOI(i,j,k)
     & , idissZ, kdissCO(i,j,k), kdissOH(i,j,k), kdissH2O(i,j,k)
     & , iuseH2shield
     &   )

                      do isp = 1, nsp
                        if ( (dsp(idsp(isp)).eq.0.d0)
     &                 .and. (dspdot1(idsp(isp))
     &                   .eq.  dspdot(idsp(isp))) ) then
                          der(idsp(isp),idsp(jsp)) = 0.d0
                        else
                          der(idsp(isp),idsp(jsp)) = 
     &                       (dspdot1(idsp(isp))
     &                       - dspdot(idsp(isp))) / dspj
                        endif
                      enddo

                    enddo ! jsp

                    do isp = 1, nsp
                      do jsp = 1, nsp
                        if(isp .eq. jsp) then
                          mtrx(isp,jsp) = 1.d0 - dtit(i) 
     &                       * der(idsp(isp),idsp(jsp))
                        else
                          mtrx(isp,jsp) =      - dtit(i)
     &                       * der(idsp(isp),idsp(jsp))
                        endif
                      enddo
                    enddo

                    do isp = 1, nsp
                      vec(isp) = dspdot(idsp(isp)) * dtit(i)
     &                       - ddsp(idsp(isp))
                    enddo

!                   to get more accuracy
                    do isp = 1, nsp
                      vec(isp) = vec(isp)/d(i,j,k)
                    enddo

c                   if((i.eq.1).and.(j.eq.1).and.(k.eq.1)) then
c                      write(*,'(a1,1p60e10.2)') 'a', d(i,j,k)*dom
c    &                      , vec(idsp(:))
c                      dummtrx = mtrx
c                      dumvec  = vec
c                   endif

                    call gaussj_g(nsp, mtrx, vec, ierror)
                    if(ierror .eq. 1) then
                      go to 9998
                    endif

c                   if((i.eq.1).and.(j.eq.1).and.(k.eq.1)) then
c                      do isp = 1, nsp
c                        do jsp = 1, nsp
c                          dumvec(isp) = dumvec(isp)
c    &                       - dummtrx(isp,jsp)*vec(jsp)
c                        enddo
c                      enddo
c                      write(*,'(a1,1p60e10.2)') 'b', d(i,j,k)*dom
c    &                     , dumvec(idsp(:))
c                   endif

!                   multiply with density again
                    do isp = 1, nsp
                      vec(isp) = vec(isp)*d(i,j,k)
                    enddo

                    do isp = 1, nsp
                      ddsp(idsp(isp)) = ddsp(idsp(isp)) + vec(isp)
                      dsp(idsp(isp))  = dsp(idsp(isp))  + vec(isp)
                    enddo

                    if (imp_eng(i) .eq. 1) then
                    if( (ispecies .gt. 0) .and. (icool .eq. 1) ) then
                       do isp = 1, nsp
                          if ( (dsp(idsp(isp)) .ne. dsp(idsp(isp)))
     &                    .or. (dsp(idsp(isp)) .le. 0._DKIND) ) then
                             ierror = 1
                             go to 9997
                          endif
                       enddo
                    endif
                    endif

                    err_max = 0.d0
c                   ierr_max = 0
                    do isp = 1, nsp
                      if(dsp(idsp(isp)) .gt. tiny8) then
                        err = dabs(vec(isp) / dsp(idsp(isp)))
                      else
                        err = 0.d0
                      endif
                      if(err .gt. err_max) then
                        err_max = err
c                       ierr_max = idsp(isp)
                      endif
                    enddo

                    itr=itr+1
                  enddo

9998              continue
9997              continue
9996              continue


!             Check if the fractions are valid after an iteration

                  if( (ispecies .gt. 0) .and. (icool .eq. 1) ) then
                     do isp = 1, nsp
                        if ( (dsp(idsp(isp)) .ne. dsp(idsp(isp)))
     &                  .or. (dsp(idsp(isp)) .le. 0._DKIND) ) then
                           ierror = 1
                        endif
                     enddo
                  endif
                  if(ierror .eq. 1) then
                     dtit(i) = 0.5d0*dtit(i)
                  endif

                  itr_time=itr_time+1
               enddo

               if ( ispecies .gt. 0 ) then
                  de(i,j,k)      = dsp( 1)
                  HI(i,j,k)      = dsp( 2)
                  HII(i,j,k)     = dsp( 3)
                  HeI(i,j,k)     = dsp( 4)
                  HeII(i,j,k)    = dsp( 5)
                  HeIII(i,j,k)   = dsp( 6)
               endif
               if ( ispecies .gt. 1 ) then
                  HM(i,j,k)      = dsp( 7)
                  H2I(i,j,k)     = dsp( 8)
                  H2II(i,j,k)    = dsp( 9)
               endif
               if ( ispecies .gt. 2 ) then
                  DI(i,j,k)      = dsp(10)
                  DII(i,j,k)     = dsp(11)
                  HDI(i,j,k)     = dsp(12)
               endif
               if ( ispecies .gt. 3 ) then
                  DM(i,j,k)      = dsp(13)
                  HDII(i,j,k)    = dsp(14)
                  HeHII(i,j,k)   = dsp(15)
               endif
               if ( itmask_metal(i) ) then
               if ( imchem .eq. 1 ) then
                  CI(i,j,k)      = dsp(16)
                  CII(i,j,k)     = dsp(17)
                  CO(i,j,k)      = dsp(18)
                  CO2(i,j,k)     = dsp(19)
                  OI(i,j,k)      = dsp(20)
                  OH(i,j,k)      = dsp(21)
                  H2O(i,j,k)     = dsp(22)
                  O2(i,j,k)      = dsp(23)
                  SiI(i,j,k)     = dsp(24)
                  SiOI(i,j,k)    = dsp(25)
                  SiO2I(i,j,k)   = dsp(26)
                  CH(i,j,k)      = dsp(27)
                  CH2(i,j,k)     = dsp(28)
                  COII(i,j,k)    = dsp(29)
                  OII(i,j,k)     = dsp(30)
                  OHII(i,j,k)    = dsp(31)
                  H2OII(i,j,k)   = dsp(32)
                  H3OII(i,j,k)   = dsp(33)
                  O2II(i,j,k)    = dsp(34)
                  if ( ( igrgr .eq. 1 ) .or. ( idsub .eq. 1 ) ) then
                  if (idspecies .gt. 0) then
                  Mg(i,j,k)      = dsp(35)
                  endif
                  if (idspecies .gt. 1) then
                  Al(i,j,k)      = dsp(36)
                  S(i,j,k)       = dsp(37)
                  Fe(i,j,k)      = dsp(38)
                  endif
                  endif
               endif
               if ( ( igrgr .eq. 1 ) .or. ( idsub .eq. 1 ) ) then
               if (idspecies .gt. 0) then
                  MgSiO3(i,j,k)  = dsp(39)
                  AC(i,j,k)      = dsp(40)
               endif
               if (idspecies .gt. 1) then
                  SiM(i,j,k)     = dsp(41)
                  FeM(i,j,k)     = dsp(42)
                  Mg2SiO4(i,j,k) = dsp(43)
                  Fe3O4(i,j,k)   = dsp(44)
                  SiO2D(i,j,k)   = dsp(45)
                  MgO(i,j,k)     = dsp(46)
                  FeS(i,j,k)     = dsp(47)
                  Al2O3(i,j,k)   = dsp(48)
               endif
               if (idspecies .gt. 2) then
                  reforg(i,j,k)  = dsp(49)
                  volorg(i,j,k)  = dsp(50)
                  H2Oice(i,j,k)  = dsp(51)
               endif
               endif
               endif

               e(i,j,k)     = dsp(i_eng)

               deallocate(idsp)
               deallocate(vec)
               deallocate(mtrx)

c              deallocate(dumvec)
c              deallocate(dummtrx)

            endif
            enddo

            endif ! if (ispecies .gt. 0) then

!           return itmask
            do i = is+1, ie+1
               itmask(i) = itmask_tmp(i)
            enddo

!           Add the timestep to the elapsed time for each cell and find
!            minimum elapsed time step in this row

            ttmin = huge8
            do i = is+1, ie+1
               ttot(i) = min(ttot(i) + dtit(i), dt)
               if (abs(dt-ttot(i)) .lt.
     &              tolerance*dt) itmask(i) = .false.
               if (ttot(i).lt.ttmin) ttmin = ttot(i)
            enddo

!           If all cells are done (on this slice), then exit

            if (abs(dt-ttmin) .lt. tolerance*dt) go to 9999

!           Next subcycle iteration

         enddo ! end of 'do iter = 1, itmax'

 9999    continue

!       Abort if iteration count exceeds maximum

         if (iter .gt. itmax) then
#ifdef _OPENMP
!$omp critical
#endif
	    write(0,*) 'inside if statement solve rate cool:',is,ie
            write(6,*) 'MULTI_COOL iter > ',itmax,' at j,k =',j,k
            write(0,*) 'FATAL error (2) in MULTI_COOL'
            write(0,'(" dt = ",1pe10.3," ttmin = ",1pe10.3)') dt, ttmin
            write(0,'((16(1pe8.1)))') (dtit(i),i=is+1,ie+1)
            write(0,'((16(1pe8.1)))') (ttot(i),i=is+1,ie+1)
            write(0,'((16(1pe8.1)))') (edot(i),i=is+1,ie+1)
            write(0,'((16(l3)))') (itmask(i),i=is+1,ie+1)

            if (exititmax .eq. 1) then
               ierr = 0
            endif
#ifdef _OPENMP
!$omp end critical
#endif
c            WARNING_MESSAGE
         endif

         if (iter .gt. itmax/2) then
#ifdef _OPENMP
!$omp critical
#endif
            write(6,*) 'MULTI_COOL iter,j,k =',iter,j,k
#ifdef _OPENMP
!$omp end critical
#endif
         end if
!     
!     Next j,k
!     
      enddo ! end of 'do t = 0, dk*dj-1'
#ifdef _OPENMP
!$omp end parallel do
#endif

!     If an error has been produced, return now.

      if (ierr .eq. 0) then
         return
      endif

!     Convert densities back to comoving from proper

      if (iexpand .eq. 1) then

         call scale_fields_g(d, de, HI, HII, HeI, HeII, HeIII,
     &                  HM, H2I, H2II, DI, DII, HDI, metal, dust,
     &                  is, ie, js, je, ks, ke,
     &                  in, jn, kn, ispecies, imetal, idustfield,
     &                  aye**3
     &                , DM, HDII, HeHII
     &                , imabund, imchem, idspecies, immulti
     &                , igrgr, idsub
     &                , CI, CII, CO, CO2
     &                , OI, OH, H2O, O2
     &                , SiI, SiOI, SiO2I
     &                , CH, CH2, COII, OII
     &                , OHII, H2OII, H3OII, O2II
     &                , Mg, Al, S, Fe
     &                , SiM, FeM, Mg2SiO4, MgSiO3, Fe3O4
     &                , AC, SiO2D, MgO, FeS, Al2O3
     &                , reforg, volorg, H2Oice
     &                , metal_loc
     &                , metal_C13, metal_C20, metal_C25, metal_C30
     &                , metal_F13, metal_F15, metal_F50, metal_F80
     &                , metal_P170, metal_P200, metal_Y19)

      endif

      if (ispecies .gt. 0) then

!     Correct the species to ensure consistency (i.e. type conservation)

#ifdef ABUNDANCE_CORRECTION
      call make_consistent_g(de, HI, HII, HeI, HeII, HeIII,
     &                     HM, H2I, H2II, DI, DII, HDI, metal, dust,
     &                     d, is, ie, js, je, ks, ke,
     &                     in, jn, kn, ispecies, imetal, fh, dtoh
     &                   , idustfield, imchem, igrgr, dom
     &                   , DM, HDII, HeHII
     &                   , CI, CII, CO, CO2
     &                   , OI, OH, H2O, O2
     &                   , SiI, SiOI, SiO2I
     &                   , CH, CH2, COII, OII
     &                   , OHII, H2OII, H3OII, O2II
     &                   , Mg, Al, S, Fe
     &                   , SiM, FeM, Mg2SiO4, MgSiO3, Fe3O4
     &                   , AC, SiO2D, MgO, FeS, Al2O3
     &                   , reforg, volorg, H2Oice
     &                   , immulti, imabund, idspecies, itdmulti, idsub
     &                   , metal_loc
     &                   , metal_C13, metal_C20, metal_C25, metal_C30
     &                   , metal_F13, metal_F15, metal_F50, metal_F80
     &                   , metal_P170, metal_P200, metal_Y19
     &                   , SN0_N
     &                   , SN0_XC, SN0_XO, SN0_XMg, SN0_XAl, SN0_XSi
     &                   , SN0_XS, SN0_XFe
     &                   , SN0_fC, SN0_fO, SN0_fMg, SN0_fAl, SN0_fSi
     &                   , SN0_fS, SN0_fFe
     &                      )

      call ceiling_species_g(d, de, HI, HII, HeI, HeII, HeIII,
     &                     HM, H2I, H2II, DI, DII, HDI, metal, dust,
     &                     is, ie, js, je, ks, ke,
     &                     in, jn, kn, ispecies, imetal, idustfield
     &                   , DM, HDII, HeHII
     &                   , imabund, imchem, idspecies, immulti
     &                   , igrgr, idsub
     &                   , CI, CII, CO, CO2
     &                   , OI, OH, H2O, O2
     &                   , SiI, SiOI, SiO2I
     &                   , CH, CH2, COII, OII
     &                   , OHII, H2OII, H3OII, O2II
     &                   , Mg, Al, S, Fe
     &                   , SiM, FeM, Mg2SiO4, MgSiO3, Fe3O4
     &                   , AC, SiO2D, MgO, FeS, Al2O3
     &                   , reforg, volorg, H2Oice
     &                   , metal_loc
     &                   , metal_C13, metal_C20, metal_C25, metal_C30
     &                   , metal_F13, metal_F15, metal_F50, metal_F80
     &                   , metal_P170, metal_P200, metal_Y19)
#endif

      endif

      return
      end

c -----------------------------------------------------------
!   This routine scales the density fields from comoving to
!     proper densities (and back again).

      subroutine scale_fields_g(d, de, HI, HII, HeI, HeII, HeIII,
     &                        HM, H2I, H2II, DI, DII, HDI, metal, dust,
     &                        is, ie, js, je, ks, ke,
     &                        in, jn, kn, ispecies, imetal, idustfield,
     &                        factor
     &                      , DM, HDII, HeHII
     &                      , imabund, imchem, idspecies, immulti
     &                      , igrgr, idsub
     &                      , CI, CII, CO, CO2
     &                      , OI, OH, H2O, O2
     &                      , SiI, SiOI, SiO2I
     &                      , CH, CH2, COII, OII
     &                      , OHII, H2OII, H3OII, O2II
     &                      , Mg, Al, S, Fe
     &                      , SiM, FeM, Mg2SiO4, MgSiO3, Fe3O4
     &                      , AC, SiO2D, MgO, FeS, Al2O3
     &                      , reforg, volorg, H2Oice
     &                      , metal_loc
     &                      , metal_C13, metal_C20, metal_C25, metal_C30
     &                      , metal_F13, metal_F15, metal_F50, metal_F80
     &                      , metal_P170, metal_P200, metal_Y19)
c -------------------------------------------------------------------

      implicit NONE
#include "grackle_fortran_types.def"

!     Arguments

      integer in, jn, kn, is, ie, js, je, ks, ke, ispecies, imetal,
     &        idustfield
     &      , imabund, imchem, idspecies, immulti, igrgr, idsub
      R_PREC  de(in,jn,kn),   HI(in,jn,kn),   HII(in,jn,kn),
     &        HeI(in,jn,kn), HeII(in,jn,kn), HeIII(in,jn,kn),
     &        HM(in,jn,kn),  H2I(in,jn,kn), H2II(in,jn,kn),
     &        DI(in,jn,kn),  DII(in,jn,kn), HDI(in,jn,kn),
     &        d(in,jn,kn),   metal(in,jn,kn), dust(in,jn,kn)
       R_PREC DM(in,jn,kn), HDII(in,jn,kn), HeHII(in,jn,kn)
     &      , CI(in,jn,kn)   , CII(in,jn,kn)    , CO(in,jn,kn)
     &      , CO2(in,jn,kn)  , OI(in,jn,kn)     , OH(in,jn,kn)
     &      , H2O(in,jn,kn)  , O2(in,jn,kn)     , SiI(in,jn,kn)
     &      , SiOI(in,jn,kn) , SiO2I(in,jn,kn)  , CH(in,jn,kn)
     &      , CH2(in,jn,kn)  , COII(in,jn,kn)   , OII(in,jn,kn)
     &      , OHII(in,jn,kn) , H2OII(in,jn,kn)  , H3OII(in,jn,kn)
     &      , O2II(in,jn,kn) , Mg(in,jn,kn)     , Al(in,jn,kn)
     &      , S(in,jn,kn)    , Fe(in,jn,kn)     
      R_PREC  SiM(in,jn,kn), FeM(in,jn,kn), Mg2SiO4(in,jn,kn)
     &      , MgSiO3(in,jn,kn), Fe3O4(in,jn,kn), AC(in,jn,kn)
     &      , SiO2D(in,jn,kn), MgO(in,jn,kn), FeS(in,jn,kn)
     &      , Al2O3(in,jn,kn)
     &      , reforg(in,jn,kn), volorg(in,jn,kn), H2Oice(in,jn,kn)
       R_PREC metal_loc(in,jn,kn)
     &      , metal_C13(in,jn,kn), metal_C20(in,jn,kn)
     &      , metal_C25(in,jn,kn), metal_C30(in,jn,kn)
     &      , metal_F13(in,jn,kn), metal_F15(in,jn,kn)
     &      , metal_F50(in,jn,kn), metal_F80(in,jn,kn)
     &      , metal_P170(in,jn,kn), metal_P200(in,jn,kn)
     &      , metal_Y19(in,jn,kn)
      real*8 factor

!     locals

      integer i, j, k

!     Multiply all fields by factor (1/a^3 or a^3)

      do k = ks+1, ke+1
         do j = js+1, je+1
            do i = is+1, ie+1
               d(i,j,k)     = d(i,j,k)*factor
            enddo
         enddo
      enddo

      if (ispecies .gt. 0) then
         do k = ks+1, ke+1
            do j = js+1, je+1
               do i = is+1, ie+1
                  de(i,j,k)    = de(i,j,k)*factor
                  HI(i,j,k)    = HI(i,j,k)*factor
                  HII(i,j,k)   = HII(i,j,k)*factor
                  HeI(i,j,k)   = HeI(i,j,k)*factor
                  HeII(i,j,k)  = HeII(i,j,k)*factor
                  HeIII(i,j,k) = HeIII(i,j,k)*factor
               enddo
            enddo
         enddo
      endif
      if (ispecies .gt. 1) then
         do k = ks+1, ke+1
            do j = js+1, je+1
               do i = is+1, ie+1
                  HM(i,j,k)   = HM(i,j,k)*factor
                  H2I(i,j,k)  = H2I(i,j,k)*factor
                  H2II(i,j,k) = H2II(i,j,k)*factor
               enddo
            enddo
         enddo
      endif
      if (ispecies .gt. 2) then
         do k = ks+1, ke+1
            do j = js+1, je+1
               do i = is+1, ie+1
                  DI(i,j,k)  = DI(i,j,k)*factor
                  DII(i,j,k) = DII(i,j,k)*factor
                  HDI(i,j,k) = HDI(i,j,k)*factor
               enddo
            enddo
         enddo
      endif
      if (ispecies .gt. 3) then
         do k = ks+1, ke+1
            do j = js+1, je+1
               do i = is+1, ie+1
                  DM(i,j,k)      = DM(i,j,k)*factor
                  HDII(i,j,k)    = HDII(i,j,k)*factor
                  HeHII(i,j,k)   = HeHII(i,j,k)*factor
               enddo
            enddo
         enddo
      endif
      if (imetal .eq. 1) then
         do k = ks+1, ke+1
            do j = js+1, je+1
               do i = is+1, ie+1
                  metal(i,j,k) = metal(i,j,k)*factor
                  if (immulti .gt. 0) then
                     metal_loc(i,j,k) = metal_loc(i,j,k)*factor
                     metal_C13(i,j,k) = metal_C13(i,j,k)*factor
                     metal_C20(i,j,k) = metal_C20(i,j,k)*factor
                     metal_C25(i,j,k) = metal_C25(i,j,k)*factor
                     metal_C30(i,j,k) = metal_C30(i,j,k)*factor
                     metal_F13(i,j,k) = metal_F13(i,j,k)*factor
                     metal_F15(i,j,k) = metal_F15(i,j,k)*factor
                     metal_F50(i,j,k) = metal_F50(i,j,k)*factor
                     metal_F80(i,j,k) = metal_F80(i,j,k)*factor
                     metal_P170(i,j,k)=metal_P170(i,j,k)*factor
                     metal_P200(i,j,k)=metal_P200(i,j,k)*factor
                     metal_Y19(i,j,k) = metal_Y19(i,j,k)*factor
                  endif
!!                if (metal(i,j,k) .gt. 1.d-9 * d(i,j,k)) then
                  if (imchem .eq. 1) then
                     CI(i,j,k)      = CI(i,j,k)*factor
                     CII(i,j,k)     = CII(i,j,k)*factor
                     CO(i,j,k)      = CO(i,j,k)*factor
                     CO2(i,j,k)     = CO2(i,j,k)*factor
                     OI(i,j,k)      = OI(i,j,k)*factor
                     OH(i,j,k)      = OH(i,j,k)*factor
                     H2O(i,j,k)     = H2O(i,j,k)*factor
                     O2(i,j,k)      = O2(i,j,k)*factor
                     SiI(i,j,k)     = SiI(i,j,k)*factor
                     SiOI(i,j,k)    = SiOI(i,j,k)*factor
                     SiO2I(i,j,k)   = SiO2I(i,j,k)*factor
                     CH(i,j,k)      = CH(i,j,k)*factor
                     CH2(i,j,k)     = CH2(i,j,k)*factor
                     COII(i,j,k)    = COII(i,j,k)*factor
                     OII(i,j,k)     = OII(i,j,k)*factor
                     OHII(i,j,k)    = OHII(i,j,k)*factor
                     H2OII(i,j,k)   = H2OII(i,j,k)*factor
                     H3OII(i,j,k)   = H3OII(i,j,k)*factor
                     O2II(i,j,k)    = O2II(i,j,k)*factor
                     if ( ( igrgr .eq. 1 ) .or. ( idsub .eq. 1 ) ) then
                     if (idspecies .gt. 0) then
                     Mg(i,j,k)      = Mg(i,j,k)*factor
                     endif
                     if (idspecies .gt. 1) then
                     Al(i,j,k)      = Al(i,j,k)*factor
                     S(i,j,k)       = S(i,j,k)*factor
                     Fe(i,j,k)      = Fe(i,j,k)*factor
                     endif
                     endif
                  endif
!!                endif
               enddo
            enddo
         enddo
      endif
      if (idustfield .eq. 1) then
         do k = ks+1, ke+1
            do j = js+1, je+1
               do i = is+1, ie+1
                  dust(i,j,k) = dust(i,j,k)*factor
                  if ( ( igrgr .eq. 1 ) .or. ( idsub .eq. 1 ) ) then
!!                if (metal(i,j,k) .gt. 1.d-9 * d(i,j,k)) then
                  if (idspecies .gt. 0) then
                     MgSiO3(i,j,k)  = MgSiO3(i,j,k)*factor
                     AC(i,j,k)      = AC(i,j,k)*factor
                  endif
                  if (idspecies .gt. 1) then
                     SiM(i,j,k)     = SiM(i,j,k)*factor
                     FeM(i,j,k)     = FeM(i,j,k)*factor
                     Mg2SiO4(i,j,k) = Mg2SiO4(i,j,k)*factor
                     Fe3O4(i,j,k)   = Fe3O4(i,j,k)*factor
                     SiO2D(i,j,k)   = SiO2D(i,j,k)*factor
                     MgO(i,j,k)     = MgO(i,j,k)*factor
                     FeS(i,j,k)     = FeS(i,j,k)*factor
                     Al2O3(i,j,k)   = Al2O3(i,j,k)*factor
                  endif
                  if (idspecies .gt. 2) then
                     reforg(i,j,k)  = reforg(i,j,k)*factor
                     volorg(i,j,k)  = volorg(i,j,k)*factor
                     H2Oice(i,j,k)  = H2Oice(i,j,k)*factor
                  endif
!!                endif
                  endif
               enddo
            enddo
         enddo
      endif

      return
      end

c -----------------------------------------------------------
!   This routine ensures that the species aren't below tiny.

      subroutine ceiling_species_g(d, de, HI, HII, HeI, HeII, HeIII,
     &                     HM, H2I, H2II, DI, DII, HDI, metal, dust,
     &                     is, ie, js, je, ks, ke,
     &                     in, jn, kn, ispecies, imetal, idustfield
     &                   , DM, HDII, HeHII
     &                   , imabund, imchem, idspecies, immulti
     &                   , igrgr, idsub
     &                   , CI, CII, CO, CO2
     &                   , OI, OH, H2O, O2
     &                   , SiI, SiOI, SiO2I
     &                   , CH, CH2, COII, OII
     &                   , OHII, H2OII, H3OII, O2II
     &                   , Mg, Al, S, Fe
     &                   , SiM, FeM, Mg2SiO4, MgSiO3, Fe3O4
     &                   , AC, SiO2D, MgO, FeS, Al2O3
     &                   , reforg, volorg, H2Oice
     &                   , metal_loc
     &                   , metal_C13, metal_C20, metal_C25, metal_C30
     &                   , metal_F13, metal_F15, metal_F50, metal_F80
     &                   , metal_P170, metal_P200, metal_Y19)
c -------------------------------------------------------------------

      implicit NONE
#include "grackle_fortran_types.def"

!     Arguments

      integer in, jn, kn, is, ie, js, je, ks, ke, ispecies, imetal
     &      , idustfield
      R_PREC  d(in,jn,kn),
     &        de(in,jn,kn),   HI(in,jn,kn),   HII(in,jn,kn),
     &        HeI(in,jn,kn), HeII(in,jn,kn), HeIII(in,jn,kn),
     &        HM(in,jn,kn),  H2I(in,jn,kn), H2II(in,jn,kn),
     &        DI(in,jn,kn),  DII(in,jn,kn), HDI(in,jn,kn),
     &        metal(in,jn,kn), dust(in,jn,kn)
      integer imabund, imchem, idspecies, immulti, igrgr, idsub
       R_PREC DM(in,jn,kn), HDII(in,jn,kn), HeHII(in,jn,kn)
     &      , CI(in,jn,kn)   , CII(in,jn,kn)    , CO(in,jn,kn)
     &      , CO2(in,jn,kn)  , OI(in,jn,kn)     , OH(in,jn,kn)
     &      , H2O(in,jn,kn)  , O2(in,jn,kn)     , SiI(in,jn,kn)
     &      , SiOI(in,jn,kn) , SiO2I(in,jn,kn)  , CH(in,jn,kn)
     &      , CH2(in,jn,kn)  , COII(in,jn,kn)   , OII(in,jn,kn)
     &      , OHII(in,jn,kn) , H2OII(in,jn,kn)  , H3OII(in,jn,kn)
     &      , O2II(in,jn,kn) , Mg(in,jn,kn)     , Al(in,jn,kn)
     &      , S(in,jn,kn)    , Fe(in,jn,kn)     
      R_PREC  SiM(in,jn,kn), FeM(in,jn,kn), Mg2SiO4(in,jn,kn)
     &      , MgSiO3(in,jn,kn), Fe3O4(in,jn,kn), AC(in,jn,kn)
     &      , SiO2D(in,jn,kn), MgO(in,jn,kn), FeS(in,jn,kn)
     &      , Al2O3(in,jn,kn)
     &      , reforg(in,jn,kn), volorg(in,jn,kn), H2Oice(in,jn,kn)
       R_PREC metal_loc(in,jn,kn)
     &      , metal_C13(in,jn,kn), metal_C20(in,jn,kn)
     &      , metal_C25(in,jn,kn), metal_C30(in,jn,kn)
     &      , metal_F13(in,jn,kn), metal_F15(in,jn,kn)
     &      , metal_F50(in,jn,kn), metal_F80(in,jn,kn)
     &      , metal_P170(in,jn,kn), metal_P200(in,jn,kn)
     &      , metal_Y19(in,jn,kn)

!     locals

      integer i, j, k

      if (ispecies .gt. 0) then
         do k = ks+1, ke+1
            do j = js+1, je+1
               do i = is+1, ie+1
                  de(i,j,k)    = max(de(i,j,k), tiny)
                  HI(i,j,k)    = max(HI(i,j,k), tiny)
                  HII(i,j,k)   = max(HII(i,j,k), tiny)
                  HeI(i,j,k)   = max(HeI(i,j,k), tiny)
                  HeII(i,j,k)  = max(HeII(i,j,k), tiny)
                  HeIII(i,j,k) = max(HeIII(i,j,k), 1e-5_RKIND*tiny)
               enddo
            enddo
         enddo
      endif
      if (ispecies .gt. 1) then
         do k = ks+1, ke+1
            do j = js+1, je+1
               do i = is+1, ie+1
                  HM(i,j,k)   = max(HM(i,j,k), tiny)
                  H2I(i,j,k)  = max(H2I(i,j,k), tiny)
                  H2II(i,j,k) = max(H2II(i,j,k), tiny)
               enddo
            enddo
         enddo
      endif
      if (ispecies .gt. 2) then
         do k = ks+1, ke+1
            do j = js+1, je+1
               do i = is+1, ie+1
                  DI(i,j,k)  = max(DI(i,j,k), tiny)
                  DII(i,j,k) = max(DII(i,j,k), tiny)
                  HDI(i,j,k) = max(HDI(i,j,k), tiny)
               enddo
            enddo
         enddo
      endif
      if (ispecies .gt. 3) then
         do k = ks+1, ke+1
            do j = js+1, je+1
               do i = is+1, ie+1
                  DM(i,j,k)      = max(DM(i,j,k), tiny)
                  HDII(i,j,k)    = max(HDII(i,j,k), tiny)
                  HeHII(i,j,k)   = max(HeHII(i,j,k), tiny)
               enddo
            enddo
         enddo
      endif
      if (imetal .eq. 1) then
         do k = ks+1, ke+1
            do j = js+1, je+1
               do i = is+1, ie+1
                  metal(i,j,k) = max(metal(i,j,k), tiny)
                  if (metal(i,j,k) .gt. d(i,j,k)) then
                     write(6, *) 'WARNING: metal density exceeds ',
     &                    'total density!'
                     write(6, *) 'i, j, k, metal, density = ',
     &                    i, j, k, metal(i,j,k), d(i,j,k)
                  endif
C                 if( immulti .gt. 0 ) then
C                    metal_loc(i,j,k) = max(metal_loc(i,j,k), tiny)
C                    metal_C13(i,j,k) = max(metal_C13(i,j,k), tiny)
C                    metal_C20(i,j,k) = max(metal_C20(i,j,k), tiny)
C                    metal_C25(i,j,k) = max(metal_C25(i,j,k), tiny)
C                    metal_C30(i,j,k) = max(metal_C30(i,j,k), tiny)
C                    metal_F13(i,j,k) = max(metal_F13(i,j,k), tiny)
C                    metal_F15(i,j,k) = max(metal_F15(i,j,k), tiny)
C                    metal_F50(i,j,k) = max(metal_F50(i,j,k), tiny)
C                    metal_F80(i,j,k) = max(metal_F80(i,j,k), tiny)
C                    metal_P170(i,j,k)= max(metal_P170(i,j,k),tiny)
C                    metal_P200(i,j,k)= max(metal_P200(i,j,k),tiny)
C                    metal_Y19(i,j,k) = max(metal_Y19(i,j,k), tiny)
C                 endif
!!                if (metal(i,j,k) .gt. 1.d-9 * d(i,j,k)) then
                  if (imchem .eq. 1) then
                     CI(i,j,k)      = max(CI(i,j,k), tiny)
                     CII(i,j,k)     = max(CII(i,j,k), tiny)
                     CO(i,j,k)      = max(CO(i,j,k), tiny)
                     CO2(i,j,k)     = max(CO2(i,j,k), tiny)
                     OI(i,j,k)      = max(OI(i,j,k), tiny)
                     OH(i,j,k)      = max(OH(i,j,k), tiny)
                     H2O(i,j,k)     = max(H2O(i,j,k), tiny)
                     O2(i,j,k)      = max(O2(i,j,k), tiny)
                     SiI(i,j,k)     = max(SiI(i,j,k), tiny)
                     SiOI(i,j,k)    = max(SiOI(i,j,k), tiny)
                     SiO2I(i,j,k)   = max(SiO2I(i,j,k), tiny)
                     CH(i,j,k)      = max(CH(i,j,k), tiny)
                     CH2(i,j,k)     = max(CH2(i,j,k), tiny)
                     COII(i,j,k)    = max(COII(i,j,k), tiny)
                     OII(i,j,k)     = max(OII(i,j,k), tiny)
                     OHII(i,j,k)    = max(OHII(i,j,k), tiny)
                     H2OII(i,j,k)   = max(H2OII(i,j,k), tiny)
                     H3OII(i,j,k)   = max(H3OII(i,j,k), tiny)
                     O2II(i,j,k)    = max(O2II(i,j,k), tiny)
                     if ( ( igrgr .eq. 1 ) .or. ( idsub .eq. 1 ) ) then
                     if (idspecies .gt. 0) then
                     Mg(i,j,k)      = max(Mg(i,j,k), tiny)
                     endif
                     if (idspecies .gt. 1) then
                     Al(i,j,k)      = max(Al(i,j,k), tiny)
                     S(i,j,k)       = max(S(i,j,k), tiny)
                     Fe(i,j,k)      = max(Fe(i,j,k), tiny)
                     endif
                     endif
                  endif
!!                endif
               enddo
            enddo
         enddo
      endif
      if (idustfield .eq. 1) then
         do k = ks+1, ke+1
            do j = js+1, je+1
               do i = is+1, ie+1
                  dust(i,j,k)       = max(dust(i,j,k), tiny)
                  if ( ( igrgr .eq. 1 ) .or. ( idsub .eq. 1 ) ) then
!!                if (metal(i,j,k) .gt. 1.d-9 * d(i,j,k)) then
                  if (idspecies .gt. 0) then
                     MgSiO3(i,j,k)  = max(MgSiO3(i,j,k), tiny)
                     AC(i,j,k)      = max(AC(i,j,k), tiny)
                  endif
                  if (idspecies .gt. 1) then
                     SiM(i,j,k)     = max(SiM(i,j,k), tiny)
                     FeM(i,j,k)     = max(FeM(i,j,k), tiny)
                     Mg2SiO4(i,j,k) = max(Mg2SiO4(i,j,k), tiny)
                     Fe3O4(i,j,k)   = max(Fe3O4(i,j,k), tiny)
                     SiO2D(i,j,k)   = max(SiO2D(i,j,k), tiny)
                     MgO(i,j,k)     = max(MgO(i,j,k), tiny)
                     FeS(i,j,k)     = max(FeS(i,j,k), tiny)
                     Al2O3(i,j,k)   = max(Al2O3(i,j,k), tiny)
                  endif
                  if (idspecies .gt. 2) then
                     reforg(i,j,k)  = max(reforg(i,j,k), tiny)
                     volorg(i,j,k)  = max(volorg(i,j,k), tiny)
                     H2Oice(i,j,k)  = max(H2Oice(i,j,k), tiny)
                  endif
!!                endif
                  endif
               enddo
            enddo
         enddo
      endif

      return
      end



! -----------------------------------------------------------
! This routine uses the temperature to look up the chemical
!   rates which are tabulated in a log table as a function
!   of temperature.

      subroutine lookup_cool_rates1d_g(temstart, temend, nratec, j, k,
     &                is, ie, ithreebody, in, jn, kn,
     &                ispecies, anydust, iH2shield, iradshield,
     &                tgas1d, mmw, d, HI, HII, HeI, HeII, HeIII,
     &                HM, H2I, H2II, DI, DII, HDI,
     &                tdust, dust2gas,
     &                k1a, k2a, k3a, k4a, k5a, k6a, k7a, k8a, k9a, k10a,
     &                k11a, k12a, k13a, k13dda, k14a, k15a, k16a,
     &                k17a, k18a, k19a, k22a,
     &                k50a, k51a, k52a, k53a, k54a, k55a, k56a, k57a,
     &                k58a, ndratec, dtemstart, dtemend, h2dusta, 
     &                ncrna, ncrd1a, ncrd2a,
     &                avgsighi, avgsighei, avgsigheii, piHI, piHeI,
     &                k1, k2, k3, k4, k5, k6, k7, k8, k9, k10,
     &                k11, k12, k13, k14, k15, k16, k17, k18,
     &                k19, k22, k24, k25, k26, k28, k29, k30, k31,
     &                k50, k51, k52, k53, k54, k55, k56, k57,
     &                k58, k13dd, k24shield, k25shield, k26shield,
     &                k28shield, k29shield, k30shield, k31shield,
     &                h2dust, ncrn, ncrd1, ncrd2,
     &                t1, t2, tdef, logtem, indixe, 
     &                dom, coolunit, tbase1, xbase1, dx_cgs, c_ljeans,
     &                iradtrans, kdissH2I, xH2shield, itmask
     &              , fh, metal
     &              , DM, HDII, HeHII, imetal, imchem, igrgr
     &              , CI, CII, CO, CO2
     &              , OI, OH, H2O, O2
     &              , SiI, SiOI, SiO2I
     &              , CH, CH2, COII, OII
     &              , OHII, H2OII, H3OII, O2II
     &              , Mg, Al, S, Fe
     &              , SiM, FeM, Mg2SiO4, MgSiO3, Fe3O4
     &              , AC, SiO2D, MgO, FeS, Al2O3
     &              , reforg, volorg, H2Oice
     &              , k125a, k129a, k130a, k131a, k132a
     &              , k133a, k134a, k135a, k136a, k137a
     &              , k148a, k149a, k150a, k151a, k152a
     &              , k153a
     &              , kz15a, kz16a, kz17a, kz18a, kz19a
     &              , kz20a, kz21a, kz22a, kz23a, kz24a
     &              , kz25a, kz26a, kz27a, kz28a, kz29a
     &              , kz30a, kz31a, kz32a, kz33a, kz34a
     &              , kz35a, kz36a, kz37a, kz38a, kz39a
     &              , kz40a, kz41a, kz42a, kz43a, kz44a
     &              , kz45a, kz46a, kz47a, kz48a, kz49a
     &              , kz50a, kz51a, kz52a, kz53a, kz54a
     &              , k125 , k129 , k130 , k131 , k132 
     &              , k133 , k134 , k135 , k136 , k137 
     &              , k148 , k149 , k150 , k151 , k152 
     &              , k153 
     &              , kz15 , kz16 , kz17 , kz18 , kz19 
     &              , kz20 , kz21 , kz22 , kz23 , kz24 
     &              , kz25 , kz26 , kz27 , kz28 , kz29 
     &              , kz30 , kz31 , kz32 , kz33 , kz34 
     &              , kz35 , kz36 , kz37 , kz38 , kz39 
     &              , kz40 , kz41 , kz42 , kz43 , kz44 
     &              , kz45 , kz46 , kz47 , kz48 , kz49 
     &              , kz50 , kz51 , kz52 , kz53 , kz54 
     &              , grain_N, grain_Size
     &              , grain_D, grain_T, grain_dD, grain_dT
     &              , Hgrain
     &              , immulti, imabund, idspecies, itdmulti, idsub
     &              , metal_loc
     &              , metal_C13, metal_C20, metal_C25, metal_C30
     &              , metal_F13, metal_F15, metal_F50, metal_F80
     &              , metal_P170, metal_P200, metal_Y19
     &              , SN0_N
     &              , SN0_fSiM, SN0_fFeM, SN0_fMg2SiO4, SN0_fMgSiO3
     &              , SN0_fFe3O4, SN0_fAC, SN0_fSiO2D, SN0_fMgO
     &              , SN0_fFeS, SN0_fAl2O3
     &              , SN0_freforg, SN0_fvolorg, SN0_fH2Oice
     &              , SN0_r0SiM, SN0_r0FeM, SN0_r0Mg2SiO4, SN0_r0MgSiO3
     &              , SN0_r0Fe3O4, SN0_r0AC, SN0_r0SiO2D, SN0_r0MgO
     &              , SN0_r0FeS, SN0_r0Al2O3
     &              , SN0_r0reforg, SN0_r0volorg, SN0_r0H2Oice
     &              , gr_N, gr_Size, gr_dT, gr_Td
     &              , SN0_kpSiM, SN0_kpFeM, SN0_kpMg2SiO4, SN0_kpMgSiO3
     &              , SN0_kpFe3O4, SN0_kpAC, SN0_kpSiO2D, SN0_kpMgO
     &              , SN0_kpFeS, SN0_kpAl2O3
     &              , SN0_kpreforg, SN0_kpvolorg, SN0_kpH2Oice
     &              , h2dustSa, h2dustCa, rhoH, grogra, dt
     &              , kdSiM, kdFeM, kdMg2SiO4
     &              , kdMgSiO3, kdFe3O4, kdAC, kdSiO2D, kdMgO, kdFeS
     &              , kdAl2O3, kdreforg, kdvolorg, kdH2Oice
     &              , tSiM, tFeM, tMg2SiO4, tMgSiO3, tFe3O4
     &              , tAC, tSiO2D, tMgO, tFeS, tAl2O3
     &              , treforg, tvolorg, tH2Oice, iuseH2shield
     &      )
! -------------------------------------------------------------------

      implicit NONE
#include "grackle_fortran_types.def"

!     Arguments

      integer is, ie, nratec,
     &        in, jn, kn, ispecies, ithreebody, j, k,
     &        ndratec, iH2shield, iradshield, iradtrans, 
     &        iH2shieldcustom
      real*8 temstart, temend, tgas1d(in), mmw(in), dom,
     &       dtemstart, dtemend
      real*8 coolunit, tbase1, xbase1, dx_cgs, c_ljeans
      logical itmask(in), anydust

!     Chemistry rates as a function of temperature

      real*8 k1a (nratec), k2a (nratec), k3a (nratec), k4a (nratec), 
     &       k5a (nratec), k6a (nratec), k7a (nratec), k8a (nratec), 
     &       k9a (nratec), k10a(nratec), k11a(nratec), k12a(nratec), 
     &       k13a(nratec), k14a(nratec), k15a(nratec), k16a(nratec), 
     &       k17a(nratec), k18a(nratec), k19a(nratec), k22a(nratec),
     &       k50a(nratec), k51a(nratec), k52a(nratec), k53a(nratec),
     &       k54a(nratec), k55a(nratec), k56a(nratec), k57a(nratec),
     &       k58a(nratec), k13dda(nratec, 14), h2dusta(nratec, ndratec),
     &       ncrna(nratec), ncrd1a(nratec), ncrd2a(nratec),
     &       k24, k25, k26, k28, k29, k30, k31,
     &       piHI, piHeI,
     &       avgsighi, avgsighei, avgsigheii
       real*8  k125a(nratec), k129a(nratec), k130a(nratec)
     &       , k131a(nratec), k132a(nratec), k133a(nratec)
     &       , k134a(nratec), k135a(nratec), k136a(nratec)
     &       , k137a(nratec), k148a(nratec), k149a(nratec)
     &       , k150a(nratec), k151a(nratec), k152a(nratec)
     &       , k153a(nratec)
     &       , kz15a(nratec), kz16a(nratec), kz17a(nratec)
     &       , kz18a(nratec), kz19a(nratec), kz20a(nratec)
     &       , kz21a(nratec), kz22a(nratec), kz23a(nratec)
     &       , kz24a(nratec), kz25a(nratec), kz26a(nratec)
     &       , kz27a(nratec), kz28a(nratec), kz29a(nratec)
     &       , kz30a(nratec), kz31a(nratec), kz32a(nratec)
     &       , kz33a(nratec), kz34a(nratec), kz35a(nratec)
     &       , kz36a(nratec), kz37a(nratec), kz38a(nratec)
     &       , kz39a(nratec), kz40a(nratec), kz41a(nratec)
     &       , kz42a(nratec), kz43a(nratec), kz44a(nratec)
     &       , kz45a(nratec), kz46a(nratec), kz47a(nratec)
     &       , kz48a(nratec), kz49a(nratec), kz50a(nratec)
     &       , kz51a(nratec), kz52a(nratec), kz53a(nratec)
     &       , kz54a(nratec)

!     Density fields

      R_PREC  d(in,jn,kn), HI(in,jn,kn),   HII(in,jn,kn),
     &        HeI(in,jn,kn), HeII(in,jn,kn), HeIII(in,jn,kn),
     &        HM(in,jn,kn), H2I(in,jn,kn), H2II(in,jn,kn),
     &        DI(in,jn,kn), DII(in,jn,kn), HDI(in,jn,kn)
       R_PREC metal(in,jn,kn)
       R_PREC metal_loc(in,jn,kn)
     &      , metal_C13(in,jn,kn), metal_C20(in,jn,kn)
     &      , metal_C25(in,jn,kn), metal_C30(in,jn,kn)
     &      , metal_F13(in,jn,kn), metal_F15(in,jn,kn)
     &      , metal_F50(in,jn,kn), metal_F80(in,jn,kn)
     &      , metal_P170(in,jn,kn), metal_P200(in,jn,kn)
     &      , metal_Y19(in,jn,kn)
       R_PREC DM(in,jn,kn)   , HDII(in,jn,kn)   , HeHII(in,jn,kn)
     &      , CI(in,jn,kn)   , CII(in,jn,kn)    , CO(in,jn,kn)
     &      , CO2(in,jn,kn)  , OI(in,jn,kn)     , OH(in,jn,kn)
     &      , H2O(in,jn,kn)  , O2(in,jn,kn)     , SiI(in,jn,kn)
     &      , SiOI(in,jn,kn) , SiO2I(in,jn,kn)  , CH(in,jn,kn)
     &      , CH2(in,jn,kn)  , COII(in,jn,kn)   , OII(in,jn,kn)
     &      , OHII(in,jn,kn) , H2OII(in,jn,kn)  , H3OII(in,jn,kn)
     &      , O2II(in,jn,kn) , Mg(in,jn,kn)     , Al(in,jn,kn)
     &      , S(in,jn,kn)    , Fe(in,jn,kn)     
      R_PREC  SiM(in,jn,kn), FeM(in,jn,kn), Mg2SiO4(in,jn,kn)
     &      , MgSiO3(in,jn,kn), Fe3O4(in,jn,kn), AC(in,jn,kn)
     &      , SiO2D(in,jn,kn), MgO(in,jn,kn), FeS(in,jn,kn)
     &      , Al2O3(in,jn,kn)
     &      , reforg(in,jn,kn), volorg(in,jn,kn), H2Oice(in,jn,kn)
       integer imetal, imchem, igrgr

!     Radiation fields

      R_PREC kdissH2I(in,jn,kn)
      integer iuseH2shield

!     H2 self-shielding length-scale field

      R_PREC  xH2shield(in,jn,kn)

!  Custom H2 shielding factor

      R_PREC f_shield_custom(in, jn, kn)

!     Returned rate values

      real*8 k1 (in), k2 (in), k3 (in), k4 (in), k5 (in),
     &       k6 (in), k7 (in), k8 (in), k9 (in), k10(in),
     &       k11(in), k12(in), k13(in), k14(in), k15(in),
     &       k16(in), k17(in), k18(in), k19(in), k22(in),
     &       k50(in), k51(in), k52(in), k53(in), k54(in),
     &       k55(in), k56(in), k57(in), k58(in),
     &       k13dd(in, 14), h2dust(in), 
     &       ncrn(in), ncrd1(in), ncrd2(in),
     &       k24shield(in), k25shield(in), k26shield(in),
     &       k28shield(in), k29shield(in), k30shield(in),
     &       k31shield(in)
      real*8 k125(in), k129(in), k130(in), k131(in), k132(in)
     &     , k133(in), k134(in), k135(in), k136(in), k137(in)
     &     , k148(in), k149(in), k150(in), k151(in), k152(in)
     &     , k153(in)
     &     , kz15(in), kz16(in), kz17(in), kz18(in), kz19(in)
     &     , kz20(in), kz21(in), kz22(in), kz23(in), kz24(in)
     &     , kz25(in), kz26(in), kz27(in), kz28(in), kz29(in)
     &     , kz30(in), kz31(in), kz32(in), kz33(in), kz34(in)
     &     , kz35(in), kz36(in), kz37(in), kz38(in), kz39(in)
     &     , kz40(in), kz41(in), kz42(in), kz43(in), kz44(in)
     &     , kz45(in), kz46(in), kz47(in), kz48(in), kz49(in)
     &     , kz50(in), kz51(in), kz52(in), kz53(in), kz54(in)
!     1D temporaries (passed in)

      integer*8 indixe(in)
      real*8 t1(in), t2(in), logtem(in), tdef(in),
     &       tdust(in), dust2gas(in)

!     1D temporaries (not passed in)

      integer*8 d_indixe(in)
      real*8 d_t1(in), d_t2(in), d_logtem(in), d_tdef(in),
     &       dusti1(in), dusti2(in), divrhoa(6),
     &       f_shield_H(in), f_shield_He(in)

!     Parameters

      real*8 everg, e24, e26
      parameter(everg = ev2erg, e24 = 13.6_DKIND,
     &     e26 = 24.6_DKIND)

!     locals

      integer i, n1
      real*8 factor, x, logtem0, logtem9, dlogtem, nh,
     &       d_logtem0, d_logtem9, d_dlogtem, divrho, N_H2,
     &       f_shield, b_doppler, l_H2shield
      real*8 k13_CID, k13_DT
      real*8 k13ind
      real*8 logT(in), logrho(in)
       integer grain_N(2), grain_Size
       real*8  grain_D(grain_N(1)), grain_T(grain_N(2))
     &       , grain_dD, grain_dT, Hgrain(grain_Size)
      integer immulti, imabund, idspecies, itdmulti, idsub
      integer SN0_N
      real*8  SN0_fSiM(SN0_N), SN0_fFeM(SN0_N), SN0_fMg2SiO4(SN0_N)
     &      , SN0_fMgSiO3(SN0_N), SN0_fFe3O4(SN0_N), SN0_fAC(SN0_N)
     &      , SN0_fSiO2D(SN0_N), SN0_fMgO(SN0_N), SN0_fFeS(SN0_N)
     &      , SN0_fAl2O3(SN0_N)
     &      , SN0_freforg(SN0_N), SN0_fvolorg(SN0_N), SN0_fH2Oice(SN0_N)
      real*8  SN0_r0SiM(3,SN0_N), SN0_r0FeM(3,SN0_N)
     &      , SN0_r0Mg2SiO4(3,SN0_N), SN0_r0MgSiO3(3,SN0_N)
     &      , SN0_r0Fe3O4(3,SN0_N), SN0_r0AC(3,SN0_N)
     &      , SN0_r0SiO2D(3,SN0_N), SN0_r0MgO(3,SN0_N)
     &      , SN0_r0FeS(3,SN0_N), SN0_r0Al2O3(3,SN0_N)
     &      , SN0_r0reforg(3,SN0_N)
     &      , SN0_r0volorg(3,SN0_N), SN0_r0H2Oice(3,SN0_N)
!     opacity table
      integer gr_N(2), gr_Size
      real*8  gr_dT, gr_Td(gr_N(2))
      real*8  SN0_kpSiM(gr_Size,SN0_N), SN0_kpFeM(gr_Size,SN0_N)
     &      , SN0_kpMg2SiO4(gr_Size,SN0_N), SN0_kpMgSiO3(gr_Size,SN0_N)
     &      , SN0_kpFe3O4(gr_Size,SN0_N), SN0_kpAC(gr_Size,SN0_N)
     &      , SN0_kpSiO2D(gr_Size,SN0_N), SN0_kpMgO(gr_Size,SN0_N)
     &      , SN0_kpFeS(gr_Size,SN0_N), SN0_kpAl2O3(gr_Size,SN0_N)
     &      , SN0_kpreforg(gr_Size,SN0_N)
     &      , SN0_kpvolorg(gr_Size,SN0_N), SN0_kpH2Oice(gr_Size,SN0_N)
      real*8  log_kh2, log_kgg
!     grain growth
      real*8  sgSiM(in), sgFeM(in), sgMg2SiO4(in)
     &      , sgMgSiO3(in), sgFe3O4(in), sgAC(in)
     &      , sgSiO2D(in), sgMgO(in), sgFeS(in)
     &      , sgAl2O3(in)
     &      , sgreforg(in), sgvolorg(in), sgH2Oice(in)
     &      , sgtot(in)
      real*8  alSiM(gr_N(2),in), alFeM(gr_N(2),in)
     &      , alMg2SiO4(gr_N(2),in), alMgSiO3(gr_N(2),in)
     &      , alFe3O4(gr_N(2),in), alAC(gr_N(2),in)
     &      , alSiO2D(gr_N(2),in), alMgO(gr_N(2),in)
     &      , alFeS(gr_N(2),in), alAl2O3(gr_N(2),in)
     &      , alreforg(gr_N(2),in)
     &      , alvolorg(gr_N(2),in), alH2Oice(gr_N(2),in)
     &      , altot(gr_N(2),in)
      R_PREC  rhoH(in)
      real*8  h2dustSa(nratec*ndratec), h2dustCa(nratec*ndratec)
      real*8  h2SiM, h2FeM, h2Mg2SiO4
     &      , h2MgSiO3, h2Fe3O4, h2AC
     &      , h2SiO2D, h2MgO, h2FeS
     &      , h2Al2O3
     &      , h2reforg, h2volorg, h2H2Oice
!     grain growth/sublimation
      real*8  grogra(nratec), dt
      real*8  kdSiM(in), kdFeM(in), kdMg2SiO4(in)
     &      , kdMgSiO3(in), kdFe3O4(in), kdAC(in)
     &      , kdSiO2D(in), kdMgO(in), kdFeS(in)
     &      , kdAl2O3(in)
     &      , kdreforg(in), kdvolorg(in), kdH2Oice(in)
!     grain temperature
      real*8  tSiM(in) , tFeM(in) , tMg2SiO4(in) 
     &      , tMgSiO3(in) , tFe3O4(in) , tAC(in) 
     &      , tSiO2D(in) , tMgO(in) , tFeS(in) 
     &      , tAl2O3(in) 
     &      , treforg(in) , tvolorg(in) , tH2Oice(in)
!     tabulate h2 formation rate
      integer d_N(2), d_Size
      real*8  d_dTd, d_dTg
      real*8  d_Td(ndratec),  d_Tg(nratec)
      integer idratec, iratec
      real*8  kd
      real*8 fh, mh
      parameter (mh = mass_h)      !DPC

!     locals for H2 self-shielding as WG+19

      real*8 tgas_touse, ngas_touse, aWG2019

      real*8 nSSh, nratio
      logical itmask_metal(in)

!     debug
      integer item

!     Set log values of start and end of lookup tables

      logtem0 = log(temstart)
      logtem9 = log(temend)
      dlogtem = (log(temend) - log(temstart))/real(nratec-1, DKIND)

      do i = is+1, ie+1
         if (itmask(i)) then
!        Compute temp-centered temperature (and log)

!        logtem(i) = log(0.5_DKIND*(tgas(i)+tgasold(i)))
         logtem(i) = log(tgas1d(i))
         logtem(i) = max(logtem(i), logtem0)
         logtem(i) = min(logtem(i), logtem9)

!        Find index into tble and precompute interpolation values

         indixe(i) = min(nratec-1,
     &        max(1,int((logtem(i)-logtem0)/dlogtem, DIKIND)+1))
         t1(i) = (logtem0 + (indixe(i) - 1)*dlogtem)
         t2(i) = (logtem0 + (indixe(i)    )*dlogtem)
         tdef(i) = (logtem(i) - t1(i)) / (t2(i) - t1(i))

!        Do linear table lookup (in log temperature)

         k1(i) = k1a(indixe(i)) +
     &           (k1a(indixe(i)+1) -k1a(indixe(i)))*tdef(i)
         k2(i) = k2a(indixe(i)) +
     &           (k2a(indixe(i)+1) -k2a(indixe(i)))*tdef(i)
         k3(i) = k3a(indixe(i)) +
     &           (k3a(indixe(i)+1) -k3a(indixe(i)))*tdef(i)
         k4(i) = k4a(indixe(i)) +
     &           (k4a(indixe(i)+1) -k4a(indixe(i)))*tdef(i)
         k5(i) = k5a(indixe(i)) +
     &           (k5a(indixe(i)+1) -k5a(indixe(i)))*tdef(i)
         k6(i) = k6a(indixe(i)) +
     &           (k6a(indixe(i)+1) -k6a(indixe(i)))*tdef(i)
         k57(i) = k57a(indixe(i)) +
     &            (k57a(indixe(i)+1) -k57a(indixe(i)))*tdef(i)
         k58(i) = k58a(indixe(i)) +
     &            (k58a(indixe(i)+1) -k58a(indixe(i)))*tdef(i)
      endif
      enddo

!     Look-up for 9-species model

      if (ispecies .gt. 1) then
         do i = is+1, ie+1
            if (itmask(i)) then
            k7(i) = k7a(indixe(i)) +
     &            (k7a(indixe(i)+1) -k7a(indixe(i)))*tdef(i)
            k8(i) = k8a(indixe(i)) +
     &            (k8a(indixe(i)+1) -k8a(indixe(i)))*tdef(i)
            k9(i) = k9a(indixe(i)) +
     &            (k9a(indixe(i)+1) -k9a(indixe(i)))*tdef(i)
            k10(i) = k10a(indixe(i)) +
     &            (k10a(indixe(i)+1) -k10a(indixe(i)))*tdef(i)
            k11(i) = k11a(indixe(i)) +
     &            (k11a(indixe(i)+1) -k11a(indixe(i)))*tdef(i)
            k12(i) = k12a(indixe(i)) +
     &            (k12a(indixe(i)+1) -k12a(indixe(i)))*tdef(i)
            k13(i) = k13a(indixe(i)) +
     &            (k13a(indixe(i)+1) -k13a(indixe(i)))*tdef(i)
            k14(i) = k14a(indixe(i)) +
     &            (k14a(indixe(i)+1) -k14a(indixe(i)))*tdef(i)
            k15(i) = k15a(indixe(i)) +
     &            (k15a(indixe(i)+1) -k15a(indixe(i)))*tdef(i)
            k16(i) = k16a(indixe(i)) +
     &            (k16a(indixe(i)+1) -k16a(indixe(i)))*tdef(i)
            k17(i) = k17a(indixe(i)) +
     &            (k17a(indixe(i)+1) -k17a(indixe(i)))*tdef(i)
            k18(i) = k18a(indixe(i)) +
     &            (k18a(indixe(i)+1) -k18a(indixe(i)))*tdef(i)
            k19(i) = k19a(indixe(i)) +
     &            (k19a(indixe(i)+1) -k19a(indixe(i)))*tdef(i)
            k22(i) = k22a(indixe(i)) +
     &            (k22a(indixe(i)+1) -k22a(indixe(i)))*tdef(i)

!     H2 formation heating terms.

            ncrn(i) = ncrna(indixe(i)) +
     &           (ncrna(indixe(i)+1) -ncrna(indixe(i)))*tdef(i)
            ncrd1(i) = ncrd1a(indixe(i)) +
     &           (ncrd1a(indixe(i)+1) -ncrd1a(indixe(i)))*tdef(i)
            ncrd2(i) = ncrd2a(indixe(i)) +
     &           (ncrd2a(indixe(i)+1) -ncrd2a(indixe(i)))*tdef(i)

         endif
         enddo

         do n1 = 1, 14
            do i = is+1, ie+1
               if (itmask(i)) then
               k13dd(i,n1) = k13dda(indixe(i),n1) +
     &             (k13dda(indixe(i)+1,n1) - 
     &               k13dda(indixe(i)  ,n1) )*tdef(i)
            endif
            enddo
         enddo         

      endif

!     Look-up for 12-species model

      if (ispecies .gt. 2) then
         do i = is+1, ie+1
            if (itmask(i)) then
            k50(i) = k50a(indixe(i)) +
     &            (k50a(indixe(i)+1) -k50a(indixe(i)))*tdef(i)
            k51(i) = k51a(indixe(i)) +
     &            (k51a(indixe(i)+1) -k51a(indixe(i)))*tdef(i)
            k52(i) = k52a(indixe(i)) +
     &            (k52a(indixe(i)+1) -k52a(indixe(i)))*tdef(i)
            k53(i) = k53a(indixe(i)) +
     &            (k53a(indixe(i)+1) -k53a(indixe(i)))*tdef(i)
            k54(i) = k54a(indixe(i)) +
     &            (k54a(indixe(i)+1) -k54a(indixe(i)))*tdef(i)
            k55(i) = k55a(indixe(i)) +
     &            (k55a(indixe(i)+1) -k55a(indixe(i)))*tdef(i)
            k56(i) = k56a(indixe(i)) +
     &            (k56a(indixe(i)+1) -k56a(indixe(i)))*tdef(i)
         endif
         enddo
      endif

!     Look-up for 15-species model

      if (ispecies .gt. 3) then
         do i = is+1, ie+1
            if (itmask(i)) then
            k125(i) = k125a(indixe(i)) +
     &            (k125a(indixe(i)+1) -k125a(indixe(i)))*tdef(i)
            k129(i) = k129a(indixe(i)) +
     &            (k129a(indixe(i)+1) -k129a(indixe(i)))*tdef(i)
            k130(i) = k130a(indixe(i)) +
     &            (k130a(indixe(i)+1) -k130a(indixe(i)))*tdef(i)
            k131(i) = k131a(indixe(i)) +
     &            (k131a(indixe(i)+1) -k131a(indixe(i)))*tdef(i)
            k132(i) = k132a(indixe(i)) +
     &            (k132a(indixe(i)+1) -k132a(indixe(i)))*tdef(i)
            k133(i) = k133a(indixe(i)) +
     &            (k133a(indixe(i)+1) -k133a(indixe(i)))*tdef(i)
            k134(i) = k134a(indixe(i)) +
     &            (k134a(indixe(i)+1) -k134a(indixe(i)))*tdef(i)
            k135(i) = k135a(indixe(i)) +
     &            (k135a(indixe(i)+1) -k135a(indixe(i)))*tdef(i)
            k136(i) = k136a(indixe(i)) +
     &            (k136a(indixe(i)+1) -k136a(indixe(i)))*tdef(i)
            k137(i) = k137a(indixe(i)) +
     &            (k137a(indixe(i)+1) -k137a(indixe(i)))*tdef(i)
            k148(i) = k148a(indixe(i)) +
     &            (k148a(indixe(i)+1) -k148a(indixe(i)))*tdef(i)
            k149(i) = k149a(indixe(i)) +
     &            (k149a(indixe(i)+1) -k149a(indixe(i)))*tdef(i)
            k150(i) = k150a(indixe(i)) +
     &            (k150a(indixe(i)+1) -k150a(indixe(i)))*tdef(i)
            k151(i) = k151a(indixe(i)) +
     &            (k151a(indixe(i)+1) -k151a(indixe(i)))*tdef(i)
            k152(i) = k152a(indixe(i)) +
     &            (k152a(indixe(i)+1) -k152a(indixe(i)))*tdef(i)
            k153(i) = k153a(indixe(i)) +
     &            (k153a(indixe(i)+1) -k153a(indixe(i)))*tdef(i)
         endif
         enddo
      endif

!     Look-up for metal species model

      if (imchem .eq. 1) then
         do i = is+1, ie+1
            if (itmask(i)) then
            kz15(i) = kz15a(indixe(i)) +
     &            (kz15a(indixe(i)+1) -kz15a(indixe(i)))*tdef(i)
            kz16(i) = kz16a(indixe(i)) +
     &            (kz16a(indixe(i)+1) -kz16a(indixe(i)))*tdef(i)
            kz17(i) = kz17a(indixe(i)) +
     &            (kz17a(indixe(i)+1) -kz17a(indixe(i)))*tdef(i)
            kz18(i) = kz18a(indixe(i)) +
     &            (kz18a(indixe(i)+1) -kz18a(indixe(i)))*tdef(i)
            kz19(i) = kz19a(indixe(i)) +
     &            (kz19a(indixe(i)+1) -kz19a(indixe(i)))*tdef(i)
            kz20(i) = kz20a(indixe(i)) +
     &            (kz20a(indixe(i)+1) -kz20a(indixe(i)))*tdef(i)
            kz21(i) = kz21a(indixe(i)) +
     &            (kz21a(indixe(i)+1) -kz21a(indixe(i)))*tdef(i)
            kz22(i) = kz22a(indixe(i)) +
     &            (kz22a(indixe(i)+1) -kz22a(indixe(i)))*tdef(i)
            kz23(i) = kz23a(indixe(i)) +
     &            (kz23a(indixe(i)+1) -kz23a(indixe(i)))*tdef(i)
            kz24(i) = kz24a(indixe(i)) +
     &            (kz24a(indixe(i)+1) -kz24a(indixe(i)))*tdef(i)
            kz25(i) = kz25a(indixe(i)) +
     &            (kz25a(indixe(i)+1) -kz25a(indixe(i)))*tdef(i)
            kz26(i) = kz26a(indixe(i)) +
     &            (kz26a(indixe(i)+1) -kz26a(indixe(i)))*tdef(i)
            kz27(i) = kz27a(indixe(i)) +
     &            (kz27a(indixe(i)+1) -kz27a(indixe(i)))*tdef(i)
            kz28(i) = kz28a(indixe(i)) +
     &            (kz28a(indixe(i)+1) -kz28a(indixe(i)))*tdef(i)
            kz29(i) = kz29a(indixe(i)) +
     &            (kz29a(indixe(i)+1) -kz29a(indixe(i)))*tdef(i)
            kz30(i) = kz30a(indixe(i)) +
     &            (kz30a(indixe(i)+1) -kz30a(indixe(i)))*tdef(i)
            kz31(i) = kz31a(indixe(i)) +
     &            (kz31a(indixe(i)+1) -kz31a(indixe(i)))*tdef(i)
            kz32(i) = kz32a(indixe(i)) +
     &            (kz32a(indixe(i)+1) -kz32a(indixe(i)))*tdef(i)
            kz33(i) = kz33a(indixe(i)) +
     &            (kz33a(indixe(i)+1) -kz33a(indixe(i)))*tdef(i)
            kz34(i) = kz34a(indixe(i)) +
     &            (kz34a(indixe(i)+1) -kz34a(indixe(i)))*tdef(i)
            kz35(i) = kz35a(indixe(i)) +
     &            (kz35a(indixe(i)+1) -kz35a(indixe(i)))*tdef(i)
            kz36(i) = kz36a(indixe(i)) +
     &            (kz36a(indixe(i)+1) -kz36a(indixe(i)))*tdef(i)
            kz37(i) = kz37a(indixe(i)) +
     &            (kz37a(indixe(i)+1) -kz37a(indixe(i)))*tdef(i)
            kz38(i) = kz38a(indixe(i)) +
     &            (kz38a(indixe(i)+1) -kz38a(indixe(i)))*tdef(i)
            kz39(i) = kz39a(indixe(i)) +
     &            (kz39a(indixe(i)+1) -kz39a(indixe(i)))*tdef(i)
            kz40(i) = kz40a(indixe(i)) +
     &            (kz40a(indixe(i)+1) -kz40a(indixe(i)))*tdef(i)
            kz41(i) = kz41a(indixe(i)) +
     &            (kz41a(indixe(i)+1) -kz41a(indixe(i)))*tdef(i)
            kz42(i) = kz42a(indixe(i)) +
     &            (kz42a(indixe(i)+1) -kz42a(indixe(i)))*tdef(i)
            kz43(i) = kz43a(indixe(i)) +
     &            (kz43a(indixe(i)+1) -kz43a(indixe(i)))*tdef(i)
            kz44(i) = kz44a(indixe(i)) +
     &            (kz44a(indixe(i)+1) -kz44a(indixe(i)))*tdef(i)
            kz45(i) = kz45a(indixe(i)) +
     &            (kz45a(indixe(i)+1) -kz45a(indixe(i)))*tdef(i)
            kz46(i) = kz46a(indixe(i)) +
     &            (kz46a(indixe(i)+1) -kz46a(indixe(i)))*tdef(i)
            kz47(i) = kz47a(indixe(i)) +
     &            (kz47a(indixe(i)+1) -kz47a(indixe(i)))*tdef(i)
            kz48(i) = kz48a(indixe(i)) +
     &            (kz48a(indixe(i)+1) -kz48a(indixe(i)))*tdef(i)
            kz49(i) = kz49a(indixe(i)) +
     &            (kz49a(indixe(i)+1) -kz49a(indixe(i)))*tdef(i)
            kz50(i) = kz50a(indixe(i)) +
     &            (kz50a(indixe(i)+1) -kz50a(indixe(i)))*tdef(i)
            kz51(i) = kz51a(indixe(i)) +
     &            (kz51a(indixe(i)+1) -kz51a(indixe(i)))*tdef(i)
            kz52(i) = kz52a(indixe(i)) +
     &            (kz52a(indixe(i)+1) -kz52a(indixe(i)))*tdef(i)
            kz53(i) = kz53a(indixe(i)) +
     &            (kz53a(indixe(i)+1) -kz53a(indixe(i)))*tdef(i)
            kz54(i) = kz54a(indixe(i)) +
     &            (kz54a(indixe(i)+1) -kz54a(indixe(i)))*tdef(i)
         endif
         enddo
      endif

!     Iteration mask for metal-rich cells

         do i = is+1, ie+1
            itmask_metal(i) = .false.
         enddo
         if (imetal .eq. 1) then
             do i = is+1, ie + 1
                itmask_metal(i) = itmask(i)
                if (metal(i,j,k) .lt. 1.e-9_DKIND * d(i,j,k)) then
                   itmask_metal(i) = .false.
                endif
             enddo
         endif

!     Compute grain size increment

      if ( (anydust) .and. (idspecies .gt. 0) ) then

         call calc_grain_size_increment_1d(
     &             immulti, imabund, idspecies, igrgr, itmask_metal
     &           , in, jn, kn, is, ie, j, k, dom, d
     &           , SiM, FeM, Mg2SiO4, MgSiO3, Fe3O4
     &           , AC, SiO2D, MgO, FeS, Al2O3
     &           , reforg, volorg, H2Oice
     &           , metal, metal_loc
     &           , metal_C13, metal_C20, metal_C25, metal_C30
     &           , metal_F13, metal_F15, metal_F50, metal_F80
     &           , metal_P170, metal_P200, metal_Y19
     &           , SN0_N
     &           , SN0_fSiM, SN0_fFeM, SN0_fMg2SiO4, SN0_fMgSiO3
     &           , SN0_fFe3O4, SN0_fAC, SN0_fSiO2D, SN0_fMgO
     &           , SN0_fFeS, SN0_fAl2O3
     &           , SN0_freforg, SN0_fvolorg, SN0_fH2Oice
     &           , SN0_r0SiM, SN0_r0FeM, SN0_r0Mg2SiO4, SN0_r0MgSiO3
     &           , SN0_r0Fe3O4, SN0_r0AC, SN0_r0SiO2D, SN0_r0MgO
     &           , SN0_r0FeS, SN0_r0Al2O3
     &           , SN0_r0reforg, SN0_r0volorg, SN0_r0H2Oice
     &           , gr_N, gr_Size, gr_dT, gr_Td
     &           , SN0_kpSiM, SN0_kpFeM, SN0_kpMg2SiO4, SN0_kpMgSiO3
     &           , SN0_kpFe3O4, SN0_kpAC, SN0_kpSiO2D, SN0_kpMgO
     &           , SN0_kpFeS, SN0_kpAl2O3
     &           , SN0_kpreforg, SN0_kpvolorg, SN0_kpH2Oice
     &           , sgSiM, sgFeM, sgMg2SiO4, sgMgSiO3, sgFe3O4, sgAC
     &           , sgSiO2D, sgMgO, sgFeS, sgAl2O3
     &           , sgreforg, sgvolorg, sgH2Oice, sgtot
     &           , alSiM, alFeM, alMg2SiO4, alMgSiO3, alFe3O4, alAC
     &           , alSiO2D, alMgO, alFeS, alAl2O3
     &           , alreforg, alvolorg, alH2Oice, altot
     &         )

      endif

!     Look-up for H2 formation on dust

      if (anydust) then

         d_logtem0 = log(dtemstart)
         d_logtem9 = log(dtemend)
         d_dlogtem = (log(dtemend) - log(dtemstart))/
     &        real(ndratec-1, DKIND)

         if(idspecies .eq. 0) then

         do i = is+1, ie+1
            if (itmask_metal(i)) then

!              Assume dust melting at T > 1500 K

               if (tdust(i) .gt. dtemend) then
                  h2dust(i) = tiny8
               else

!                 Get log dust temperature

                  d_logtem(i) = log(tdust(i))
                  d_logtem(i) = max(d_logtem(i), d_logtem0)
                  d_logtem(i) = min(d_logtem(i), d_logtem9)

!                 Find index into table and precompute interpolation values

                  d_indixe(i) = min(ndratec-1,
     &                 max(1,
     &                 int((d_logtem(i)-d_logtem0)/d_dlogtem,
     &                 DIKIND)+1))
                  d_t1(i) = (d_logtem0 + (d_indixe(i) - 1)*d_dlogtem)
                  d_t2(i) = (d_logtem0 + (d_indixe(i)    )*d_dlogtem)
                  d_tdef(i) = (d_logtem(i) - d_t1(i)) / 
     &                 (d_t2(i) - d_t1(i))

!                 Get rate from 2D interpolation

                  dusti1(i) = h2dusta(indixe(i), d_indixe(i)) +
     &                 (h2dusta(indixe(i)+1, d_indixe(i)) - 
     &                 h2dusta(indixe(i),   d_indixe(i)))*tdef(i)
                  dusti2(i) = h2dusta(indixe(i), d_indixe(i)+1) +
     &                 (h2dusta(indixe(i)+1, d_indixe(i)+1) - 
     &                 h2dusta(indixe(i),   d_indixe(i)+1))*tdef(i)
                  h2dust(i) = dusti1(i) + 
     &                 (dusti2(i) - dusti1(i))*d_tdef(i)

!                 Multiply by dust to gas ratio

                  h2dust(i) = h2dust(i) * dust2gas(i)

               endif
            endif
         enddo

         else ! idspecies

!        create table for interpolation
         d_N(1) = ndratec
         d_N(2) = nratec
         d_Size = d_N(1) * d_N(2)
         d_dTd = d_dlogtem
         d_dTg = dlogtem
         do idratec = 1, ndratec
            d_Td(idratec) = d_logtem0 + real(idratec-1, 8)*d_dlogtem
         enddo
         do iratec = 1, nratec
            d_Tg(iratec)  =   logtem0 + real(iratec -1, 8)*dlogtem
         enddo

         do i = is+1, ie+1
            if (itmask_metal(i)) then

               if (itdmulti .eq. 0) then

                  if (idspecies .gt. 0) then
                  d_logtem(i) = log(tdust(i))
                  call interpolate_2D_g(
     &              d_logtem(i), logtem(i), int8(d_N), d_Td, d_dTd, 
     &              d_Tg, d_dTg, int8(d_Size), h2dustSa, h2MgSiO3 )
                 
                  call interpolate_2D_g(
     &              d_logtem(i), logtem(i), int8(d_N), d_Td, d_dTd, 
     &              d_Tg, d_dTg, int8(d_Size), h2dustCa, h2AC     )

                     h2dust(i) = h2MgSiO3   * sgMgSiO3  (i)
     &                         + h2AC       * sgAC      (i)
                  endif
                  if (idspecies .gt. 1) then
                     h2dust(i) = h2dust(i)
     &                         + h2MgSiO3   * sgSiM     (i)
     &                         + h2MgSiO3   * sgFeM     (i)
     &                         + h2MgSiO3   * sgMg2SiO4 (i)
     &                         + h2MgSiO3   * sgFe3O4   (i)
     &                         + h2MgSiO3   * sgSiO2D   (i)
     &                         + h2MgSiO3   * sgMgO     (i)
     &                         + h2MgSiO3   * sgFeS     (i)
     &                         + h2MgSiO3   * sgAl2O3   (i)
                  endif
                  if (idspecies .gt. 2) then
                     h2dust(i) = h2dust(i)
     &                         + h2MgSiO3   * sgreforg  (i)
     &                         + h2MgSiO3   * sgvolorg  (i)
     &                         + h2MgSiO3   * sgH2Oice  (i)
                  endif

               else ! itdmulti

                  if (idspecies .gt. 0) then
                     d_logtem(i) = log(tMgSiO3  (i))
                     call interpolate_2D_g(
     &                 d_logtem(i), logtem(i), int8(d_N), d_Td, d_dTd,
     &                 d_Tg, d_dTg, int8(d_Size), h2dustSa, h2MgSiO3  )
                 
                     d_logtem(i) = log(tAC      (i))
                     call interpolate_2D_g(
     &                 d_logtem(i), logtem(i), int8(d_N), d_Td, d_dTd,
     &                 d_Tg, d_dTg, int8(d_Size), h2dustCa, h2AC      )
                  endif

                  if (idspecies .gt. 1) then
                     d_logtem(i) = log(tSiM     (i))
                     call interpolate_2D_g(
     &                 d_logtem(i), logtem(i), int8(d_N), d_Td, d_dTd, 
     &                 d_Tg, d_dTg, int8(d_Size), h2dustSa, h2SiM     )
             
                     d_logtem(i) = log(tFeM     (i))
                     call interpolate_2D_g(
     &                 d_logtem(i), logtem(i), int8(d_N), d_Td, d_dTd,
     &                 d_Tg, d_dTg, int8(d_Size), h2dustSa, h2FeM     )
                 
                     d_logtem(i) = log(tMg2SiO4 (i))
                     call interpolate_2D_g(
     &                 d_logtem(i), logtem(i), int8(d_N), d_Td, d_dTd,
     &                 d_Tg, d_dTg, int8(d_Size), h2dustSa, h2Mg2SiO4 )
                 
                     d_logtem(i) = log(tFe3O4   (i))
                     call interpolate_2D_g(
     &                 d_logtem(i), logtem(i), int8(d_N), d_Td, d_dTd,
     &                 d_Tg, d_dTg, int8(d_Size), h2dustSa, h2Fe3O4   )
                 
                     d_logtem(i) = log(tSiO2D   (i))
                     call interpolate_2D_g(
     &                 d_logtem(i), logtem(i), int8(d_N), d_Td, d_dTd,
     &                 d_Tg, d_dTg, int8(d_Size), h2dustSa, h2SiO2D   )
                 
                     d_logtem(i) = log(tMgO     (i))
                     call interpolate_2D_g(
     &                 d_logtem(i), logtem(i), int8(d_N), d_Td, d_dTd,
     &                 d_Tg, d_dTg, int8(d_Size), h2dustSa, h2MgO     )
                 
                     d_logtem(i) = log(tFeS     (i))
                     call interpolate_2D_g(
     &                 d_logtem(i), logtem(i), int8(d_N), d_Td, d_dTd,
     &                 d_Tg, d_dTg, int8(d_Size), h2dustSa, h2FeS     )
                 
                     d_logtem(i) = log(tAl2O3   (i))
                     call interpolate_2D_g(
     &                 d_logtem(i), logtem(i), int8(d_N), d_Td, d_dTd,
     &                 d_Tg, d_dTg, int8(d_Size), h2dustSa, h2Al2O3   )
                  endif

                  if (idspecies .gt. 2) then
                     d_logtem(i) = log(treforg  (i))
                     call interpolate_2D_g(
     &                 d_logtem(i), logtem(i), int8(d_N), d_Td, d_dTd,
     &                 d_Tg, d_dTg, int8(d_Size), h2dustSa, h2reforg  )
                 
                     d_logtem(i) = log(tvolorg  (i))
                     call interpolate_2D_g(
     &                 d_logtem(i), logtem(i), int8(d_N), d_Td, d_dTd,
     &                 d_Tg, d_dTg, int8(d_Size), h2dustSa, h2volorg  )
                 
                     d_logtem(i) = log(tH2Oice  (i))
                     call interpolate_2D_g(
     &                 d_logtem(i), logtem(i), int8(d_N), d_Td, d_dTd, 
     &                 d_Tg, d_dTg, int8(d_Size), h2dustSa, h2H2Oice  )
                  endif
              
                  if (idspecies .gt. 0) then
                     h2dust(i) = h2MgSiO3   * sgMgSiO3  (i)
     &                         + h2AC       * sgAC      (i)
                  endif
                  if (idspecies .gt. 1) then
                     h2dust(i) = h2dust(i)
     &                         + h2SiM      * sgSiM     (i)
     &                         + h2FeM      * sgFeM     (i)
     &                         + h2Mg2SiO4  * sgMg2SiO4 (i)
     &                         + h2Fe3O4    * sgFe3O4   (i)
     &                         + h2SiO2D    * sgSiO2D   (i)
     &                         + h2MgO      * sgMgO     (i)
     &                         + h2FeS      * sgFeS     (i)
     &                         + h2Al2O3    * sgAl2O3   (i)
                  endif
                  if (idspecies .gt. 2) then
                     h2dust(i) = h2dust(i)
     &                         + h2reforg   * sgreforg  (i)
     &                         + h2volorg   * sgvolorg  (i)
     &                         + h2H2Oice   * sgH2Oice  (i)
                  endif

               endif ! itdmulti

            endif
         enddo

!     Compute grain growth rate

         do i = is+1, ie+1
            if (itmask_metal(i)) then

            if (igrgr .eq. 1) then

               if (idspecies .gt. 0) then
               call interpolate_1D_g(
     &              logtem(i), int8(nratec), d_Tg, d_dTg,
     &              int8(nratec), grogra, kd)
            
               kdMgSiO3  (i) = kd * sgMgSiO3  (i) * d(i,j,k)
     &          * min( Mg  (i,j,k) / 24._DKIND**1.5_DKIND
     &               , SiOI(i,j,k) / 44._DKIND**1.5_DKIND
     &               , H2O (i,j,k) / 18._DKIND**1.5_DKIND / 2._DKIND )
!!             if ( idsub .eq. 1 )
!!   &            kdMgSiO3  (i) = kdMgSiO3  (i) * ( 1.d0 -  
!!   &           sqrt(tMgSiO3 (i) / tgas1d(i))
!!   &         * exp(-min(37.2400d4/tgas1d(i) - 104.872d0, 5.d1)) / (
!!   &           (     Mg  (i,j,k)*dom/24._DKIND * kboltz*tgas1d(i))
!!   &         * (     SiOI(i,j,k)*dom/44._DKIND * kboltz*tgas1d(i))
!!   &         * (2.d0*H2O (i,j,k)*dom/18._DKIND * kboltz*tgas1d(i))
!!   &         / (1.d0*H2I (i,j,k)*dom/ 2._DKIND * kboltz*tgas1d(i))
!!   &            ) )
!!             Formulation from Nozawa et al. (2003, 2012)
            
               kdAC      (i) = kd * sgAC      (i) * d(i,j,k)
     &          *      CI(i,j,k) / 12._DKIND**1.5_DKIND
               endif

               if (idspecies .gt. 1) then
               kdSiM     (i) = kd * sgSiM     (i) * d(i,j,k)
     &          *      SiI(i,j,k) / 28._DKIND**1.5_DKIND
            
               kdFeM     (i) = kd * sgFeM     (i) * d(i,j,k)
     &          *      Fe(i,j,k) / 56._DKIND**1.5_DKIND
            
               kdMg2SiO4 (i) = kd * sgMg2SiO4 (i) * d(i,j,k)
     &          * min( Mg  (i,j,k) / 24._DKIND**1.5_DKIND / 2._DKIND
     &               , SiOI(i,j,k) / 44._DKIND**1.5_DKIND
     &               , H2O (i,j,k) / 18._DKIND**1.5_DKIND / 3._DKIND )
            
               kdFe3O4   (i) = kd * sgFe3O4   (i) * d(i,j,k)
     &          * min( Fe  (i,j,k) / 56._DKIND**1.5_DKIND / 3._DKIND
     &               , H2O (i,j,k) / 18._DKIND**1.5_DKIND / 4._DKIND )
            
               kdSiO2D   (i) = kd * sgSiO2D   (i) * d(i,j,k)
     &          *      SiO2I(i,j,k) / 60._DKIND**1.5_DKIND
            
               kdMgO     (i) = kd * sgMgO     (i) * d(i,j,k)
     &          * min( Mg  (i,j,k) / 24._DKIND**1.5_DKIND
     &               , H2O (i,j,k) / 18._DKIND**1.5_DKIND )
            
               kdFeS     (i) = kd * sgFeS     (i) * d(i,j,k)
     &          * min( S (i,j,k) / 32._DKIND**1.5_DKIND
     &               , Fe(i,j,k) / 56._DKIND**1.5_DKIND )
            
               kdAl2O3   (i) = kd * sgAl2O3   (i) * d(i,j,k)
     &          * min( Al (i,j,k) / 27._DKIND**1.5_DKIND / 2._DKIND
     &               , H2O(i,j,k) / 18._DKIND**1.5_DKIND / 3._DKIND )
               endif

      ! We do not consider the growth of refractory organics, volatile
      ! organics, and water ice because their sublimation temperatures
      ! are low (100-600 K). They sublimate before the growth occurs.
               if (idspecies .gt. 2) then
                  kdreforg  (i) = 0.d0
                  kdvolorg  (i) = 0.d0
                  kdH2Oice  (i) = 0.d0
               endif

            endif

            if (idsub .eq. 1) then

               if (idspecies .gt. 0) then
                  kdMgSiO3  (i) = 0.d0
                  kdAC      (i) = 0.d0
               endif
               if (idspecies .gt. 1) then
                  kdSiM     (i) = 0.d0
                  kdFeM     (i) = 0.d0
                  kdMg2SiO4 (i) = 0.d0
                  kdFe3O4   (i) = 0.d0
                  kdSiO2D   (i) = 0.d0
                  kdMgO     (i) = 0.d0
                  kdFeS     (i) = 0.d0
                  kdAl2O3   (i) = 0.d0
               endif
               if (idspecies .gt. 2) then
                  kdreforg  (i) = 0.d0
                  kdvolorg  (i) = 0.d0
                  kdH2Oice  (i) = 0.d0
               endif

               if (itdmulti .eq. 0) then

                  if (idspecies .gt. 0) then
                     if (tdust    (i) .gt. 1222.d0) then
                        kdMgSiO3  (i) = (tiny8 - MgSiO3  (i,j,k)) / dt
                     endif
                     if (tdust    (i) .gt. 1800.d0) then
                        kdAC      (i) = (tiny8 - AC      (i,j,k)) / dt
                     endif
                  endif
                  
                  if (idspecies .gt. 1) then
                     if (tdust    (i) .gt. 1500.d0) then
                        kdSiM     (i) = (tiny8 - SiM     (i,j,k)) / dt
                     endif
                     if (tdust    (i) .gt. 1500.d0) then
                        kdFeM     (i) = (tiny8 - FeM     (i,j,k)) / dt
                     endif
                     if (tdust    (i) .gt. 1277.d0) then
                        kdMg2SiO4 (i) = (tiny8 - Mg2SiO4 (i,j,k)) / dt
                     endif
                     if (tdust    (i) .gt. 1500.d0) then
                        kdFe3O4   (i) = (tiny8 - Fe3O4   (i,j,k)) / dt
                     endif
                     if (tdust    (i) .gt. 1500.d0) then
                        kdSiO2D   (i) = (tiny8 - SiO2D   (i,j,k)) / dt
                     endif
                     if (tdust    (i) .gt. 1500.d0) then
                        kdMgO     (i) = (tiny8 - MgO     (i,j,k)) / dt
                     endif
                     if (tdust    (i) .gt. 680.d0) then
                        kdFeS     (i) = (tiny8 - FeS     (i,j,k)) / dt
                     endif
                     if (tdust    (i) .gt. 1500.d0) then
                        kdAl2O3   (i) = (tiny8 - Al2O3   (i,j,k)) / dt
                     endif
                  endif
                  
                  if (idspecies .gt. 2) then
                     if (tdust    (i) .gt. 575.d0) then
                        kdreforg  (i) = (tiny8 - reforg  (i,j,k)) / dt
                     endif
                     if (tdust    (i) .gt. 375.d0) then
                        kdvolorg  (i) = (tiny8 - volorg  (i,j,k)) / dt
                     endif
                     if (tdust    (i) .gt. 153.d0) then
                        kdH2Oice  (i) = (tiny8 - H2Oice  (i,j,k)) / dt
                     endif
                  endif

               else

                  if (idspecies .gt. 0) then
                     if (tMgSiO3  (i) .gt. 1222.d0) then
                        kdMgSiO3  (i) = (tiny8 - MgSiO3  (i,j,k)) / dt
                     endif
                     if (tAC      (i) .gt. 1800.d0) then
                        kdAC      (i) = (tiny8 - AC      (i,j,k)) / dt
                     endif
                  endif
                  
                  if (idspecies .gt. 1) then
                     if (tSiM     (i) .gt. 1500.d0) then
                        kdSiM     (i) = (tiny8 - SiM     (i,j,k)) / dt
                     endif
                     if (tFeM     (i) .gt. 1500.d0) then
                        kdFeM     (i) = (tiny8 - FeM     (i,j,k)) / dt
                     endif
                     if (tMg2SiO4 (i) .gt. 1277.d0) then
                        kdMg2SiO4 (i) = (tiny8 - Mg2SiO4 (i,j,k)) / dt
                     endif
                     if (tFe3O4   (i) .gt. 1500.d0) then
                        kdFe3O4   (i) = (tiny8 - Fe3O4   (i,j,k)) / dt
                     endif
                     if (tSiO2D   (i) .gt. 1500.d0) then
                        kdSiO2D   (i) = (tiny8 - SiO2D   (i,j,k)) / dt
                     endif
                     if (tMgO     (i) .gt. 1500.d0) then
                        kdMgO     (i) = (tiny8 - MgO     (i,j,k)) / dt
                     endif
                     if (tFeS     (i) .gt. 680.d0) then
                        kdFeS     (i) = (tiny8 - FeS     (i,j,k)) / dt
                     endif
                     if (tAl2O3   (i) .gt. 1500.d0) then
                        kdAl2O3   (i) = (tiny8 - Al2O3   (i,j,k)) / dt
                     endif
                  endif
                  
                  if (idspecies .gt. 2) then
                     if (treforg  (i) .gt. 575.d0) then
                        kdreforg  (i) = (tiny8 - reforg  (i,j,k)) / dt
                     endif
                     if (tvolorg  (i) .gt. 375.d0) then
                        kdvolorg  (i) = (tiny8 - volorg  (i,j,k)) / dt
                     endif
                     if (tH2Oice  (i) .gt. 153.d0) then
                        kdH2Oice  (i) = (tiny8 - H2Oice  (i,j,k)) / dt
                     endif
                  endif

               endif

            endif

            endif ! itmask_metal
         enddo

         endif !! idspecies

      endif

!        Include approximate self-shielding factors if requested

      do i = is+1, ie+1
         if (itmask(i)) then
            k24shield(i) = k24
            k25shield(i) = k25
            k26shield(i) = k26
            k28shield(i) = k28
            k29shield(i) = k29
            k30shield(i) = k30
         endif
      enddo

!
!     H2 self-shielding (Sobolev-like, spherically averaged, Wolcott-Green+ 2011)
!

      if (ispecies .gt. 1) then
!     If radiative transfer for LW photons have been already solved in
!     your hydro code, add kdissH2I later
      if (iradtrans == 0 .or. iuseH2shield == 1) then
         do i = is+1, ie+1
            if (itmask(i)) then
               k31shield(i) = k31
            endif 
         enddo
      else
         do i = is+1, ie+1
            if (itmask(i)) then
               k31shield(i) = k31 + kdissH2I(i,j,k)
            endif
         enddo

      endif

      if (iH2shield .gt. 0) then
         do i = is+1, ie+1
            if (itmask(i)) then

!              Calculate a Sobolev-like length assuming a 3D grid.
               if (iH2shield == 1) then

               divrhoa(1) = d(i+1, j  , k  ) - d(i,j,k)
               divrhoa(2) = d(i-1, j  , k  ) - d(i,j,k)
               divrhoa(3) = d(i  , j+1, k  ) - d(i,j,k)
               divrhoa(4) = d(i  , j-1, k  ) - d(i,j,k)
               divrhoa(5) = d(i  , j  , k+1) - d(i,j,k)
               divrhoa(6) = d(i  , j  , k-1) - d(i,j,k)
               divrho = tiny
!              Exclude directions with (drho/ds > 0)
               do n1 = 1, 6
                  if (divrhoa(n1) .lt. 0._DKIND) then
                     divrho = divrho + divrhoa(n1)
                  endif
               enddo
!              (rho / divrho) is the Sobolev-like length in cell widths
               l_H2shield = min(dx_cgs * d(i,j,k) / abs(divrho), xbase1)

!              User-supplied length-scale field.
               else if (iH2shield == 2) then
                  l_H2shield = xH2shield(i,j,k) * xbase1

!              Jeans Length
               else if (iH2shield == 3) then
                  l_H2shield = c_ljeans *
     &                 sqrt(tgas1d(i) / (d(i,j,k) * mmw(i)))

               else
                  l_H2shield = 0._RKIND
               endif

               N_H2 = dom*H2I(i,j,k) * l_H2shield

! update: self-shielding following Wolcott-Green & Haiman (2019)
! range of validity: T=100-8000 K, n<=1e7 cm^-3

               tgas_touse = max(tgas1d(i),1E2_DKIND)
               tgas_touse = min(tgas_touse,8E3_DKIND)
               ngas_touse = d(i,j,k) * dom / mmw(i)
               ngas_touse = min(ngas_touse,1E7_DKIND)

               aWG2019 = (0.8711_DKIND *
     &              log10(tgas_touse) - 1.928_DKIND) *
     &              exp(-0.2856_DKIND * log10(ngas_touse)) +
     &              (-0.9639_DKIND * log10(tgas_touse) + 3.892_DKIND)

               x = 2.0E-15_DKIND * N_H2
               b_doppler = 1E-5_DKIND *
     &                 sqrt(2._DKIND * kboltz *
     &                      tgas1d(i) / mass_h)
               f_shield = 0.965_DKIND /
     &              (1._DKIND + x/b_doppler)**aWG2019 +
     &              0.035_DKIND * exp(-8.5e-4_DKIND *
     &              sqrt(1._DKIND + x)) /
     &              sqrt(1._DKIND + x)

! avoid f>1
               f_shield = min(f_shield, 1._DKIND)

               k31shield(i) = f_shield * k31shield(i)
            endif
         enddo
      endif
!     If radiative transfer for LW photons have been already solved in
!     your hydro code, add kdissH2I here
      if (iradtrans == 1 .and. iuseH2shield == 1) then
C        write(*,*) 'kdissH2I included'
         do i = is+1, ie+1
            if (itmask(i)) then
               k31shield(i) = k31shield(i) + kdissH2I(i,j,k)
            endif 
         enddo
      endif

!     Custom H2 shielding
      if (iH2shieldcustom .gt. 0) then
        do i = is+1, ie+1
            if (itmask(i)) then
              k31shield(i) = f_shield_custom(i,j,k) * k31shield(i)
            endif
        enddo
      endif
      endif ! ispecies .gt. 1

      if (iradshield > 0) then
!     Compute shielding factors
        do i = is+1, ie+1
          if (itmask(i)) then

!         Compute shielding factor for H
            nSSh = 6.73e-3_DKIND *
     &           (avgsighi /2.49e-18_DKIND)**(-2._DKIND/3._DKIND) *
     &           (tgas1d(i)/1.0e4_DKIND)**(0.17_DKIND) *
     &           (k24/tbase1/1.0e-12_DKIND)**(2.0_DKIND/3.0_DKIND)

!           Compute the total Hydrogen number density
            nratio = (HI(i,j,k) + HII(i,j,k))
            if (ispecies .gt. 1) then
              nratio = nratio +
     &                          HM(i,j,k) + H2I(i,j,k) + H2II(i,j,k)

              if (ispecies .gt. 2) then
                nratio = nratio +
     &                       0.5_DKIND*(DI(i,j,k) + DII(i,j,k)) +
     &                       2.0_DKIND*HDI(i,j,k)/3.0_DKIND
              endif
            endif

            nratio = nratio*dom/nSSh

            f_shield_H(i) = (0.98_DKIND*
     &           (1.0_DKIND+nratio**(1.64_DKIND))**(-2.28_DKIND) +
     &            0.02_DKIND*(1.0_DKIND+nratio)**(-0.84_DKIND))

!       Compute shielding factor for He

            nSSh = 6.73e-3_DKIND *
     &           (avgsighei/2.49e-18_DKIND)**(-2._DKIND/3._DKIND)*
     &           (tgas1d(i)/1.0e4_DKIND)**(0.17_DKIND)*
     &           (k26/tbase1/1.0e-12_DKIND)**(2.0_DKIND/3.0_DKIND)

            nratio = 0.25_DKIND*
     &           (HeI(i,j,k) + HeII(i,j,k) + HeIII(i,j,k))*dom/nSSh

            f_shield_He(i) = (0.98_DKIND*
     &           (1.0_DKIND+nratio**(1.64_DKIND))**(-2.28_DKIND) +
     &            0.02_DKIND*(1.0_DKIND+nratio)**(-0.84_DKIND))

          endif
        enddo
      endif

      if (iradshield == 1) then
!
!     approximate self shielding using Eq. 13 and 14 from
!     Rahmati et. al. 2013 (MNRAS, 430, 2427-2445)
!     to shield HI, while leaving HeI and HeII optically thin
!
!       Attenuate radiation rates for direct H2 ionization (15.4 eV)
!       using same scaling. (rate k29)
!
        do i = is+1, ie+1
          if (itmask(i)) then

            if (k24 .lt. tiny8) then
              k24shield(i) = 0._DKIND
            else
              k24shield(i) = k24shield(i)*f_shield_H(i)
            endif

!     Scale H2 direct ionization radiation
            if (k29 .lt. tiny8) then
              k29shield(i) = 0._DKIND
            else
              k29shield(i) = k29shield(i)*f_shield_H(i)
            endif

            k25shield(i) = k25
            k26shield(i) = k26
          endif
        enddo

      else if (iradshield == 2) then
!
!     Better self-shielding in HI using Eq. 13 and 14 from
!     Rahmati et. al. 2013 (MNRAS, 430, 2427-2445)
!     approximate self shielding in HeI and HeII
!
!       Attenuate radiation rates for direct H2 ionization (15.4 eV)
!       using same scaling as HI. (rate k29)
!
!       Attenuate radiation rates for H2+ dissociation (30 eV)
!       using same scaling as HeII. (rate k28 and k30)
!

        do i = is+1, ie+1
          if (itmask(i)) then

            if (k24 .lt. tiny8) then
               k24shield(i) = 0._DKIND
            else
               k24shield(i) = k24shield(i)*f_shield_H(i)
             endif

!     Scale H2 direct ionization radiation
            if (k29 .lt. tiny8) then
              k29shield(i) = 0._DKIND
            else
              k29shield(i) = k29shield(i)*f_shield_H(i)
            endif

!
!     Apply same equations to HeI (assumes HeI closely follows HI)
!

            if (k26 .lt. tiny8) then
               k26shield(i) = 0._DKIND
            else
               k26shield(i) = k26shield(i)*f_shield_He(i)
            endif

!     Scale H2+ dissociation radiation
            if (k28 .lt. tiny8) then
                k28shield(i) = 0.0_DKIND
            else
                k28shield(i) = k28shield(i)*f_shield_He(i)
            endif

            if (k30 .lt. tiny8) then                 
                k30shield(i) = 0.0_DKIND
            else
                k30shield(i) = k30shield(i)*f_shield_He(i)
            endif

            k25shield(i) = k25
          endif
        enddo

      else if (iradshield == 3) then
!
!     shielding using Eq. 13 and 14 from
!     Rahmati et. al. 2013 (MNRAS, 430, 2427-2445)
!     in HI and HeI, but ignoring HeII heating entirely
!
        do i = is+1, ie+1
          if (itmask(i)) then

            if (k24 .lt. tiny8) then
               k24shield(i) = 0._DKIND
            else
               k24shield(i)=k24shield(i)*f_shield_H(i)
            endif

!     Scale H2 direct ionization radiation
            if (k29 .lt. tiny8) then
              k29shield(i) = 0._DKIND
            else
              k29shield(i) = k29shield(i)*f_shield_H(i)
            endif

!
!     Apply same equations to HeI (assumes HeI closely follows HI)
!

            if (k26 .lt. tiny8) then
              k26shield(i) = 0._DKIND
            else
              k26shield(i) = k26shield(i)*f_shield_He(i)
            endif

!     Scale H2+ dissociation radiation
            if (k28 .lt. tiny8) then                 
              k28shield(i) = 0.0_DKIND
            else
              k28shield(i) = k28shield(i)*f_shield_He(i)
            endif

            if (k30 .lt. tiny8) then
              k30shield(i) = 0.0_DKIND
            else
              k30shield(i) = k30shield(i)*f_shield_He(i)
            endif

            k25shield(i) = 0.0_DKIND

          endif
        enddo

      endif

#ifdef SECONDARY_IONIZATION_NOT_YET_IMPLEMENTED
!        If using a high-energy radiation field, then account for
!          effects of secondary electrons (Shull * Steenberg 1985)
!          (see calc_rate.src)

      do i = is+1, ie+1
         if (itmask(i)) then
            x = max(HII(i,j,k)/(HI(i,j,k)+HII(i,j,k)), 1.0e-4_DKIND)
            factor = 0.3908_DKIND*(1._DKIND -
     &           x**0.4092_DKIND)**1.7592_DKIND
            k24shield(i) = k24shield(i) + 
     &           factor*(piHI + 0.08_DKIND*piHeI)/
     &           (e24*everg) *coolunit*tbase1
            factor = 0.0554_DKIND*
     &           (1._DKIND - x**0.4614_DKIND)**1.6660_DKIND
            k26shield(i) = k26shield(i) + 
     &           factor*(piHI/0.08_DKIND + piHeI)/
     &           (e26*everg) *coolunit*tbase1
         endif
      enddo
#endif


!           If using H2, and using the density-dependent collisional
!             H2 dissociation rate, then replace the the density-independant
!                k13 rate with the new one.
!         May/00: there appears to be a problem with the density-dependent
!             collisional rates.  Currently turned off until further notice.

#define USE_DENSITY_DEPENDENT_H2_DISSOCIATION_RATE
#ifdef USE_DENSITY_DEPENDENT_H2_DISSOCIATION_RATE
            if (ispecies .gt. 1 .and. ithreebody .eq. 0) then
               do i = is+1, ie+1
                  if (itmask(i)) then
                  nh = min(HI(i,j,k)*dom, 1.0e9_DKIND)
                  k13(i) = tiny8
                  if (tgas1d(i) .ge. 500._DKIND .and.
     &                tgas1d(i) .lt. 1.0e6_DKIND) then
c Direct collisional dissociation
                     k13_CID = k13dd(i,1)-k13dd(i,2)/
     &                          (1._DKIND+(nh/k13dd(i,5))**k13dd(i,7))
     &                     + k13dd(i,3)-k13dd(i,4)/
     &                          (1._DKIND+(nh/k13dd(i,6))**k13dd(i,7))
                     k13_CID = max(10._DKIND**k13_CID, tiny8)
c Dissociative tunnelling
                     k13_DT  = k13dd(i,8)-k13dd(i,9)/
     &                          (1._DKIND+(nh/k13dd(i,12))**k13dd(i,14))
     &                     + k13dd(i,10)-k13dd(i,11)/
     &                          (1._DKIND+(nh/k13dd(i,13))**k13dd(i,14))
                     k13_DT  = max(10._DKIND**k13_DT, tiny8)
c
                     k13(i)  = k13_DT + k13_CID
                  endif
               endif
               enddo
            endif
!#define USE_PALLA_SALPETER_STAHLER1983
!#ifdef USE_PALLA_SALPETER_STAHLER1983
!           if (ispecies .gt. 1 .and. ithreebody .eq. 1) then
!              do i = is+1, ie+1
!                 if (itmask(i)) then
!                 nh = (HI(i,j,k) + H2I(i,j,k)/2._DKIND)*dom
!                 k13ind = 1._DKIND / (1._DKIND + nh / k13dd(i,3))
!                 k13(i) = 10._DKIND**(
!    &                     (1._DKIND-k13ind) * k13dd(i,2)
!    &                             + k13ind  * k13dd(i,1) )
!                 endif
!              enddo
!           endif
!#endif
#endif /*  USE_DENSITY_DEPENDENT_H2_DISSOCIATION_RATE */

      return
      end

! -------------------------------------------------------------------
!  This routine calculates the electron and HI rates of change in
!    order to determine the maximum permitted timestep

      subroutine rate_timestep_g(
     &                     dedot, HIdot, ispecies, anydust,
     &                     de, HI, HII, HeI, HeII, HeIII, d,
     &                     HM, H2I, H2II,
     &                     in, jn, kn, is, ie, j, k, 
     &                     k1, k2, k3, k4, k5, k6, k7, k8, k9, k10, k11,
     &                     k12, k13, k14, k15, k16, k17, k18, k19, k22,
     &                     k24, k25, k26, k27, k28, k29, k30,
     &                     k50, k51, k52, k53, k54, k55, k56, k57, k58, 
     &                     h2dust, ncrn, ncrd1, ncrd2, rhoH, 
     &                     k24shield, k25shield, k26shield, 
     &                     k28shield, k29shield, k30shield, k31shield,
     &                     iradtrans, irt_honly, 
     &                     kphHI, kphHeI, kphHeII,
     &                     itmask, edot, chunit, dom, metal
     &                   , HDI, imchem, CI, OI, OH, CO, H2O
     &                   , idissHDI, kdissHDI, iionZ, kphCI, kphOI
     &                   , idissZ, kdissCO, kdissOH, kdissH2O
     &                          )

! -------------------------------------------------------------------

      implicit NONE
#include "grackle_fortran_types.def"

!     arguments

      integer ispecies, is, ie, j, k, in, jn, kn,
     &        iradtrans, irt_honly
      real*8 dedot(in), HIdot(in), dom
      real*8 edot(in)
      logical itmask(in), anydust

!     Density fields

      R_PREC  de(in,jn,kn),   HI(in,jn,kn),   HII(in,jn,kn),
     &        HeI(in,jn,kn), HeII(in,jn,kn), HeIII(in,jn,kn),
     &        d(in,jn,kn),
     &        HM(in,jn,kn),  H2I(in,jn,kn), H2II(in,jn,kn)
      R_PREC  metal(in,jn,kn)

!      Radiative Transfer Fields
      R_PREC  kphHI(in,jn,kn), kphHeI(in,jn,kn), kphHeII(in,jn,kn)

      R_PREC  HDI(in,jn,kn)
      integer imchem
      R_PREC  CI(in,jn,kn), OI(in,jn,kn),
     &        CO(in,jn,kn), OH(in,jn,kn), H2O(in,jn,kn)
      integer idissHDI, iionZ, idissZ
      R_PREC  kdissHDI(in,jn,kn), kphCI(in,jn,kn), kphOI(in,jn,kn),
     &        kdissCO(in,jn,kn), kdissOH(in,jn,kn), kdissH2O(in,jn,kn)

      real*8 chunit

!     Rate values

      real*8 k1 (in), k2 (in), k3 (in), k4 (in), k5 (in),
     &       k6 (in), k7 (in), k8 (in), k9 (in), k10(in),
     &       k11(in), k12(in), k13(in), k14(in), k15(in),
     &       k16(in), k17(in), k18(in), k19(in), k22(in),
     &       k50(in), k51(in), k52(in), k53(in), k54(in),
     &       k55(in), k56(in), k57(in), k58(in), h2dust(in), 
     &       ncrn(in), ncrd1(in), ncrd2(in), rhoH(in), 
     &       k24shield(in), k25shield(in), k26shield(in),
     &       k28shield(in), k29shield(in), k30shield(in),
     &       k31shield(in),
     &       k24, k25, k26, k27, k28, k29, k30

!     locals

      integer i
      real*8 h2heatfac(in), H2delta(in), H2dmag, atten, tau

!     Debug
      integer i_max
      R_PREC  d_max

      if (ispecies .eq. 1) then

         do i = is+1, ie+1
            if (itmask(i)) then
!     Compute the electron density rate-of-change

            dedot(i) = 
     &               + k1(i)*HI(i,j,k)*de(i,j,k)
     &               + k3(i)*HeI(i,j,k)*de(i,j,k)/4._DKIND
     &               + k5(i)*HeII(i,j,k)*de(i,j,k)/4._DKIND
     &               - k2(i)*HII(i,j,k)*de(i,j,k)
     &               - k4(i)*HeII(i,j,k)*de(i,j,k)/4._DKIND
     &               - k6(i)*HeIII(i,j,k)*de(i,j,k)/4._DKIND
     &               + k57(i)*HI(i,j,k)*HI(i,j,k)
     &               + k58(i)*HI(i,j,k)*HeI(i,j,k)/4._DKIND
     &               +      ( k24shield(i)*HI(i,j,k)
     &               + k25shield(i)*HeII(i,j,k)/4._DKIND
     &               + k26shield(i)*HeI(i,j,k)/4._DKIND)

!     Compute the HI density rate-of-change

            HIdot(i) =
     &               - k1(i)*HI(i,j,k)*de(i,j,k)
     &               + k2(i)*HII(i,j,k)*de(i,j,k)
     &               - k57(i)*HI(i,j,k)*HI(i,j,k)
     &               - k58(i)*HI(i,j,k)*HeI(i,j,k)/4._DKIND
     &               -      k24shield(i)*HI(i,j,k)

         endif                  ! itmask
         enddo
      else

!         Include molecular hydrogen rates for HIdot

         do i = is+1, ie+1
            if (itmask(i)) then
               HIdot(i) = 
     &               -      k1(i) *de(i,j,k)    *HI(i,j,k)  
     &               -      k7(i) *de(i,j,k)    *HI(i,j,k)
     &               -      k8(i) *HM(i,j,k)    *HI(i,j,k)
     &               -      k9(i) *HII(i,j,k)   *HI(i,j,k)
     &               -      k10(i)*H2II(i,j,k)  *HI(i,j,k)/2._DKIND
     &               - 2._DKIND*k22(i)*HI(i,j,k)**2 *HI(i,j,k)
     &               +      k2(i) *HII(i,j,k)   *de(i,j,k) 
     &               + 2._DKIND*k13(i)*HI(i,j,k)    *H2I(i,j,k)/2._DKIND
     &               +      k11(i)*HII(i,j,k)   *H2I(i,j,k)/2._DKIND
     &               + 2._DKIND*k12(i)*de(i,j,k)    *H2I(i,j,k)/2._DKIND
     &               +      k14(i)*HM(i,j,k)    *de(i,j,k)
     &               +      k15(i)*HM(i,j,k)    *HI(i,j,k)
     &               + 2._DKIND*k16(i)*HM(i,j,k)    *HII(i,j,k)
     &               + 2._DKIND*k18(i)*H2II(i,j,k)  *de(i,j,k)/2._DKIND
     &               +      k19(i)*H2II(i,j,k)  *HM(i,j,k)/2._DKIND
     &               -      k57(i)*HI(i,j,k)    *HI(i,j,k)
     &               -      k58(i)*HI(i,j,k)    *HeI(i,j,k)/4._DKIND
     &               -      k24shield(i)*HI(i,j,k)
     &               +   2.0_DKIND*k31shield(i) * H2I(i,j,k)/2.0_DKIND

!     Add H2 formation on dust grains

            if (anydust) then
            if (metal(i,j,k) .gt. 1.e-9_DKIND * d(i,j,k)) then
               HIdot(i) = HIdot(i) 
     &              - 2._DKIND * h2dust(i) * rhoH(i) * HI(i,j,k)
            endif            ! correct GC20200701
            endif

!     Compute the electron density rate-of-change

            dedot(i) = 
     &               + k1(i) * HI(i,j,k)   * de(i,j,k)
     &               + k3(i) * HeI(i,j,k)  * de(i,j,k)/4._DKIND
     &               + k5(i) * HeII(i,j,k) * de(i,j,k)/4._DKIND
     &               + k8(i) * HM(i,j,k)   * HI(i,j,k)
     &               + k15(i)* HM(i,j,k)   * HI(i,j,k)
     &               + k17(i)* HM(i,j,k)   * HII(i,j,k)
     &               + k14(i)* HM(i,j,k)   * de(i,j,k)
     &               - k2(i) * HII(i,j,k)  * de(i,j,k)
     &               - k4(i) * HeII(i,j,k) * de(i,j,k)/4._DKIND
     &               - k6(i) * HeIII(i,j,k)* de(i,j,k)/4._DKIND
     &               - k7(i) * HI(i,j,k)   * de(i,j,k)
     &               - k18(i)* H2II(i,j,k) * de(i,j,k)/2._DKIND
     &               + k57(i)* HI(i,j,k)   * HI(i,j,k)
     &               + k58(i)* HI(i,j,k)   * HeI(i,j,k)/4._DKIND
     &               + (k24shield(i)*HI(i,j,k)
     &               +  k25shield(i)*HeII(i,j,k)/4._DKIND
     &               +  k26shield(i)*HeI(i,j,k)/4._DKIND)

!     HII, HeII, HeIII recombination heating

            edot(i) = edot(i) - chunit * (
     &    13.6_DKIND*( k1(i) * HI(i,j,k)   * de(i,j,k)
     &               - k2(i) * HII(i,j,k)  * de(i,j,k)          )
     &  + 24.6_DKIND*( k3(i) * HeI(i,j,k)  * de(i,j,k)/4._DKIND
     &               - k4(i) * HeII(i,j,k) * de(i,j,k)/4._DKIND )
     &  + 79.0_DKIND*( k5(i) * HeII(i,j,k) * de(i,j,k)/4._DKIND
     &               - k6(i) * HeIII(i,j,k)* de(i,j,k)/4._DKIND )
     &            )

!     H2 formation heating

!     Equation 23 from Omukai (2000)
            h2heatfac(i) = (1._DKIND + (ncrn(i) / (dom *
     &           (HI(i,j,k) * ncrd1(i) +
     &           H2I(i,j,k) * 0.5_DKIND * ncrd2(i)))))**(-1._DKIND)

            ! We only want to apply this if the formation dominates, but we
            ! need to apply it outside the delta calculation.

            H2delta(i) = 
     &          HI(i,j,k) *
     &           ( (3.53_DKIND * k8 (i) * HM(i,j,k)
     &            + 4.48_DKIND * k22(i) * HI(i,j,k)**2._DKIND)
     &            * h2heatfac(i)
     &            - 4.48_DKIND * k13(i) * H2I(i,j,k)/2._DKIND)
            !! corrected by GC 202002

!!          if(H2delta(i).gt.0._DKIND) then
!!            H2delta(i) = H2delta(i) * h2heatfac(i)
!!          endif


            if (anydust) then
            if (metal(i,j,k) .gt. 1.e-9_DKIND * d(i,j,k)) then
               H2delta(i) = H2delta(i) + 
     &              h2dust(i) * HI(i,j,k) * rhoH(i) * 
     &              (0.2_DKIND + 4.2_DKIND * h2heatfac(i))
            endif
            endif

!            H2dmag = abs(H2delta)/(
!     &          HI(i,j,k)*( k22(i) * HI(i,j,k)**2._DKIND
!     &                    + k13(i) * H2I(i,j,k)/2._DKIND))
!            tau = (H2dmag/1e-5_DKIND)**-1.0_DKIND
!            tau = max(tau, 1.e-5_DKIND)
!            atten = min((1.-exp(-tau))/tau,1._DKIND)
            atten = 1._DKIND
            edot(i) = edot(i) + chunit * H2delta(i) * atten
!     &       + H2I(i,j,k)*( k21(i) * HI(i,j,k)**2.0_DKIND
!     &                    - k23(i) * H2I(i,j,k))
!H * (k22 * H^2 - k13 * H_2) + H_2 * (k21 * H^2 - k23 * H_2) */
         endif                  ! itmask
         enddo

!!!!! output cooling rate for debug
!        d_max = 0._DKIND
!        do i = is+1, ie+1
!        if (itmask(i)) then
!           if (d(i,j,k) .gt. d_max) then
!              i_max = i
!              d_max = d(i,j,k)
!           endif
!        endif
!        enddo

!        if (d_max * dom .gt. 1.e9_DKIND) then
C           open(11,file='nH.dat',status='unknown',form='formatted'
C    &         , access='append'
C    &          )
C           do i = is+1, ie+1
C              if (itmask(i)) then
C                 write(11,'(6E13.5)')
C    &            d(i,j,k)*dom
C    &          , chunit * H2delta(i) * atten / d(i,j,k)
C    &          , 3.53_DKIND * k8 (i) * HM(i,j,k) * HI(i,j,k)
C    &             * h2heatfac(i) * chunit / d(i,j,k)
C    &          , 4.48_DKIND * k22(i) * HI(i,j,k)**2._DKIND * HI(i,j,k)
C    &             * h2heatfac(i) * chunit / d(i,j,k)
C    &          ,-4.48_DKIND * k13(i) * H2I(i,j,k)/2._DKIND * HI(i,j,k)
C    &                            *chunit / d(i,j,k)
C    &          ,(0.2_DKIND + 4.2_DKIND * h2heatfac(i)) * h2dust(i)
C    &             * HI(i,j,k) * rhoH(i) * chunit / d(i,j,k)
C              endif
C           enddo
C           close(11)
!        endif

!        if (d_max * dom .gt. 1.e11_DKIND) then
!           stop
!        endif
        

      endif

!     Add photo-ionization rates if needed

      if (iradtrans .eq. 1) then
         if (irt_honly .eq. 0) then
            do i = is+1, ie+1
               if (itmask(i)) then
                  HIdot(i) = HIdot(i) - kphHI(i,j,k)*HI(i,j,k)
                  dedot(i) = dedot(i) + kphHI(i,j,k)*HI(i,j,k)
     &                 + kphHeI(i,j,k) * HeI(i,j,k) / 4._DKIND
     &                 + kphHeII(i,j,k) * HeII(i,j,k) / 4._DKIND
               endif
            enddo
         else
            do i = is+1, ie+1
               if (itmask(i)) then
                  HIdot(i) = HIdot(i) - kphHI(i,j,k)*HI(i,j,k)
                  dedot(i) = dedot(i) + kphHI(i,j,k)*HI(i,j,k)
               endif
            enddo
         endif
         if ((ispecies .gt. 2).and.(idissHDI .gt. 0)) then
            do i = is+1, ie+1
               if (itmask(i)) then
                  HIdot(i) = HIdot(i)
     &              + kdissHDI(i,j,k) * HDI(i,j,k)/3.0_DKIND
               endif
            enddo
         endif
         if ((imchem .gt. 0).and.(iionZ .gt. 0)) then
            do i = is+1, ie+1
               if (itmask(i)) then
                  dedot(i) = dedot(i)
     &              + kphCI(i,j,k) * CI(i,j,k)/12.0_DKIND
     &              + kphOI(i,j,k) * OI(i,j,k)/16.0_DKIND
               endif
            enddo
         endif
         if ((imchem .gt. 0).and.(idissZ .gt. 0)) then
            do i = is+1, ie+1
               if (itmask(i)) then
                  HIdot(i) = HIdot(i)
     &              + kdissOH (i,j,k) * OH(i,j,k) /17.0_DKIND
     &              + kdissH2O(i,j,k) * H2O(i,j,k)/18.0_DKIND
               endif
            enddo
         endif
      endif

      


      return
      end


! -----------------------------------------------------------
!  This routine uses one linearly implicit Gauss-Seidel sweep of 
!   a backward-Euler time integrator to advance the rate equations 
!   by one (sub-)cycle (dtit).

      subroutine step_rate_g(de, HI, HII, HeI, HeII, HeIII, d,
     &                     HM, H2I, H2II, DI, DII, HDI, dtit,
     &                     in, jn, kn, is, ie, j, k, ispecies, anydust,
     &                     k1, k2, k3, k4, k5, k6, k7, k8, k9, k10, k11,
     &                     k12, k13, k14, k15, k16, k17, k18, k19, k22,
     &                     k24, k25, k26, k27, k28, k29, k30,
     &                     k50, k51, k52, k53, k54, k55, k56, k57, k58,
     &                     h2dust, rhoH,
     &                     k24shield, k25shield, k26shield, 
     &                     k28shield, k29shield, k30shield, k31shield,
     &                     HIp, HIIp, HeIp, HeIIp, HeIIIp, dep,
     &                     HMp, H2Ip, H2IIp, DIp, DIIp, HDIp,
     &                     dedot_prev, HIdot_prev,
     &                     iradtrans, irt_honly,
     &                     kphHI, kphHeI, kphHeII,
     &                     itmask
     &                   , DM, HDII, HeHII, imetal, metal
     &                   , imchem, idspecies, igrgr, idsub
     &                   , CI, CII, CO, CO2
     &                   , OI, OH, H2O, O2
     &                   , SiI, SiOI, SiO2I
     &                   , CH, CH2, COII, OII
     &                   , OHII, H2OII, H3OII, O2II
     &                   , Mg, Al, S, Fe
     &                   , SiM, FeM, Mg2SiO4, MgSiO3, Fe3O4
     &                   , AC, SiO2D, MgO, FeS, Al2O3
     &                   , reforg, volorg, H2Oice
     &                   , k125, k129, k130, k131, k132
     &                   , k133, k134, k135, k136, k137
     &                   , k148, k149, k150, k151, k152
     &                   , k153
     &                   , kz15 , kz16 , kz17 , kz18 , kz19 
     &                   , kz20 , kz21 , kz22 , kz23 , kz24 
     &                   , kz25 , kz26 , kz27 , kz28 , kz29 
     &                   , kz30 , kz31 , kz32 , kz33 , kz34 
     &                   , kz35 , kz36 , kz37 , kz38 , kz39 
     &                   , kz40 , kz41 , kz42 , kz43 , kz44 
     &                   , kz45 , kz46 , kz47 , kz48 , kz49 
     &                   , kz50 , kz51 , kz52 , kz53 , kz54 
     &                   , DMp, HDIIp, HeHIIp
     &                   , CIp, CIIp, COp, CO2p
     &                   , OIp, OHp, H2Op, O2p
     &                   , SiIp, SiOIp, SiO2Ip
     &                   , CHp, CH2p, COIIp, OIIp
     &                   , OHIIp, H2OIIp, H3OIIp, O2IIp
     &                   , Mgp, Alp, Sp, Fep
     &                   , SiMp, FeMp, Mg2SiO4p, MgSiO3p, Fe3O4p
     &                   , ACp, SiO2Dp, MgOp, FeSp, Al2O3p
     &                   , reforgp, volorgp, H2Oicep
     &                   , kdSiM, kdFeM, kdMg2SiO4, kdMgSiO3, kdFe3O4
     &                   , kdAC, kdSiO2D, kdMgO, kdFeS, kdAl2O3
     &                   , kdreforg, kdvolorg, kdH2Oice
     &                   , idissHDI, kdissHDI, iionZ, kphCI, kphOI
     &                   , idissZ, kdissCO, kdissOH, kdissH2O
     &           )
c -------------------------------------------------------------------

      implicit NONE
#include "grackle_fortran_types.def"

!     arguments

      integer ispecies, in, jn, kn, is, ie, j, k,
     &        iradtrans, irt_honly
      real*8 dtit(in), dedot_prev(in), HIdot_prev(in)
      logical itmask(in), anydust

!     Density fields

      R_PREC  de(in,jn,kn),   HI(in,jn,kn),   HII(in,jn,kn),
     &        HeI(in,jn,kn), HeII(in,jn,kn), HeIII(in,jn,kn),
     &        d(in,jn,kn),
     &        HM(in,jn,kn),  H2I(in,jn,kn), H2II(in,jn,kn),
     &        DI(in,jn,kn),  DII(in,jn,kn), HDI(in,jn,kn)
       integer imetal, imchem, igrgr, idspecies, idsub
       R_PREC metal(in,jn,kn)
       R_PREC DM(in,jn,kn)   , HDII(in,jn,kn)   , HeHII(in,jn,kn)
     &      , CI(in,jn,kn)   , CII(in,jn,kn)    , CO(in,jn,kn)
     &      , CO2(in,jn,kn)  , OI(in,jn,kn)     , OH(in,jn,kn)
     &      , H2O(in,jn,kn)  , O2(in,jn,kn)     , SiI(in,jn,kn)
     &      , SiOI(in,jn,kn) , SiO2I(in,jn,kn)  , CH(in,jn,kn)
     &      , CH2(in,jn,kn)  , COII(in,jn,kn)   , OII(in,jn,kn)
     &      , OHII(in,jn,kn) , H2OII(in,jn,kn)  , H3OII(in,jn,kn)
     &      , O2II(in,jn,kn) , Mg(in,jn,kn)     , Al(in,jn,kn)
     &      , S(in,jn,kn)    , Fe(in,jn,kn)     
      R_PREC  SiM(in,jn,kn), FeM(in,jn,kn), Mg2SiO4(in,jn,kn)
     &      , MgSiO3(in,jn,kn), Fe3O4(in,jn,kn), AC(in,jn,kn)
     &      , SiO2D(in,jn,kn), MgO(in,jn,kn), FeS(in,jn,kn)
     &      , Al2O3(in,jn,kn)
     &      , reforg(in,jn,kn), volorg(in,jn,kn), H2Oice(in,jn,kn)

!     Radiation Fields
      R_PREC  kphHI(in,jn,kn), kphHeI(in,jn,kn), kphHeII(in,jn,kn)

      integer idissHDI, iionZ, idissZ
      R_PREC  kdissHDI(in,jn,kn), kphCI(in,jn,kn), kphOI(in,jn,kn),
     &        kdissCO(in,jn,kn), kdissOH(in,jn,kn), kdissH2O(in,jn,kn)


!     Rate values

      real*8 k1 (in), k2 (in), k3 (in), k4 (in), k5 (in),
     &       k6 (in), k7 (in), k8 (in), k9 (in), k10(in),
     &       k11(in), k12(in), k13(in), k14(in), k15(in),
     &       k16(in), k17(in), k18(in), k19(in), k22(in),
     &       k50(in), k51(in), k52(in), k53(in), k54(in),
     &       k55(in), k56(in), k57(in), k58(in), 
     &       h2dust(in), rhoH(in),
     &       k24shield(in), k25shield(in), k26shield(in),
     &       k28shield(in), k29shield(in), k30shield(in),
     &       k31shield(in),
     &       k24, k25, k26, k27, k28, k29, k30
      real*8 k125(in), k129(in), k130(in), k131(in), k132(in)
     &     , k133(in), k134(in), k135(in), k136(in), k137(in)
     &     , k148(in), k149(in), k150(in), k151(in), k152(in)
     &     , k153(in)
     &     , kz15(in), kz16(in), kz17(in), kz18(in), kz19(in)
     &     , kz20(in), kz21(in), kz22(in), kz23(in), kz24(in)
     &     , kz25(in), kz26(in), kz27(in), kz28(in), kz29(in)
     &     , kz30(in), kz31(in), kz32(in), kz33(in), kz34(in)
     &     , kz35(in), kz36(in), kz37(in), kz38(in), kz39(in)
     &     , kz40(in), kz41(in), kz42(in), kz43(in), kz44(in)
     &     , kz45(in), kz46(in), kz47(in), kz48(in), kz49(in)
     &     , kz50(in), kz51(in), kz52(in), kz53(in), kz54(in)

!     temporaries (passed in)

      real*8 HIp(in), HIIp(in), HeIp(in), HeIIp(in), HeIIIp(in),
     &       HMp(in), H2Ip(in), H2IIp(in), dep(in),
     &       DIp(in), DIIp(in), HDIp(in)
      real*8 DMp(in)   , HDIIp(in)   , HeHIIp(in)
     &     , CIp(in)   , CIIp(in)    , COp(in)
     &     , CO2p(in)  , OIp(in)     , OHp(in)
     &     , H2Op(in)  , O2p(in)     , SiIp(in)
     &     , SiOIp(in) , SiO2Ip(in)  , CHp(in)
     &     , CH2p(in)  , COIIp(in)   , OIIp(in)
     &     , OHIIp(in) , H2OIIp(in)  , H3OIIp(in)
     &     , O2IIp(in) , Mgp(in)     , Alp(in)
     &     , Sp(in)    , Fep(in)     
      real*8  SiMp(in), FeMp(in), Mg2SiO4p(in)
     &      , MgSiO3p(in), Fe3O4p(in), ACp(in)
     &      , SiO2Dp(in), MgOp(in), FeSp(in)
     &      , Al2O3p(in)
     &      , reforgp(in), volorgp(in), H2Oicep(in)
      real*8  kdSiM(in), kdFeM(in), kdMg2SiO4(in)
     &      , kdMgSiO3(in), kdFe3O4(in), kdAC(in)
     &      , kdSiO2D(in), kdMgO(in), kdFeS(in)
     &      , kdAl2O3(in)
     &      , kdreforg(in), kdvolorg(in), kdH2Oice(in)

!     locals

      integer i
      real*8 scoef, acoef
      logical itmask_metal(in)

!     Iteration mask for metal-rich cells

      do i = is+1, ie+1
         itmask_metal(i) = .false.
      enddo
      if (imetal .eq. 1) then
          do i = is+1, ie + 1
             itmask_metal(i) = itmask(i)
             if (metal(i,j,k) .lt. 1.e-9_DKIND * d(i,j,k)) then
                itmask_metal(i) = .false.
             endif
          enddo
      endif

!   A) the 6-species integrator
!      
      if (ispecies .eq. 1) then

         do i = is+1, ie+1
            if (itmask(i)) then

!        1) HI

            scoef  = k2(i)*HII(i,j,k)*de(i,j,k)
            acoef  = k1(i)*de(i,j,k)
     &             + k57(i)*HI(i,j,k)
     &             + k58(i)*HeI(i,j,k)/4._DKIND
     &             + k24shield(i)
            if (iradtrans .eq. 1) acoef = acoef + kphHI(i,j,k)
            HIp(i)  = (scoef*dtit(i) + HI(i,j,k))/
     &           (1._DKIND + acoef*dtit(i))
            if (HIp(i) .ne. HIp(i)) then
#ifdef _OPENMP
!$omp critical
#endif
               write(*,*) 'HUGE HIp! :: ', i, j, k, HIp(i), HI(i,j,k),
     $              HII(i,j,k), de(i,j,k), kphHI(i,j,k),
     $              scoef, acoef, dtit(i)
#ifdef _OPENMP
!$omp end critical
#endif
c               ERROR_MESSAGE
            endif

!        2) HII
c 
            scoef  = k1(i)*HIp(i)*de(i,j,k)
     &             + k57(i)*HIp(i)*HIp(i)
     &             + k58(i)*HIp(i)*HeI(i,j,k)/4._DKIND
     &             + k24shield(i)*HIp(i)
            if (iradtrans .eq. 1) 
     &          scoef = scoef + kphHI(i,j,k)*HIp(i)
            acoef  = k2(i)*de (i,j,k)
            HIIp(i) = (scoef*dtit(i) + HII(i,j,k))/
     &           (1._DKIND +acoef*dtit(i))
!
            if (HIIp(i) .le. 0._DKIND) then  !#####
#ifdef _OPENMP
!$omp critical
#endif
               write(*,*) 'negative HIIp! :: ', i, j, k, HIIp(i), 
     $              scoef, dtit(i), HII(i,j,k), acoef,
     $              k2(i), de(i,j,k),
     $              kphHI(i,j,k), HIp(i),
     $              k24shield(i)
#ifdef _OPENMP
!$omp end critical
#endif
            endif

!        3) Electron density

            scoef = 0._DKIND
     &                 + k57(i)*HIp(i)*HIp(i)
     &                 + k58(i)*HIp(i)*HeI(i,j,k)/4._DKIND
     &                 + k24shield(i)*HI(i,j,k)
     &                 + k25shield(i)*HeII(i,j,k)/4._DKIND
     &                 + k26shield(i)*HeI(i,j,k)/4._DKIND

            if ( (iradtrans .eq. 1) .and. ( irt_honly .eq. 0) )
     &          scoef = scoef + kphHI(i,j,k) * HI(i,j,k)
     &                + kphHeI(i,j,k)  * HeI(i,j,k)  / 4._DKIND
     &                + kphHeII(i,j,k) * HeII(i,j,k) / 4._DKIND
            if ( (iradtrans .eq. 1) .and. ( irt_honly .eq. 1) )
     &          scoef = scoef + kphHI(i,j,k) * HI(i,j,k)



            acoef = -(k1(i)*HI(i,j,k)      - k2(i)*HII(i,j,k)
     &              + k3(i)*HeI(i,j,k)/4._DKIND -
     &           k6(i)*HeIII(i,j,k)/4._DKIND
     &              + k5(i)*HeII(i,j,k)/4._DKIND -
     &           k4(i)*HeII(i,j,k)/4._DKIND)
            dep(i)   = (scoef*dtit(i) + de(i,j,k))
     &                     / (1._DKIND + acoef*dtit(i))

         endif                  ! itmask
         enddo

      endif                     ! (ispecies .eq. 1)

!  --- (B) Do helium chemistry in any case: (for all ispecies values) ---

      do i = is+1, ie+1
         if (itmask(i)) then

!        4) HeI

         scoef  = k4(i)*HeII(i,j,k)*de(i,j,k)
         acoef  = k3(i)*de(i,j,k)
     &                + k26shield(i)

         if ( (iradtrans .eq. 1) .and. (irt_honly .eq. 0))
     &       acoef = acoef + kphHeI(i,j,k)
         if (ispecies .gt. 3) then
            scoef = scoef +  4._DKIND * ( 0._DKIND
     &          + k152(i) * HeHII(i,j,k) *    HI(i,j,k) /  5._DKIND
     &          + k153(i) * HeHII(i,j,k) *    de(i,j,k) /  5._DKIND
     &          )
            acoef = acoef
     &          + k148(i) *   HII(i,j,k)
     &          + k149(i) *   HII(i,j,k)
     &          + k150(i) *  H2II(i,j,k) /  2._DKIND
         endif
         HeIp(i)   = ( scoef*dtit(i) + HeI(i,j,k) ) 
     &              / ( 1._DKIND + acoef*dtit(i) )

!        5) HeII

         scoef  = k3(i)*HeIp(i)*de(i,j,k)
     &          + k6(i)*HeIII(i,j,k)*de(i,j,k)
     &          + k26shield(i)*HeIp(i)
     
         if ( (iradtrans .eq. 1) .and. (irt_honly .eq. 0))
     &       scoef = scoef + kphHeI(i,j,k)*HeIp(i)

         acoef  = k4(i)*de(i,j,k) + k5(i)*de(i,j,k)
     &          + k25shield(i)
     
         if ( (iradtrans .eq. 1) .and. (irt_honly .eq. 0))
     &       acoef = acoef + kphHeII(i,j,k)
         if (ispecies .gt. 3) then
            acoef = acoef
     &          + k151(i) *    HI(i,j,k)
         endif
         HeIIp(i)  = ( scoef*dtit(i) + HeII(i,j,k) )
     &              / ( 1._DKIND + acoef*dtit(i) )

!       6) HeIII

         scoef   = k5(i)*HeIIp(i)*de(i,j,k)
     &           + k25shield(i)*HeIIp(i)
         if ((iradtrans .eq. 1) .and. (irt_honly .eq. 0))
     &       scoef = scoef + kphHeII(i,j,k) * HeIIp(i)
         acoef   = k6(i)*de(i,j,k)
         HeIIIp(i)  = ( scoef*dtit(i) + HeIII(i,j,k) )
     &                / ( 1._DKIND + acoef*dtit(i) )

      endif                     ! itmask
      enddo

c --- (C) Now do extra 3-species for molecular hydrogen ---

      if (ispecies .gt. 1) then

!        First, do HI/HII with molecular hydrogen terms

         do i = is+1, ie+1
            if (itmask(i)) then

!        1) HI
!     
            scoef  =      k2(i) * HII(i,j,k) * de(i,j,k) 
     &             + 2._DKIND*k13(i)* HI(i,j,k)  * H2I(i,j,k)/2._DKIND
     &             +      k11(i)* HII(i,j,k) * H2I(i,j,k)/2._DKIND
     &             + 2._DKIND*k12(i)* de(i,j,k)  * H2I(i,j,k)/2._DKIND
     &             +      k14(i)* HM(i,j,k)  * de(i,j,k)
     &             +      k15(i)* HM(i,j,k)  * HI(i,j,k)
     &             + 2._DKIND*k16(i)* HM(i,j,k)  * HII(i,j,k)
     &             + 2._DKIND*k18(i)* H2II(i,j,k)* de(i,j,k)/2._DKIND
     &             +      k19(i)* H2II(i,j,k)* HM(i,j,k)/2._DKIND
     &             + 2._DKIND*k31shield(i)   * H2I(i,j,k)/2._DKIND

            acoef  =      k1(i) * de(i,j,k)
     &             +      k7(i) * de(i,j,k)  
     &             +      k8(i) * HM(i,j,k)
     &             +      k9(i) * HII(i,j,k)
     &             +      k10(i)* H2II(i,j,k)/2._DKIND
     &             + 2._DKIND*k22(i)* HI(i,j,k)**2
     &             +      k57(i)* HI(i,j,k)
     &             +      k58(i)* HeI(i,j,k)/4._DKIND
     &             + k24shield(i)

            if (iradtrans .eq. 1) acoef = acoef + kphHI(i,j,k)
            if (iradtrans .eq. 1) then
               if ((ispecies .gt. 2).and.(idissHDI .gt. 0)) then
                  scoef = scoef
     &              + kdissHDI(i,j,k) * HDI(i,j,k)/3.0_DKIND
               endif
               if ((imchem .eq. 1) .and. (itmask_metal(i))) then
               if (idissZ .gt. 0) then
                  scoef = scoef
     &              + kdissOH (i,j,k) * OH(i,j,k) /17.0_DKIND
     &              + kdissH2O(i,j,k) * H2O(i,j,k)/18.0_DKIND
               endif
               endif
            endif

            if (anydust) then
            if(itmask_metal(i)) then
               acoef = acoef + 2._DKIND * h2dust(i) * rhoH(i)
            endif
            endif
#ifdef CONTRIBUTION_OF_MINOR_SPECIES
            if (ispecies .gt. 2) then
               scoef = scoef 
     &               + k50(i) * HII(i,j,k) * DI(i,j,k)  / 2._DKIND
     &               + k54(i) * H2I(i,j,k) * DI(i,j,k)  / 4._DKIND
               acoef = acoef
     &               + k51(i) * DII(i,j,k) / 2._DKIND
     &               + k55(i) * HDI(i,j,k) / 3._DKIND
            endif
#endif
            if (ispecies .gt. 3) then
               scoef = scoef
     &             + k131(i) *  HDII(i,j,k) *    de(i,j,k) /  3._DKIND
     &             + k134(i) *   HII(i,j,k) *    DM(i,j,k) /  2._DKIND
     &             + k135(i) *    HM(i,j,k) *    DI(i,j,k) /  2._DKIND
     &             + k150(i) *   HeI(i,j,k) *  H2II(i,j,k) /  8._DKIND
     &             + k153(i) * HeHII(i,j,k) *    de(i,j,k) /  5._DKIND
               acoef = acoef
     &             + k125(i) *  HDII(i,j,k) /  3._DKIND
     &             + k130(i) *   DII(i,j,k) /  2._DKIND
     &             + k136(i) *    DM(i,j,k) /  2._DKIND
     &             + k137(i) *    DM(i,j,k) /  2._DKIND
     &             + k151(i) *  HeII(i,j,k) /  4._DKIND
     &             + k152(i) * HeHII(i,j,k) /  5._DKIND
            endif

            if ( (imchem .eq. 1) .and. (itmask_metal(i)) ) then
               scoef = scoef
     &             + kz20(i) *    CI(i,j,k) *   H2I(i,j,k) / 24._DKIND
     &             + kz21(i) *    OI(i,j,k) *   H2I(i,j,k) / 32._DKIND
     &             + kz22(i) *   HII(i,j,k) *    OI(i,j,k) / 16._DKIND
     &             + kz23(i) *   H2I(i,j,k) *    CH(i,j,k) / 26._DKIND
     &             + kz24(i) *   H2I(i,j,k) *    OH(i,j,k) / 34._DKIND
     &             + kz26(i) *    OH(i,j,k) *    CO(i,j,k) / 476._DKIND
     &             + kz28(i) *    CI(i,j,k) *    OH(i,j,k) / 204._DKIND
     &             + kz32(i) *    OI(i,j,k) *    CH(i,j,k) / 208._DKIND
     &             + kz33(i) *    OI(i,j,k) *    OH(i,j,k) / 272._DKIND
     &             + kz34(i) *   HII(i,j,k) *    OH(i,j,k) / 17._DKIND
     &             + kz35(i) *   HII(i,j,k) *   H2O(i,j,k) / 18._DKIND
     &             + kz36(i) *   HII(i,j,k) *    O2(i,j,k) / 32._DKIND
     &             + kz37(i) *   CII(i,j,k) *    OH(i,j,k) / 204._DKIND
     &             + kz40(i) *   OII(i,j,k) *   H2I(i,j,k) / 32._DKIND
     &             + kz41(i) *  OHII(i,j,k) *   H2I(i,j,k) / 34._DKIND
     &             + kz42(i) * H2OII(i,j,k) *   H2I(i,j,k) / 36._DKIND
     &             + kz46(i) * H2OII(i,j,k) *    de(i,j,k) / 18._DKIND
     &             + kz48(i) * H3OII(i,j,k) *    de(i,j,k) / 19._DKIND
     &             + kz49(i) * H3OII(i,j,k) *    de(i,j,k) / 9.5_DKIND
     &             + kz52(i) *   SiI(i,j,k) *    OH(i,j,k) / 476._DKIND
     &             + kz54(i) *  SiOI(i,j,k) *    OH(i,j,k) / 748._DKIND
               acoef = acoef
     &             + kz15(i) *    CH(i,j,k) / 13._DKIND
     &             + kz16(i) *   CH2(i,j,k) / 14._DKIND
     &             + kz17(i) *    OH(i,j,k) / 17._DKIND
     &             + kz18(i) *   H2O(i,j,k) / 18._DKIND
     &             + kz19(i) *    O2(i,j,k) / 32._DKIND
     &             + kz27(i) *    CI(i,j,k) / 12._DKIND
     &             + kz30(i) *    OI(i,j,k) / 16._DKIND
     &             + kz39(i) *   OII(i,j,k) / 16._DKIND
     &             + kz43(i) *  COII(i,j,k) / 28._DKIND
            endif
            HIp(i)  = ( scoef*dtit(i) + HI(i,j,k) ) / 
     &                      ( 1. + acoef*dtit(i) )
            if (HIp(i) .ne. HIp(i)) then
#ifdef _OPENMP
!$omp critical
#endif
               write(*,*) 'HUGE HIp! :: ', i, j, k, HIp(i), HI(i,j,k),
     $              HII(i,j,k), de(i,j,k), H2I(i,j,k),
     $              kphHI(i,j,k)
#ifdef _OPENMP
!$omp end critical
#endif
            endif

!          2) HII

            scoef  =    k1(i)  * HI(i,j,k) * de(i,j,k)
     &             +    k10(i) * H2II(i,j,k)*HI(i,j,k)/2._DKIND
     &             +    k57(i) * HI(i,j,k) * HI(i,j,k)
     &             +    k58(i) * HI(i,j,k) * HeI(i,j,k)/4._DKIND
     &             + k24shield(i)*HI(i,j,k)

            if (iradtrans .eq. 1) 
     &          scoef = scoef + kphHI(i,j,k) * HI(i,j,k)

            acoef  =    k2(i)  * de(i,j,k)
     &             +    k9(i)  * HI(i,j,k)
     &             +    k11(i) * H2I(i,j,k)/2._DKIND
     &             +    k16(i) * HM(i,j,k)
     &             +    k17(i) * HM(i,j,k)
#ifdef CONTRIBUTION_OF_MINOR_SPECIES
            if (ispecies .gt. 2) then
               scoef = scoef
     &               + k51(i) * HI (i,j,k) * DII(i,j,k) / 2._DKIND
     &               + k52(i) * H2I(i,j,k) * DII(i,j,k) / 4._DKIND
               acoef = acoef
     &               + k50(i) * DI (i,j,k) / 2._DKIND
     &               + k53(i) * HDI(i,j,k) / 3._DKIND
            endif
#endif
            if (ispecies .gt. 3) then
               scoef = scoef
     &             + k125(i) *  HDII(i,j,k) *    HI(i,j,k) /  3._DKIND
               acoef = acoef
     &             + k129(i) *    DI(i,j,k) /  2._DKIND
     &             + k134(i) *    DM(i,j,k) /  2._DKIND
     &             + k148(i) *   HeI(i,j,k) /  4._DKIND
     &             + k149(i) *   HeI(i,j,k) /  4._DKIND
            endif

            if ( (imchem .eq. 1) .and. (itmask_metal(i)) ) then
               scoef = scoef
     &             + kz39(i) *   OII(i,j,k) *    HI(i,j,k) / 16._DKIND
     &             + kz43(i) *  COII(i,j,k) *    HI(i,j,k) / 28._DKIND
               acoef = acoef
     &             + kz22(i) *    OI(i,j,k) / 16._DKIND
     &             + kz34(i) *    OH(i,j,k) / 17._DKIND
     &             + kz35(i) *   H2O(i,j,k) / 18._DKIND
     &             + kz36(i) *    O2(i,j,k) / 32._DKIND
            endif
            HIIp(i)   = ( scoef*dtit(i) + HII(i,j,k) )
     &                      / ( 1._DKIND + acoef*dtit(i) )
!     
!          3) electrons:

            scoef =   k8(i) * HM(i,j,k) * HI(i,j,k)
     &             +  k15(i)* HM(i,j,k) * HI(i,j,k)
     &             +  k17(i)* HM(i,j,k) * HII(i,j,k)
     &             +  k57(i)* HI(i,j,k) * HI(i,j,k)
     &             +  k58(i)* HI(i,j,k) * HeI(i,j,k)/4._DKIND
!                  
     &             + k24shield(i)*HIp(i)
     &             + k25shield(i)*HeIIp(i)/4._DKIND
     &             + k26shield(i)*HeIp(i)/4._DKIND

            if ( (iradtrans .eq. 1) .and. (irt_honly .eq. 0) )
     &          scoef = scoef + kphHI(i,j,k) * HIp(i)
     &                + kphHeI(i,j,k)  * HeIp(i)  / 4._DKIND
     &                + kphHeII(i,j,k) * HeIIp(i) / 4._DKIND
            if ( (iradtrans .eq. 1) .and. (irt_honly .eq. 1) )
     &          scoef = scoef + kphHI(i,j,k) * HIp(i)
            if (iradtrans .eq. 1) then
               if ((imchem .eq. 1) .and. (itmask_metal(i))) then
               if (iionZ .gt. 0) then
                  scoef = scoef
     &              + kphCI(i,j,k) * CI(i,j,k)/12.0_DKIND
     &              + kphOI(i,j,k) * OI(i,j,k)/16.0_DKIND
               endif
               endif
            endif

            acoef = - (k1(i) *HI(i,j,k)    - k2(i)*HII(i,j,k)
     &              +  k3(i) *HeI(i,j,k)/4._DKIND -
     &           k6(i)*HeIII(i,j,k)/4._DKIND
     &              +  k5(i) *HeII(i,j,k)/4._DKIND -
     &           k4(i)*HeII(i,j,k)/4._DKIND
     &              +  k14(i)*HM(i,j,k)
     &              -  k7(i) *HI(i,j,k)
     &              -  k18(i)*H2II(i,j,k)/2._DKIND)
#ifdef CONTRIBUTION_OF_MINOR_SPECIES
            if (ispecies .gt. 2) then
               scoef = scoef
     &               + k56(i) * DI (i,j,k) * HM(i,j,k) / 2._DKIND
               acoef = acoef
     &               - k1 (i) * DI (i,j,k) / 2._DKIND
     &               + k2 (i) * DII(i,j,k) / 2._DKIND
            endif
#endif
            if (ispecies .gt. 3) then
               scoef = scoef
     &             + k137(i) *    DM(i,j,k) *    HI(i,j,k) /  2._DKIND
               acoef = acoef
     &             + k131(i) *  HDII(i,j,k) /  3._DKIND
     &             + k132(i) *    DI(i,j,k) /  2._DKIND
     &             + k153(i) * HeHII(i,j,k) /  5._DKIND
            endif

            if ( (imchem .eq. 1) .and. (itmask_metal(i)) ) then
               scoef = scoef
               acoef = acoef
     &             + kz44(i) *   CII(i,j,k) / 12._DKIND
     &             + kz45(i) *   OII(i,j,k) / 16._DKIND
     &             + kz46(i) * H2OII(i,j,k) / 18._DKIND
     &             + kz47(i) * H2OII(i,j,k) / 18._DKIND
     &             + kz48(i) * H3OII(i,j,k) / 19._DKIND
     &             + kz49(i) * H3OII(i,j,k) / 19._DKIND
     &             + kz50(i) *  O2II(i,j,k) / 32._DKIND
            endif
            dep(i)  = ( scoef*dtit(i) + de(i,j,k) )
     &                / ( 1._DKIND + acoef*dtit(i) )

!           7) H2

            scoef = 2._DKIND*(k8(i)  * HM(i,j,k)   * HI(i,j,k)
     &            +       k10(i) * H2II(i,j,k) * HI(i,j,k)/2._DKIND
     &            +       k19(i) * H2II(i,j,k) * HM(i,j,k)/2._DKIND
     &            +       k22(i) * HI(i,j,k) * (HI(i,j,k))**2._DKIND)
            acoef = ( k13(i)*HI(i,j,k) + k11(i)*HII(i,j,k)
     &              + k12(i)*de(i,j,k) )
     &              + k29shield(i) + k31shield(i)

            if (anydust) then
            if(itmask_metal(i)) then
               scoef = scoef + 2._DKIND * h2dust(i) *
     &              HI(i,j,k) * rhoH(i)
            endif
            endif
#ifdef CONTRIBUTION_OF_MINOR_SPECIES
            if (ispecies .gt. 2) then
               scoef = scoef + 2._DKIND * (
     &                 k53(i) * HDI(i,j,k) * HII(i,j,k) / 3._DKIND
     &               + k55(i) * HDI(i,j,k) * HI (i,j,k) / 3._DKIND
     &                  )
               acoef = acoef
     &               + k52(i) * DII(i,j,k) / 2._DKIND
     &               + k54(i) * DI (i,j,k) / 2._DKIND
            endif
#endif
            if ( (imchem .eq. 1) .and. (itmask_metal(i)) ) then
               scoef = scoef +  2._DKIND * ( 0._DKIND
     &             + kz15(i) *    HI(i,j,k) *    CH(i,j,k) / 13._DKIND
     &             + kz16(i) *    HI(i,j,k) *   CH2(i,j,k) / 14._DKIND
     &             + kz17(i) *    HI(i,j,k) *    OH(i,j,k) / 17._DKIND
     &             + kz18(i) *    HI(i,j,k) *   H2O(i,j,k) / 18._DKIND
     &             + kz47(i) * H2OII(i,j,k) *    de(i,j,k) / 18._DKIND
     &            )
               acoef = acoef
     &             + kz20(i) *    CI(i,j,k) / 12._DKIND
     &             + kz21(i) *    OI(i,j,k) / 16._DKIND
     &             + kz23(i) *    CH(i,j,k) / 13._DKIND
     &             + kz24(i) *    OH(i,j,k) / 17._DKIND
     &             + kz40(i) *   OII(i,j,k) / 16._DKIND
     &             + kz41(i) *  OHII(i,j,k) / 17._DKIND
     &             + kz42(i) * H2OII(i,j,k) / 18._DKIND
     &             + kz51(i) *    CI(i,j,k) / 12._DKIND
               if ((igrgr .eq. 1) .or. (idsub .eq. 1)) then
               if (idspecies .gt. 0) then
                  scoef = scoef + 2._DKIND *
     &                  kdMgSiO3  (i) * 2._DKIND

               endif
               if (idspecies .gt. 1) then
                  scoef = scoef + 2._DKIND * (
     &                  kdMg2SiO4 (i) * 3._DKIND
     &                + kdFe3O4   (i) * 4._DKIND
     &                + kdMgO     (i)
     &                + kdAl2O3   (i) * 3._DKIND
     &              )
               endif
               if (idspecies .gt. 2) then
                    acoef = acoef
     &            + kdvolorg  (i) / H2I(i,j,k) * 2._DKIND * 2._DKIND
               endif
               endif
            endif
            H2Ip(i) = ( scoef*dtit(i) + H2I(i,j,k) )
     &                / ( 1._DKIND + acoef*dtit(i) )

!           8) H-

            scoef = k7(i) * HI(i,j,k) * de(i,j,k) 
            acoef = (k8(i)  + k15(i))  * HI(i,j,k) + 
     &              (k16(i) + k17(i))  * HII(i,j,k) +  
     &	            k14(i) * de(i,j,k) + k19(i) * H2II(i,j,k)/2.0 +
     &	            k27
#ifdef CONTRIBUTION_OF_MINOR_SPECIES
            if (ispecies .gt. 2) then
               acoef = acoef
     &               + k56(i) * DI (i,j,k) / 2._DKIND
            endif
#endif
            if (ispecies .gt. 3) then
               scoef = scoef
     &             + k136(i) *    DM(i,j,k) *    HI(i,j,k) /  2._DKIND
               acoef = acoef
     &             + k135(i) *    DI(i,j,k) /  2._DKIND
            endif
            HMp(i) = (scoef*dtit(i) + HM(i,j,k))
     &           / (1.0 + acoef*dtit(i))


!           9) H2+

            H2IIp(i) = 2._DKIND*( k9 (i)*HIp(i)*HIIp(i)
     &                    +   k11(i)*H2Ip(i)/2._DKIND*HIIp(i)
     &                    +   k17(i)*HMp(i)*HIIp(i)
     &                    + k29shield(i)*H2Ip(i)
     &                    )
     &                 /  ( k10(i)*HIp(i) + k18(i)*dep(i)
     &                    + k19(i)*HMp(i)
     &                    + (k28shield(i)+k30shield(i))
     &                    )
            if (ispecies .gt. 3) then
             H2IIp(i) = 2._DKIND * (  k9 (i)*HIp(i)*HIIp(i)
     &                    +   k11(i)*H2Ip(i)/2._DKIND*HIIp(i)
     &                    +   k17(i)*HMp(i)*HIIp(i)
     &                    + k29shield(i)*H2Ip(i)
     &                    + k152(i)*HeHII(i,j,k)*HIp(i)/5._DKIND
     &                    )
     &                 /  ( k10(i)*HIp(i) + k18(i)*dep(i)
     &                    + k19(i)*HMp(i)
     &                    + (k28shield(i)+k30shield(i))
     &                    + k150(i)*HeIp(i)/4._DKIND
     &                    )
            endif
         endif                  ! itmask
         enddo
!     
      endif                     ! H2

!  --- (D) Now do extra 3-species for molecular HD ---
!     
      if (ispecies .gt. 2) then
         do i = is+1, ie+1
            if (itmask(i)) then
!     
!         1) DI
!     
            scoef =   (       k2(i) * DII(i,j,k) * de(i,j,k)
     &                 +      k51(i)* DII(i,j,k) * HI(i,j,k)
     &                 + 2._DKIND*k55(i)* HDI(i,j,k) *
     &              HI(i,j,k)/3._DKIND
     &                 )
            acoef  =    k1(i) * de(i,j,k)
     &             +    k50(i) * HII(i,j,k)
     &             +    k54(i) * H2I(i,j,k)/2._DKIND
     &             +    k56(i) * HM(i,j,k)
     &             + k24shield(i)
            if (iradtrans .eq. 1) acoef = acoef + kphHI(i,j,k)
            if (ispecies .gt. 3) then
               scoef = scoef +  2._DKIND * ( 0._DKIND
     &             + k131(i) *  HDII(i,j,k) *    de(i,j,k) /  3._DKIND
     &             + k133(i) *   DII(i,j,k) *    DM(i,j,k) /  2._DKIND
     &             + k134(i) *   HII(i,j,k) *    DM(i,j,k) /  2._DKIND
     &             + k136(i) *    DM(i,j,k) *    HI(i,j,k) /  2._DKIND
     &             )
               acoef = acoef
     &             + k129(i) *   HII(i,j,k)
     &             + k132(i) *    de(i,j,k)
     &             + k135(i) *    HM(i,j,k)
            endif
            if (iradtrans .eq. 1) then
               if (idissHDI .gt. 0) then
                  scoef = scoef
     &              + 2._DKIND * kdissHDI(i,j,k) * HDI(i,j,k)/3.0_DKIND
               endif
            endif
            DIp(i)    = ( scoef*dtit(i) + DI(i,j,k) ) / 
     &                  ( 1._DKIND + acoef*dtit(i) )

!         2) DII
c 
            scoef =   (   k1(i)  * DI(i,j,k) * de(i,j,k)
     &            +       k50(i) * HII(i,j,k)* DI(i,j,k)
     &            +  2._DKIND*k53(i) * HII(i,j,k)* HDI(i,j,k)/3._DKIND
     &            )
     &            + k24shield(i)*DI(i,j,k)
            acoef = 0._DKIND
            !! initialize GC202002
            if (iradtrans .eq. 1) scoef = scoef + kphHI(i,j,k)*DI(i,j,k)
            acoef =    k2(i)  * de(i,j,k)
     &            +    k51(i) * HI(i,j,k)
     &            +    k52(i) * H2I(i,j,k)/2._DKIND
            if (ispecies .gt. 3) then
               acoef = acoef
     &             + k130(i) *    HI(i,j,k)
     &             + k133(i) *    DM(i,j,k) /  2._DKIND
            endif
            DIIp(i)   = ( scoef*dtit(i) + DII(i,j,k) )
     &                 / ( 1._DKIND + acoef*dtit(i) )

!          3) HDI
c 
            scoef = 3._DKIND*(k52(i) * DII(i,j,k)* 
     &           H2I(i,j,k)/2._DKIND/2._DKIND
     &           + k54(i) * DI(i,j,k) * H2I(i,j,k)/2._DKIND/2._DKIND
!!   &           + 2._DKIND*k56(i) * DI(i,j,k) * HM(i,j,k)/2._DKIND
                       !! corrected by GC202005
     &           +          k56(i) * DI(i,j,k) * HM(i,j,k)/2._DKIND
     &                 )
            acoef  =    k53(i) * HII(i,j,k)
     &             +    k55(i) * HI(i,j,k)
            if (iradtrans .eq. 1) then
               if (idissHDI .gt. 0) then
                  acoef = acoef
     &              + kdissHDI(i,j,k)
               endif
            endif
            if (ispecies .gt. 3) then
               scoef = scoef +  3._DKIND * ( 0._DKIND
     &             + k125(i) *  HDII(i,j,k) *    HI(i,j,k) /  3._DKIND
     &             + k137(i) *    DM(i,j,k) *    HI(i,j,k) /  2._DKIND
     &             )
            endif
            HDIp(i)   = ( scoef*dtit(i) + HDI(i,j,k) )
     &                 / ( 1._DKIND + acoef*dtit(i) )

         endif                  ! itmask
         enddo
      endif

!  --- (D2) Now do extra 3-species for minor primordial species ---
!     
      if (ispecies .gt. 3) then
         do i = is+1, ie+1
            if (itmask(i)) then
!     
!         1) DM
!     
            scoef =
     &            k132(i) *    DI(i,j,k) *    de(i,j,k)
     &          + k135(i) *    HM(i,j,k) *    DI(i,j,k)
            acoef = 
     &            k133(i) *   DII(i,j,k) /  2._DKIND
     &          + k134(i) *   HII(i,j,k)
     &          + k136(i) *    HI(i,j,k)
     &          + k137(i) *    HI(i,j,k)

            DMp(i)    = ( scoef*dtit(i) + DM(i,j,k) ) / 
     &                  ( 1._DKIND + acoef*dtit(i) )

!         2) HDII
c 
            scoef = 3._DKIND * (
     &            k129(i) *    DI(i,j,k) *   HII(i,j,k) /  2._DKIND
     &          + k130(i) *   DII(i,j,k) *    HI(i,j,k) /  2._DKIND
     &          )
            acoef = 
     &            k125(i) *    HI(i,j,k)
     &          + k131(i) *    de(i,j,k)

            HDIIp(i)   = ( scoef*dtit(i) + HDII(i,j,k) )
     &                 / ( 1._DKIND + acoef*dtit(i) )

!          3) HeHII
c 
            scoef = 5._DKIND * (
     &            k148(i) *   HeI(i,j,k) *   HII(i,j,k) /  4._DKIND
     &          + k149(i) *   HeI(i,j,k) *   HII(i,j,k) /  4._DKIND
     &          + k150(i) *   HeI(i,j,k) *  H2II(i,j,k) /  8._DKIND
     &          + k151(i) *  HeII(i,j,k) *    HI(i,j,k) /  4._DKIND
     &          )
            acoef = 
     &            k152(i) *    HI(i,j,k)
     &          + k153(i) *    de(i,j,k)

            HeHIIp(i)   = ( scoef*dtit(i) + HeHII(i,j,k) )
     &                 / ( 1._DKIND + acoef*dtit(i) )

         endif                  ! itmask
         enddo
      endif

!  --- (D3) Now do metal species ---
!     
      if (imchem .eq. 1) then
         do i = is+1, ie+1
            if (itmask_metal(i)) then

C***** CI **********
               scoef = 0._DKIND + 12._DKIND * ( 0._DKIND
     &             + kz15(i) *    HI(i,j,k) *    CH(i,j,k) / 13._DKIND
     &             + kz44(i) *   CII(i,j,k) *    de(i,j,k) / 12._DKIND
     &            )
               acoef = 0._DKIND
     &             + kz20(i) *   H2I(i,j,k) /  2._DKIND
     &             + kz27(i) *    HI(i,j,k)
     &             + kz28(i) *    OH(i,j,k) / 17._DKIND
     &             + kz29(i) *    O2(i,j,k) / 32._DKIND
     &             + kz51(i) *   H2I(i,j,k) /  2._DKIND
               if ( ( igrgr .eq. 1 ) .or. ( idsub .eq. 1) ) then
               if (idspecies .gt. 0) then
                    acoef = acoef 
     &            + kdAC      (i) / CI(i,j,k) * 12._DKIND
               endif
               endif
               if (iradtrans .eq. 1) then
                  if (iionZ .gt. 0) then
                     acoef = acoef
     &                 + kphCI(i,j,k)
                  endif
                  if (idissZ .gt. 0) then
                     scoef = scoef + 12._DKIND *
     &                   kdissCO (i,j,k) * CO(i,j,k) /28.0_DKIND
                  endif
               endif

            CIp(i)   = ( scoef*dtit(i) + CI(i,j,k) )
     &                 / ( 1._DKIND + acoef*dtit(i) )


C***** CII **********
               scoef = 0._DKIND + 12._DKIND * ( 0._DKIND
     &            )
               acoef = 0._DKIND
     &             + kz37(i) *    OH(i,j,k) / 17._DKIND
     &             + kz38(i) *    O2(i,j,k) / 32._DKIND
     &             + kz44(i) *    de(i,j,k)
               if (iradtrans .eq. 1) then
                  if (iionZ .gt. 0) then
                     scoef = scoef
     &                 + kphCI(i,j,k) * CI(i,j,k)
                  endif
               endif

            CIIp(i)   = ( scoef*dtit(i) + CII(i,j,k) )
     &                 / ( 1._DKIND + acoef*dtit(i) )


C***** CO **********
               scoef = 0._DKIND + 28._DKIND * ( 0._DKIND
     &             + kz28(i) *    CI(i,j,k) *    OH(i,j,k) / 204._DKIND
     &             + kz29(i) *    CI(i,j,k) *    O2(i,j,k) / 384._DKIND
     &             + kz32(i) *    OI(i,j,k) *    CH(i,j,k) / 208._DKIND
     &             + kz38(i) *   CII(i,j,k) *    O2(i,j,k) / 384._DKIND
     &             + kz43(i) *  COII(i,j,k) *    HI(i,j,k) / 28._DKIND
     &            )
               acoef = 0._DKIND
     &             + kz26(i) *    OH(i,j,k) / 17._DKIND
               if ( ( igrgr .eq. 1 ) .or. ( idsub .eq. 1) ) then
               if (idspecies .gt. 2) then
                    acoef = acoef
     &            + kdreforg  (i) / CO(i,j,k) * 17._DKIND * 0.5_DKIND
     &            + kdvolorg  (i) / CO(i,j,k) * 17._DKIND
               endif
               endif
               if (iradtrans .eq. 1) then
                  if (idissZ .gt. 0) then
                     acoef = acoef
     &                 + kdissCO (i,j,k)
                  endif
               endif

            COp(i)   = ( scoef*dtit(i) + CO(i,j,k) )
     &                 / ( 1._DKIND + acoef*dtit(i) )


C***** CO2 **********
               scoef = 0._DKIND + 44._DKIND * ( 0._DKIND
     &             + kz26(i) *    OH(i,j,k) *    CO(i,j,k) / 476._DKIND
     &            )
               acoef = 0._DKIND

            CO2p(i)   = ( scoef*dtit(i) + CO2(i,j,k) )
     &                 / ( 1._DKIND + acoef*dtit(i) )


C***** OI **********
               scoef = 0._DKIND + 16._DKIND * ( 0._DKIND
     &             + kz17(i) *    HI(i,j,k) *    OH(i,j,k) / 17._DKIND
     &             + kz19(i) *    HI(i,j,k) *    O2(i,j,k) / 32._DKIND
     &             + kz25(i) *    OH(i,j,k) *    OH(i,j,k) / 289._DKIND
     &             + kz29(i) *    CI(i,j,k) *    O2(i,j,k) / 384._DKIND
     &             + kz39(i) *   OII(i,j,k) *    HI(i,j,k) / 16._DKIND
     &             + kz45(i) *   OII(i,j,k) *    de(i,j,k) / 16._DKIND
     &             + kz47(i) * H2OII(i,j,k) *    de(i,j,k) / 18._DKIND
     &             + kz50(i) *  O2II(i,j,k) *    de(i,j,k) / 16._DKIND
     &             + kz53(i) *   SiI(i,j,k) *    O2(i,j,k) / 896._DKIND
     &            )
               acoef = 0._DKIND
     &             + kz21(i) *   H2I(i,j,k) /  2._DKIND
     &             + kz22(i) *   HII(i,j,k)
     &             + kz30(i) *    HI(i,j,k)
     &             + kz31(i) *    OI(i,j,k) / 8._DKIND
     &             + kz32(i) *    CH(i,j,k) / 13._DKIND
     &             + kz33(i) *    OH(i,j,k) / 17._DKIND
               if (iradtrans .eq. 1) then
                  if (iionZ .gt. 0) then
                     acoef = acoef
     &                 + kphOI(i,j,k)
                  endif
                  if (idissZ .gt. 0) then
                     scoef = scoef + 16._DKIND *
     &                 ( kdissOH (i,j,k) * OH(i,j,k) /17.0_DKIND
     &                 + kdissCO (i,j,k) * CO(i,j,k) /28.0_DKIND)
                  endif
               endif

            OIp(i)   = ( scoef*dtit(i) + OI(i,j,k) )
     &                 / ( 1._DKIND + acoef*dtit(i) )


C***** OH **********
               scoef = 0._DKIND + 17._DKIND * ( 0._DKIND
     &             + kz18(i) *    HI(i,j,k) *   H2O(i,j,k) / 18._DKIND
     &             + kz19(i) *    HI(i,j,k) *    O2(i,j,k) / 32._DKIND
     &             + kz21(i) *    OI(i,j,k) *   H2I(i,j,k) / 32._DKIND
     &             + kz30(i) *    OI(i,j,k) *    HI(i,j,k) / 16._DKIND
     &             + kz46(i) * H2OII(i,j,k) *    de(i,j,k) / 18._DKIND
     &             + kz49(i) * H3OII(i,j,k) *    de(i,j,k) / 19._DKIND
     &            )
               acoef = 0._DKIND
     &             + kz17(i) *    HI(i,j,k)
     &             + kz24(i) *   H2I(i,j,k) /  2._DKIND
     &             + kz25(i) *    OH(i,j,k) / 8.5_DKIND
     &             + kz26(i) *    CO(i,j,k) / 28._DKIND
     &             + kz28(i) *    CI(i,j,k) / 12._DKIND
     &             + kz33(i) *    OI(i,j,k) / 16._DKIND
     &             + kz34(i) *   HII(i,j,k)
     &             + kz37(i) *   CII(i,j,k) / 12._DKIND
     &             + kz52(i) *   SiI(i,j,k) / 28._DKIND
     &             + kz54(i) *  SiOI(i,j,k) / 44._DKIND
               if (iradtrans .eq. 1) then
                  if (idissZ .gt. 0) then
                     acoef = acoef
     &                 + kdissOH (i,j,k)
                     scoef = scoef + 17._DKIND *
     &                   kdissH2O(i,j,k) * H2O(i,j,k)/18.0_DKIND
                  endif
               endif

            OHp(i)   = ( scoef*dtit(i) + OH(i,j,k) )
     &                 / ( 1._DKIND + acoef*dtit(i) )


C***** H2O **********
               scoef = 0._DKIND + 18._DKIND * ( 0._DKIND
     &             + kz24(i) *   H2I(i,j,k) *    OH(i,j,k) / 34._DKIND
     &             + kz25(i) *    OH(i,j,k) *    OH(i,j,k) / 289._DKIND
     &             + kz48(i) * H3OII(i,j,k) *    de(i,j,k) / 19._DKIND
     &            )
               acoef = 0._DKIND
     &             + kz18(i) *    HI(i,j,k)
     &             + kz35(i) *   HII(i,j,k)
               if ( ( igrgr .eq. 1 ) .or. ( idsub .eq. 1) ) then
               if (idspecies .gt. 0) then
                    acoef = acoef
     &            + kdMgSiO3  (i) / H2O(i,j,k) * 18._DKIND * 2._DKIND
               endif
               if (idspecies .gt. 1) then
                    acoef = acoef
     &            + kdMg2SiO4 (i) / H2O(i,j,k) * 18._DKIND * 3._DKIND
     &            + kdFe3O4   (i) / H2O(i,j,k) * 18._DKIND * 4._DKIND
     &            + kdMgO     (i) / H2O(i,j,k) * 18._DKIND
     &            + kdAl2O3   (i) / H2O(i,j,k) * 18._DKIND * 3._DKIND
               endif
               if (idspecies .gt. 2) then
                    acoef = acoef
     &            + kdH2Oice  (i) / H2O(i,j,k) * 18._DKIND
               endif
               endif
               if (iradtrans .eq. 1) then
                  if (idissZ .gt. 0) then
                     acoef = acoef
     &                 + kdissH2O(i,j,k)
                  endif
               endif

            H2Op(i)   = ( scoef*dtit(i) + H2O(i,j,k) )
     &                 / ( 1._DKIND + acoef*dtit(i) )


C***** O2 **********
               scoef = 0._DKIND + 32._DKIND * ( 0._DKIND
     &             + kz31(i) *    OI(i,j,k) *    OI(i,j,k) / 256._DKIND
     &             + kz33(i) *    OI(i,j,k) *    OH(i,j,k) / 272._DKIND
     &            )
               acoef = 0._DKIND
     &             + kz19(i) *    HI(i,j,k)
     &             + kz29(i) *    CI(i,j,k) / 12._DKIND
     &             + kz36(i) *   HII(i,j,k)
     &             + kz38(i) *   CII(i,j,k) / 12._DKIND
     &             + kz53(i) *   SiI(i,j,k) / 28._DKIND

            O2p(i)   = ( scoef*dtit(i) + O2(i,j,k) )
     &                 / ( 1._DKIND + acoef*dtit(i) )


C***** SiI **********
               scoef = 0._DKIND + 28._DKIND * ( 0._DKIND
     &            )
               acoef = 0._DKIND
     &             + kz52(i) *    OH(i,j,k) / 17._DKIND
     &             + kz53(i) *    O2(i,j,k) / 32._DKIND
               if ( ( igrgr .eq. 1 ) .or. ( idsub .eq. 1) ) then
               if (idspecies .gt. 1) then
                     acoef = acoef 
     &               + kdSiM     (i) / SiI(i,j,k) * 28._DKIND
               endif
               endif

            SiIp(i)   = ( scoef*dtit(i) + SiI(i,j,k) )
     &                 / ( 1._DKIND + acoef*dtit(i) )


C***** SiOI **********
               scoef = 0._DKIND + 44._DKIND * ( 0._DKIND
     &             + kz52(i) *   SiI(i,j,k) *    OH(i,j,k) / 476._DKIND
     &             + kz53(i) *   SiI(i,j,k) *    O2(i,j,k) / 896._DKIND
     &            )
               acoef = 0._DKIND
     &             + kz54(i) *    OH(i,j,k) / 17._DKIND
               if ( ( igrgr .eq. 1 ) .or. ( idsub .eq. 1) ) then
               if (idspecies .gt. 0) then
                       acoef = acoef 
     &               + kdMgSiO3  (i) / SiOI(i,j,k) * 44._DKIND
               endif
               if (idspecies .gt. 1) then
                       acoef = acoef 
     &               + kdMg2SiO4 (i) / SiOI(i,j,k) * 44._DKIND
               endif
               endif

            SiOIp(i)   = ( scoef*dtit(i) + SiOI(i,j,k) )
     &                 / ( 1._DKIND + acoef*dtit(i) )


C***** SiO2I **********
               scoef = 0._DKIND + 60._DKIND * ( 0._DKIND
     &             + kz54(i) *  SiOI(i,j,k) *    OH(i,j,k) / 748._DKIND
     &            )
               acoef = 0._DKIND
               if ( ( igrgr .eq. 1 ) .or. ( idsub .eq. 1) ) then
               if (idspecies .gt. 1) then
                       acoef = acoef 
     &               + kdSiO2D   (i) / SiO2I(i,j,k) * 60._DKIND
               endif
               endif

            SiO2Ip(i)   = ( scoef*dtit(i) + SiO2I(i,j,k) )
     &                 / ( 1._DKIND + acoef*dtit(i) )

            ! MINOR BUT IMPORTANT SPECIES FOR MOLECULAR FORMATION
C***** CH **********
               scoef = 0._DKIND + 13._DKIND * ( 0._DKIND
     &             + kz16(i) *    HI(i,j,k) *   CH2(i,j,k) / 14._DKIND
     &             + kz20(i) *    CI(i,j,k) *   H2I(i,j,k) / 24._DKIND
     &             + kz27(i) *    CI(i,j,k) *    HI(i,j,k) / 12._DKIND
     &            )
               acoef = 0._DKIND
     &             + kz15(i) *    HI(i,j,k)
     &             + kz23(i) *   H2I(i,j,k) /  2._DKIND
     &             + kz32(i) *    OI(i,j,k) / 16._DKIND

            CHp(i)   = ( scoef*dtit(i) + CH(i,j,k) )
     &                 / ( 1._DKIND + acoef*dtit(i) )


C***** CH2 **********
               scoef = 0._DKIND + 14._DKIND * ( 0._DKIND
     &             + kz23(i) *   H2I(i,j,k) *    CH(i,j,k) / 26._DKIND
     &             + kz51(i) *   H2I(i,j,k) *    CI(i,j,k) / 24._DKIND
     &            )
               acoef = 0._DKIND
     &             + kz16(i) *    HI(i,j,k)
               if ( ( igrgr .eq. 1 ) .or. ( idsub .eq. 1) ) then
               if (idspecies .gt. 2) then
                    acoef = acoef 
     &            + kdreforg  (i) / CH2(i,j,k) * 14._DKIND * 0.5_DKIND
               endif
               endif

            CH2p(i)   = ( scoef*dtit(i) + CH2(i,j,k) )
     &                 / ( 1._DKIND + acoef*dtit(i) )


C***** COII **********
               scoef = 0._DKIND + 28._DKIND * ( 0._DKIND
     &             + kz37(i) *   CII(i,j,k) *    OH(i,j,k) / 204._DKIND
     &            )
               acoef = 0._DKIND
     &             + kz43(i) *    HI(i,j,k)

            COIIp(i)   = ( scoef*dtit(i) + COII(i,j,k) )
     &                 / ( 1._DKIND + acoef*dtit(i) )


C***** OII **********
               scoef = 0._DKIND + 16._DKIND * ( 0._DKIND
     &             + kz22(i) *   HII(i,j,k) *    OI(i,j,k) / 16._DKIND
     &             + kz38(i) *   CII(i,j,k) *    O2(i,j,k) / 384._DKIND
     &            )
               acoef = 0._DKIND
     &             + kz39(i) *    HI(i,j,k)
     &             + kz40(i) *   H2I(i,j,k) /  2._DKIND
     &             + kz45(i) *    de(i,j,k)
               if (iradtrans .eq. 1) then
                  if (iionZ .gt. 0) then
                     scoef = scoef
     &                 + kphOI(i,j,k) * OI(i,j,k)
                  endif
               endif

            OIIp(i)   = ( scoef*dtit(i) + OII(i,j,k) )
     &                 / ( 1._DKIND + acoef*dtit(i) )


C***** OHII **********
               scoef = 0._DKIND + 17._DKIND * ( 0._DKIND
     &             + kz34(i) *   HII(i,j,k) *    OH(i,j,k) / 17._DKIND
     &             + kz40(i) *   OII(i,j,k) *   H2I(i,j,k) / 32._DKIND
     &            )
               acoef = 0._DKIND
     &             + kz41(i) *   H2I(i,j,k) /  2._DKIND

            OHIIp(i)   = ( scoef*dtit(i) + OHII(i,j,k) )
     &                 / ( 1._DKIND + acoef*dtit(i) )


C***** H2OII **********
               scoef = 0._DKIND + 18._DKIND * ( 0._DKIND
     &             + kz35(i) *   HII(i,j,k) *   H2O(i,j,k) / 18._DKIND
     &             + kz41(i) *  OHII(i,j,k) *   H2I(i,j,k) / 34._DKIND
     &            )
               acoef = 0._DKIND
     &             + kz42(i) *   H2I(i,j,k) /  2._DKIND
     &             + kz46(i) *    de(i,j,k)
     &             + kz47(i) *    de(i,j,k)

            H2OIIp(i)   = ( scoef*dtit(i) + H2OII(i,j,k) )
     &                 / ( 1._DKIND + acoef*dtit(i) )


C***** H3OII **********
               scoef = 0._DKIND + 19._DKIND * ( 0._DKIND
     &             + kz42(i) * H2OII(i,j,k) *   H2I(i,j,k) / 36._DKIND
     &            )
               acoef = 0._DKIND
     &             + kz48(i) *    de(i,j,k)
     &             + kz49(i) *    de(i,j,k)

            H3OIIp(i)   = ( scoef*dtit(i) + H3OII(i,j,k) )
     &                 / ( 1._DKIND + acoef*dtit(i) )


C***** O2II **********
               scoef = 0._DKIND + 32._DKIND * ( 0._DKIND
     &             + kz36(i) *   HII(i,j,k) *    O2(i,j,k) / 32._DKIND
     &            )
               acoef = 0._DKIND
     &             + kz50(i) *    de(i,j,k)

            O2IIp(i)   = ( scoef*dtit(i) + O2II(i,j,k) )
     &                 / ( 1._DKIND + acoef*dtit(i) )


            if ( ( igrgr .eq. 1 ) .or. ( idsub .eq. 1) ) then
            if (idspecies .gt. 0) then
C***** Mg **********
               scoef = 0._DKIND
               acoef = 0._DKIND
                 acoef = acoef 
     &         + kdMgSiO3  (i) / Mg(i,j,k) * 24._DKIND
               if (idspecies .gt. 1) then
                    acoef = acoef 
     &            + kdMg2SiO4 (i) / Mg(i,j,k) * 24._DKIND * 2._DKIND
     &            + kdMgO     (i) / Mg(i,j,k) * 24._DKIND
               endif

            Mgp(i)   = ( scoef*dtit(i) + Mg(i,j,k) )
     &                 / ( 1._DKIND + acoef*dtit(i) )

            endif

            if (idspecies .gt. 1) then
C***** Al **********
               scoef = 0._DKIND 
               acoef = 0._DKIND
                 acoef = acoef 
     &         + kdAl2O3   (i) / Al(i,j,k) * 27._DKIND * 2._DKIND

            Alp(i)   = ( scoef*dtit(i) + Al(i,j,k) )
     &                 / ( 1._DKIND + acoef*dtit(i) )


C***** S  **********
               scoef = 0._DKIND 
               acoef = 0._DKIND
                 acoef = acoef 
     &         + kdFeS     (i) / S(i,j,k) * 32._DKIND

            Sp(i)    = ( scoef*dtit(i) + S(i,j,k) )
     &                 / ( 1._DKIND + acoef*dtit(i) )


C***** Fe **********
               scoef = 0._DKIND 
               acoef = 0._DKIND
                 acoef = acoef 
     &         + kdFeM     (i) / Fe(i,j,k) * 56._DKIND
     &         + kdFe3O4   (i) / Fe(i,j,k) * 56._DKIND * 3._DKIND
     &         + kdFeS     (i) / Fe(i,j,k) * 56._DKIND

            Fep(i)   = ( scoef*dtit(i) + Fe(i,j,k) )
     &                 / ( 1._DKIND + acoef*dtit(i) )

            endif
            endif

            endif ! itmask_metal
         enddo
      endif ! imchem

!  --- (D4) Now do dust species ---
!     
      if ( ( igrgr .eq. 1 ) .or. ( idsub .eq. 1) ) then
         do i = is+1, ie+1
            if (itmask_metal(i)) then

            if (idspecies .gt. 0) then
C***** MgSiO3 **********
               scoef = 0._DKIND 
                 scoef = scoef 
     &         + kdMgSiO3  (i) * 100._DKIND
               acoef = 0._DKIND

            MgSiO3p(i)   = ( scoef*dtit(i) + MgSiO3(i,j,k) )
     &                 / ( 1._DKIND + acoef*dtit(i) )


C***** AC **********
               scoef = 0._DKIND 
                 scoef = scoef 
     &         + kdAC      (i) * 12._DKIND
               acoef = 0._DKIND

            ACp(i)   = ( scoef*dtit(i) + AC(i,j,k) )
     &                 / ( 1._DKIND + acoef*dtit(i) )

            endif

            if (idspecies .gt. 1) then
C***** SiM **********
               scoef = 0._DKIND
                 scoef = scoef 
     &         + kdSiM     (i) * 28._DKIND
               acoef = 0._DKIND

            SiMp(i)   = ( scoef*dtit(i) + SiM(i,j,k) )
     &                 / ( 1._DKIND + acoef*dtit(i) )


C***** FeM **********
               scoef = 0._DKIND
                 scoef = scoef 
     &         + kdFeM     (i) * 56._DKIND
               acoef = 0._DKIND

            FeMp(i)   = ( scoef*dtit(i) + FeM(i,j,k) )
     &                 / ( 1._DKIND + acoef*dtit(i) )


C***** Mg2SiO4 **********
               scoef = 0._DKIND
                 scoef = scoef 
     &         + kdMg2SiO4 (i) * 140._DKIND
               acoef = 0._DKIND

            Mg2SiO4p(i)   = ( scoef*dtit(i) + Mg2SiO4(i,j,k) )
     &                 / ( 1._DKIND + acoef*dtit(i) )


C***** Fe3O4 **********
               scoef = 0._DKIND 
                 scoef = scoef 
     &         + kdFe3O4   (i) * 232._DKIND
               acoef = 0._DKIND

            Fe3O4p(i)   = ( scoef*dtit(i) + Fe3O4(i,j,k) )
     &                 / ( 1._DKIND + acoef*dtit(i) )


C***** SiO2D **********
               scoef = 0._DKIND 
                 scoef = scoef 
     &         + kdSiO2D   (i) * 60._DKIND
               acoef = 0._DKIND

            SiO2Dp(i)   = ( scoef*dtit(i) + SiO2D(i,j,k) )
     &                 / ( 1._DKIND + acoef*dtit(i) )


C***** MgO **********
               scoef = 0._DKIND 
                 scoef = scoef 
     &         + kdMgO     (i) * 40._DKIND
               acoef = 0._DKIND

            MgOp(i)   = ( scoef*dtit(i) + MgO(i,j,k) )
     &                 / ( 1._DKIND + acoef*dtit(i) )


C***** FeS **********
               scoef = 0._DKIND 
                 scoef = scoef 
     &         + kdFeS     (i) * 88._DKIND
               acoef = 0._DKIND

            FeSp(i)   = ( scoef*dtit(i) + FeS(i,j,k) )
     &                 / ( 1._DKIND + acoef*dtit(i) )


C***** Al2O3 **********
               scoef = 0._DKIND 
                 scoef = scoef 
     &         + kdAl2O3   (i) * 102._DKIND
               acoef = 0._DKIND

            Al2O3p(i)   = ( scoef*dtit(i) + Al2O3(i,j,k) )
     &                 / ( 1._DKIND + acoef*dtit(i) )

            endif

            if (idspecies .gt. 2) then
C***** reforg **********
               scoef = 0._DKIND 
                 scoef = scoef 
     &         + kdreforg  (i) * 22.68_DKIND
               acoef = 0._DKIND

            reforgp(i)   = ( scoef*dtit(i) + reforg(i,j,k) )
     &                 / ( 1._DKIND + acoef*dtit(i) )


C***** volorg **********
               scoef = 0._DKIND 
                 scoef = scoef 
     &         + kdvolorg  (i) * 32._DKIND
               acoef = 0._DKIND

            volorgp(i)   = ( scoef*dtit(i) + volorg(i,j,k) )
     &                 / ( 1._DKIND + acoef*dtit(i) )


C***** H2Oice **********
               scoef = 0._DKIND 
                 scoef = scoef 
     &         + kdH2Oice  (i) * 18._DKIND
               acoef = 0._DKIND

            H2Oicep(i)   = ( scoef*dtit(i) + H2Oice(i,j,k) )
     &                 / ( 1._DKIND + acoef*dtit(i) )

            endif

            endif ! itmask_metal
         enddo
      endif ! igrgr or idsub

!   --- (E) Set densities from 1D temps to 3D fields ---

      do i = is+1, ie+1
         if (itmask(i)) then
         HIdot_prev(i) = abs(HI(i,j,k)-HIp(i)) /
     &           max(real(dtit(i), DKIND), tiny8)
         HI(i,j,k)    = max(real(HIp(i), RKIND), tiny)
         HII(i,j,k)   = max(real(HIIp(i), RKIND), tiny)
         HeI(i,j,k)   = max(real(HeIp(i), RKIND), tiny)
         HeII(i,j,k)  = max(real(HeIIp(i), RKIND), tiny)
         HeIII(i,j,k) = max(real(HeIIIp(i), RKIND), 1e-5_RKIND*tiny)

!        de(i,j,k)    = dep(i)

!        Use charge conservation to determine electron fraction

         dedot_prev(i) = de(i,j,k)
         de(i,j,k) = HII(i,j,k) + HeII(i,j,k)/4._RKIND +
     &        HeIII(i,j,k)/2._RKIND
         if (ispecies .gt. 1) 
     &        de(i,j,k) = de(i,j,k) - HM(i,j,k) + H2II(i,j,k)/2._RKIND

         if (ispecies .gt. 2)
     &        de(i,j,k) = de(i,j,k) + DII(i,j,k)/2._RKIND
         if (ispecies .gt. 3)
     &        de(i,j,k) = de(i,j,k) - DM(i,j,k)/2._RKIND
     &             + HDII(i,j,k)/3._RKIND + HeHII(i,j,k)/5._RKIND
         if ( (imchem .eq. 1) .and. (itmask_metal(i)) )
     &        de(i,j,k) = de(i,j,k)
     &             + CII(i,j,k)/12._RKIND + COII(i,j,k)/28._RKIND
     &             + OII(i,j,k)/16._RKIND + OHII(i,j,k)/17._RKIND
     &             + H2OII(i,j,k)/18._RKIND + H3OII(i,j,k)/19._RKIND
     &             + O2II(i,j,k)/32._RKIND

         dedot_prev(i) = abs(de(i,j,k)-dedot_prev(i))/
     &        max(dtit(i),tiny8)

         if (ispecies .gt. 1) then
            HM(i,j,k)    = max(real(HMp(i), RKIND), tiny)
            H2I(i,j,k)   = max(real(H2Ip(i),RKIND), tiny)
            H2II(i,j,k)  = max(real(H2IIp(i), RKIND), tiny)
         endif

         if (ispecies .gt. 2) then
            DI(i,j,k)    = max(real(DIp(i), RKIND), tiny)
            DII(i,j,k)   = max(real(DIIp(i), RKIND), tiny)
            HDI(i,j,k)   = max(real(HDIp(i), RKIND), tiny)
         endif

         if (ispecies .gt. 3) then
            DM(i,j,k)    = max(real(DMp(i), RKIND), tiny)
            HDII(i,j,k)  = max(real(HDIIp(i), RKIND), tiny)
            HeHII(i,j,k) = max(real(HeHIIp(i), RKIND), tiny)
         endif

         if ( (imchem .eq. 1) .and. (itmask_metal(i)) ) then
            CI(i,j,k)      = max(real(CIp(i)     , RKIND), tiny)
            CII(i,j,k)     = max(real(CIIp(i)    , RKIND), tiny)
            CO(i,j,k)      = max(real(COp(i)     , RKIND), tiny)
            CO2(i,j,k)     = max(real(CO2p(i)    , RKIND), tiny)
            OI(i,j,k)      = max(real(OIp(i)     , RKIND), tiny)
            OH(i,j,k)      = max(real(OHp(i)     , RKIND), tiny)
            H2O(i,j,k)     = max(real(H2Op(i)    , RKIND), tiny)
            O2(i,j,k)      = max(real(O2p(i)     , RKIND), tiny)
            SiI(i,j,k)     = max(real(SiIp(i)    , RKIND), tiny)
            SiOI(i,j,k)    = max(real(SiOIp(i)   , RKIND), tiny)
            SiO2I(i,j,k)   = max(real(SiO2Ip(i)  , RKIND), tiny)
            CH(i,j,k)      = max(real(CHp(i)     , RKIND), tiny)
            CH2(i,j,k)     = max(real(CH2p(i)    , RKIND), tiny)
            COII(i,j,k)    = max(real(COIIp(i)   , RKIND), tiny)
            OII(i,j,k)     = max(real(OIIp(i)    , RKIND), tiny)
            OHII(i,j,k)    = max(real(OHIIp(i)   , RKIND), tiny)
            H2OII(i,j,k)   = max(real(H2OIIp(i)  , RKIND), tiny)
            H3OII(i,j,k)   = max(real(H3OIIp(i)  , RKIND), tiny)
            O2II(i,j,k)    = max(real(O2IIp(i)   , RKIND), tiny)
            if ( ( igrgr .eq. 1 ) .or. ( idsub .eq. 1) ) then
            if (idspecies .gt. 0) then
            Mg(i,j,k)      = max(real(Mgp(i)     , RKIND), tiny)
            endif
            if (idspecies .gt. 1) then
            Al(i,j,k)      = max(real(Alp(i)     , RKIND), tiny)
            S(i,j,k)       = max(real(Sp(i)      , RKIND), tiny)
            Fe(i,j,k)      = max(real(Fep(i)     , RKIND), tiny)
            endif
            endif
         endif

         if ( ( igrgr .eq. 1 ) .or. ( idsub .eq. 1) ) then
         if (idspecies .gt. 0) then
            MgSiO3(i,j,k)  = max(real(MgSiO3p(i) , RKIND), tiny)
            AC(i,j,k)      = max(real(ACp(i)     , RKIND), tiny)
         endif
         if (idspecies .gt. 1) then
            SiM(i,j,k)     = max(real(SiMp(i)    , RKIND), tiny)
            FeM(i,j,k)     = max(real(FeMp(i)    , RKIND), tiny)
            Mg2SiO4(i,j,k) = max(real(Mg2SiO4p(i), RKIND), tiny)
            Fe3O4(i,j,k)   = max(real(Fe3O4p(i)  , RKIND), tiny)
            SiO2D(i,j,k)   = max(real(SiO2Dp(i)  , RKIND), tiny)
            MgO(i,j,k)     = max(real(MgOp(i)    , RKIND), tiny)
            FeS(i,j,k)     = max(real(FeSp(i)    , RKIND), tiny)
            Al2O3(i,j,k)   = max(real(Al2O3p(i)  , RKIND), tiny)
         endif
         if (idspecies .gt. 2) then
            reforg(i,j,k)  = max(real(reforgp(i)  , RKIND), tiny)
            volorg(i,j,k)  = max(real(volorgp(i)  , RKIND), tiny)
            H2Oice(i,j,k)  = max(real(H2Oicep(i)  , RKIND), tiny)
         endif
         endif

      endif                     ! itmask
!     

      if (HI(i,j,k) .ne. HI(i,j,k)) then
#ifdef _OPENMP
!$omp critical
#endif
         write(*,*) 'HUGE HI! :: ', i, j, k, HI(i,j,k)
#ifdef _OPENMP
!$omp end critical
#endif
      endif

      enddo                     ! end loop over i

      return
      end


! ------------------------------------------------------------------
!   This routine correct the highest abundence species to
!     insure conservation of particle number and charge.

      subroutine make_consistent_g(de, HI, HII, HeI, HeII, HeIII,
     &                     HM, H2I, H2II, DI, DII, HDI, metal, dust,
     &                     d, is, ie, js, je, ks, ke,
     &                     in, jn, kn, ispecies, imetal, fh, dtoh
     &                   , idustfield, imchem, igrgr, dom
     &                   , DM, HDII, HeHII
     &                   , CI, CII, CO, CO2
     &                   , OI, OH, H2O, O2
     &                   , SiI, SiOI, SiO2I
     &                   , CH, CH2, COII, OII
     &                   , OHII, H2OII, H3OII, O2II
     &                   , Mg, Al, S, Fe
     &                   , SiM, FeM, Mg2SiO4, MgSiO3, Fe3O4
     &                   , AC, SiO2D, MgO, FeS, Al2O3
     &                   , reforg, volorg, H2Oice
     &                   , immulti, imabund, idspecies, itdmulti, idsub
     &                   , metal_loc
     &                   , metal_C13, metal_C20, metal_C25, metal_C30
     &                   , metal_F13, metal_F15, metal_F50, metal_F80
     &                   , metal_P170, metal_P200, metal_Y19
     &                   , SN0_N
     &                   , SN0_XC, SN0_XO, SN0_XMg, SN0_XAl, SN0_XSi
     &                   , SN0_XS, SN0_XFe
     &                   , SN0_fC, SN0_fO, SN0_fMg, SN0_fAl, SN0_fSi
     &                   , SN0_fS, SN0_fFe
     &                      )
! -------------------------------------------------------------------

      implicit NONE
#include "grackle_fortran_types.def"

!     Arguments

      integer in, jn, kn, is, ie, js, je, ks, ke, ispecies, imetal
      integer idustfield, imchem, igrgr
      R_PREC  de(in,jn,kn),   HI(in,jn,kn),   HII(in,jn,kn),
     &        HeI(in,jn,kn), HeII(in,jn,kn), HeIII(in,jn,kn),
     &        d(in,jn,kn), metal(in,jn,kn), dust(in,jn,kn),
     &        HM(in,jn,kn),  H2I(in,jn,kn), H2II(in,jn,kn),
     &        DI(in,jn,kn),  DII(in,jn,kn), HDI(in,jn,kn)
      real*8 fh, dtoh
      real*8 dom
       R_PREC DM(in,jn,kn)   , HDII(in,jn,kn)   , HeHII(in,jn,kn)
     &      , CI(in,jn,kn)   , CII(in,jn,kn)    , CO(in,jn,kn)
     &      , CO2(in,jn,kn)  , OI(in,jn,kn)     , OH(in,jn,kn)
     &      , H2O(in,jn,kn)  , O2(in,jn,kn)     , SiI(in,jn,kn)
     &      , SiOI(in,jn,kn) , SiO2I(in,jn,kn)  , CH(in,jn,kn)
     &      , CH2(in,jn,kn)  , COII(in,jn,kn)   , OII(in,jn,kn)
     &      , OHII(in,jn,kn) , H2OII(in,jn,kn)  , H3OII(in,jn,kn)
     &      , O2II(in,jn,kn) , Mg(in,jn,kn)     , Al(in,jn,kn)
     &      , S(in,jn,kn)    , Fe(in,jn,kn)     
      R_PREC  SiM(in,jn,kn), FeM(in,jn,kn), Mg2SiO4(in,jn,kn)
     &      , MgSiO3(in,jn,kn), Fe3O4(in,jn,kn), AC(in,jn,kn)
     &      , SiO2D(in,jn,kn), MgO(in,jn,kn), FeS(in,jn,kn)
     &      , Al2O3(in,jn,kn)
     &      , reforg(in,jn,kn), volorg(in,jn,kn), H2Oice(in,jn,kn)
      integer immulti, imabund, idspecies, itdmulti, idsub
       R_PREC metal_loc(in,jn,kn)
     &      , metal_C13(in,jn,kn), metal_C20(in,jn,kn)
     &      , metal_C25(in,jn,kn), metal_C30(in,jn,kn)
     &      , metal_F13(in,jn,kn), metal_F15(in,jn,kn)
     &      , metal_F50(in,jn,kn), metal_F80(in,jn,kn)
     &      , metal_P170(in,jn,kn), metal_P200(in,jn,kn)
     &      , metal_Y19(in,jn,kn)
      integer SN0_N
      real*8  SN0_XC (SN0_N), SN0_XO(SN0_N), SN0_XMg(SN0_N)
     &      , SN0_XAl(SN0_N), SN0_XSi(SN0_N), SN0_XS(SN0_N)
     &      , SN0_XFe(SN0_N)
      real*8  SN0_fC (SN0_N), SN0_fO(SN0_N), SN0_fMg(SN0_N)
     &      , SN0_fAl(SN0_N), SN0_fSi(SN0_N), SN0_fS(SN0_N)
     &      , SN0_fFe(SN0_N)

!     locals

      integer i, j, k
      real*8 totalH(in), totalHe(in),
     &       totalD, metalfree(in)
      R_PREC correctH, correctHe, correctD
      real*8 totalZ
      real*8 totalC, totalO, totalMg, totalAl
     &     , totalSi, totalS, totalFe
      real*8 totalCg, totalOg, totalMgg, totalAlg
     &     , totalSig, totalSg, totalFeg
      real*8 totalCd, totalOd, totalMgd, totalAld
     &     , totalSid, totalSd, totalFed
      R_PREC correctC, correctO, correctMg, correctAl
     &     , correctSi, correctS, correctFe
      R_PREC correctCg, correctOg, correctMgg, correctAlg
     &     , correctSig, correctSg, correctFeg
      R_PREC correctCd, correctOd, correctMgd, correctAld
     &     , correctSid, correctSd, correctFed
      R_PREC correctZ
      integer iSN, nSN, iSN0
      integer SN_i(SN0_N)
      R_PREC  SN_metal(in, SN0_N)
      real*8 Ct(in), Ot(in), Mgt(in), Alt(in)
     &     , Sit(in), St(in), Fet(in)
      real*8 Cg(in), Og(in), Mgg(in), Alg(in)
     &     , Sig(in), Sg(in), Feg(in)
      real*8 Cd(in), Od(in), Mgd(in), Ald(in)
     &     , Sid(in), Sd(in), Fed(in)
!     logical itmask_metal(in)

!     Loop over all zones

      do k = ks+1, ke+1
      do j = js+1, je+1

!     Compute total densities of H and He
!         (ensure non-negativity)

      if (imetal .eq. 1) then
         do i = is+1, ie+1
            metalfree(i) = d(i,j,k) - metal(i,j,k)
         enddo
      else
         do i = is+1, ie+1
            metalfree(i) = d(i,j,k)
         enddo
      endif

      do i = is+1, ie+1
         HI   (i,j,k) = abs(HI   (i,j,k))
         HII  (i,j,k) = abs(HII  (i,j,k))
         HeI  (i,j,k) = abs(HeI  (i,j,k))
         HeII (i,j,k) = abs(HeII (i,j,k))
         HeIII(i,j,k) = abs(HeIII(i,j,k))
         totalH(i) = HI(i,j,k) + HII(i,j,k)
         totalHe(i) = HeI(i,j,k) + HeII(i,j,k) + HeIII(i,j,k)
      enddo

!     include molecular hydrogen

      if (ispecies .gt. 1) then
         do i = is+1, ie+1
            HM   (i,j,k) = abs(HM   (i,j,k))
            H2II (i,j,k) = abs(H2II (i,j,k))
            H2I  (i,j,k) = abs(H2I  (i,j,k))
            totalH(i) = totalH(i) + HM(i,j,k) + H2I(i,j,k) + H2II(i,j,k)
         enddo
      endif

      if(ispecies .gt. 2) then
         do i = is+1, ie+1
            HDI(i,j,k) = abs(HDI(i,j,k))
            totalH (i) = totalH (i)
     &           + 1._DKIND/3._DKIND*HDI(i,j,k)
         enddo
      endif
      !! GC202005

      if(ispecies .gt. 3) then
         do i = is+1, ie+1
            HDII (i,j,k) = abs(HDII (i,j,k))
            HeHII(i,j,k) = abs(HeHII(i,j,k))
            totalH (i) = totalH (i)
     &           + 1._DKIND/3._DKIND*HDII (i,j,k)
     &           + 1._DKIND/5._DKIND*HeHII(i,j,k)
            totalHe(i) = totalHe(i)
     &           + 4._DKIND/5._DKIND*HeHII(i,j,k)
         enddo
      endif

!     Iteration mask for metal-rich cells

!     do i = is+1, ie + 1
!        itmask_metal(i) = .false.
!     enddo
!     if (imetal .eq. 1) then
!         do i = is+1, ie + 1
!            if (metal(i,j,k) .gt. 1.e-9_DKIND * d(i,j,k)) then
!               itmask_metal(i) = .true.
!            endif
!         enddo
!     endif

      if(imchem .gt. 0) then
         if(immulti .eq. 0) then
            iSN0 = imabund + 1
            do i = is+1, ie+1
                Ct(i) = SN0_XC (iSN0) * metal(i,j,k)
                Ot(i) = SN0_XO (iSN0) * metal(i,j,k)
               Mgt(i) = SN0_XMg(iSN0) * metal(i,j,k)
               Alt(i) = SN0_XAl(iSN0) * metal(i,j,k)
               Sit(i) = SN0_XSi(iSN0) * metal(i,j,k)
                St(i) = SN0_XS (iSN0) * metal(i,j,k)
               Fet(i) = SN0_XFe(iSN0) * metal(i,j,k)
         
                Cg(i) = SN0_fC (iSN0) * metal(i,j,k)
                Og(i) = SN0_fO (iSN0) * metal(i,j,k)
               Mgg(i) = SN0_fMg(iSN0) * metal(i,j,k)
               Alg(i) = SN0_fAl(iSN0) * metal(i,j,k)
               Sig(i) = SN0_fSi(iSN0) * metal(i,j,k)
                Sg(i) = SN0_fS (iSN0) * metal(i,j,k)
               Feg(i) = SN0_fFe(iSN0) * metal(i,j,k)
            enddo
         
         else

C           do i = is+1, ie+1
C              totalZ = metal_loc(i,j,k)
C    &           + metal_C13(i,j,k) + metal_C20(i,j,k)
C    &           + metal_C25(i,j,k) + metal_C30(i,j,k)
C    &           + metal_F13(i,j,k) + metal_F15(i,j,k)
C    &           + metal_F50(i,j,k) + metal_F80(i,j,k)
C    &           + metal_P170(i,j,k)+ metal_P200(i,j,k)
C    &           + metal_Y19(i,j,k)
C              correctZ = metal(i,j,k) / totalZ
C              metal_loc(i,j,k) = metal_loc(i,j,k) * correctZ
C              metal_C13(i,j,k) = metal_C13(i,j,k) * correctZ
C              metal_C20(i,j,k) = metal_C20(i,j,k) * correctZ
C              metal_C25(i,j,k) = metal_C25(i,j,k) * correctZ
C              metal_C30(i,j,k) = metal_C30(i,j,k) * correctZ
C              metal_F13(i,j,k) = metal_F13(i,j,k) * correctZ
C              metal_F15(i,j,k) = metal_F15(i,j,k) * correctZ
C              metal_F50(i,j,k) = metal_F50(i,j,k) * correctZ
C              metal_F80(i,j,k) = metal_F80(i,j,k) * correctZ
C              metal_P170(i,j,k)= metal_P170(i,j,k)* correctZ
C              metal_P200(i,j,k)= metal_P200(i,j,k)* correctZ
C              metal_Y19(i,j,k) = metal_Y19(i,j,k) * correctZ
C           enddo

            nSN = 12
            SN_i( 1) = 1; SN_metal(:, 1) = metal_loc(:,j,k)
            SN_i( 2) = 2; SN_metal(:, 2) = metal_C13(:,j,k)
            SN_i( 3) = 3; SN_metal(:, 3) = metal_C20(:,j,k)
            SN_i( 4) = 4; SN_metal(:, 4) = metal_C25(:,j,k)
            SN_i( 5) = 5; SN_metal(:, 5) = metal_C30(:,j,k)
            SN_i( 6) = 6; SN_metal(:, 6) = metal_F13(:,j,k)
            SN_i( 7) = 7; SN_metal(:, 7) = metal_F15(:,j,k)
            SN_i( 8) = 8; SN_metal(:, 8) = metal_F50(:,j,k)
            SN_i( 9) = 9; SN_metal(:, 9) = metal_F80(:,j,k)
            SN_i(10) =10; SN_metal(:,10) = metal_P170(:,j,k)
            SN_i(11) =11; SN_metal(:,11) = metal_P200(:,j,k)
            SN_i(12) =12; SN_metal(:,12) = metal_Y19(:,j,k)
         
            do i = is+1, ie+1
                Ct(i) = 0._DKIND;  Cg(i) = 0._DKIND
                Ot(i) = 0._DKIND;  Og(i) = 0._DKIND
               Mgt(i) = 0._DKIND; Mgg(i) = 0._DKIND
               Alt(i) = 0._DKIND; Alg(i) = 0._DKIND
               Sit(i) = 0._DKIND; Sig(i) = 0._DKIND
                St(i) = 0._DKIND;  Sg(i) = 0._DKIND
               Fet(i) = 0._DKIND; Feg(i) = 0._DKIND
               do iSN = 1, nSN
                  iSN0 = SN_i(iSN)

                   Ct(i) =  Ct(i) + SN0_XC (iSN0) * SN_metal(i,iSN)
                   Ot(i) =  Ot(i) + SN0_XO (iSN0) * SN_metal(i,iSN)
                  Mgt(i) = Mgt(i) + SN0_XMg(iSN0) * SN_metal(i,iSN)
                  Alt(i) = Alt(i) + SN0_XAl(iSN0) * SN_metal(i,iSN)
                  Sit(i) = Sit(i) + SN0_XSi(iSN0) * SN_metal(i,iSN)
                   St(i) =  St(i) + SN0_XS (iSN0) * SN_metal(i,iSN)
                  Fet(i) = Fet(i) + SN0_XFe(iSN0) * SN_metal(i,iSN)

                   Cg(i) =  Cg(i) + SN0_fC (iSN0) * SN_metal(i,iSN)
                   Og(i) =  Og(i) + SN0_fO (iSN0) * SN_metal(i,iSN)
                  Mgg(i) = Mgg(i) + SN0_fMg(iSN0) * SN_metal(i,iSN)
                  Alg(i) = Alg(i) + SN0_fAl(iSN0) * SN_metal(i,iSN)
                  Sig(i) = Sig(i) + SN0_fSi(iSN0) * SN_metal(i,iSN)
                   Sg(i) =  Sg(i) + SN0_fS (iSN0) * SN_metal(i,iSN)
                  Feg(i) = Feg(i) + SN0_fFe(iSN0) * SN_metal(i,iSN)
               enddo
            enddo
            
         endif
            
         do i = is+1, ie+1
             Cd(i) =  Ct(i) -  Cg(i)
             Od(i) =  Ot(i) -  Og(i)
            Mgd(i) = Mgt(i) - Mgg(i)
            Ald(i) = Alt(i) - Alg(i)
            Sid(i) = Sit(i) - Sig(i)
             Sd(i) =  St(i) -  Sg(i)
            Fed(i) = Fet(i) - Feg(i)
         enddo

         do i = is+1, ie+1
!        if (itmask_metal(i)) then
            OH   (i,j,k) = abs(OH   (i,j,k))
            H2O  (i,j,k) = abs(H2O  (i,j,k))
            CH   (i,j,k) = abs(CH   (i,j,k))
            CH2  (i,j,k) = abs(CH2  (i,j,k))
            OHII (i,j,k) = abs(OHII (i,j,k))
            H2OII(i,j,k) = abs(H2OII(i,j,k))
            H3OII(i,j,k) = abs(H3OII(i,j,k))
            totalH(i) = totalH(i)
     &        + OH   (i,j,k)/17._DKIND
     &        + H2O  (i,j,k)/18._DKIND*2._DKIND
     &        + CH   (i,j,k)/13._DKIND
     &        + CH2  (i,j,k)/14._DKIND*2._DKIND
     &        + OHII (i,j,k)/17._DKIND
     &        + H2OII(i,j,k)/18._DKIND*2._DKIND
     &        + H3OII(i,j,k)/19._DKIND*3._DKIND
!        endif
         enddo
      endif

!     Correct densities by keeping fractions the same

      do i = is+1, ie+1
         correctH = real(fh*(1._DKIND - dtoh)*metalfree(i)/totalH(i)
     &              , RKIND)
         !! GC202005
!!       correctH = real(fh*metalfree(i)/totalH(i), RKIND)
         HI(i,j,k)  = HI(i,j,k)*correctH
         HII(i,j,k) = HII(i,j,k)*correctH

         correctHe = real((1._DKIND - fh)*
     &        metalfree(i)/totalHe(i), RKIND)
         HeI(i,j,k)   = HeI(i,j,k)*correctHe
         HeII(i,j,k)  = HeII(i,j,k)*correctHe
         HeIII(i,j,k) = HeIII(i,j,k)*correctHe

!     Correct molecular hydrogen-related fractions

         if (ispecies .gt. 1) then
            HM   (i,j,k) = HM(i,j,k)*correctH
            H2II (i,j,k) = H2II(i,j,k)*correctH
            H2I  (i,j,k) = H2I(i,j,k)*correctH
         endif
         if(ispecies .gt. 3) then
!!          HDII (i,j,k) = HDII (i,j,k)*correctH
            HeHII(i,j,k) = HeHII(i,j,k)*correctHe
         endif
      enddo

!     Do the same thing for deuterium (ignore HD) Assumes dtoh is small

      if (ispecies .gt. 2) then
         do i = is+1, ie+1
            DI  (i,j,k) = abs(DI  (i,j,k))
            DII (i,j,k) = abs(DII (i,j,k))
            HDI (i,j,k) = abs(HDI (i,j,k))
            totalD = DI(i,j,k) + DII(i,j,k) +
     &           2._DKIND/3._DKIND*HDI(i,j,k)
            if(ispecies .gt. 3) then
               DM   (i,j,k) = abs(DM   (i,j,k))
               HDII (i,j,k) = abs(HDII (i,j,k))
               totalD = totalD + DM(i,j,k) + 
     &           2._DKIND/3._DKIND*HDII(i,j,k)
            endif
            correctD = real(fh*dtoh*metalfree(i)/totalD, RKIND)
            DI  (i,j,k) = DI (i,j,k)*correctD
            DII (i,j,k) = DII(i,j,k)*correctD
            HDI (i,j,k) = HDI(i,j,k)*correctD
            if(ispecies .gt. 3) then
               DM   (i,j,k) = DM   (i,j,k)*correctD
               HDII (i,j,k) = HDII (i,j,k)*correctD
            endif
         enddo
      endif

!     Do the same thing for metal species

      if (imchem .eq. 1) then
      do i = is+1, ie+1
!        if (itmask_metal(i)) then
            CI(i,j,k)      = abs(CI(i,j,k)     )
            CII(i,j,k)     = abs(CII(i,j,k)    )
            CO(i,j,k)      = abs(CO(i,j,k)     )
            CO2(i,j,k)     = abs(CO2(i,j,k)    )
            OI(i,j,k)      = abs(OI(i,j,k)     )
            OH(i,j,k)      = abs(OH(i,j,k)     )
            H2O(i,j,k)     = abs(H2O(i,j,k)    )
            O2(i,j,k)      = abs(O2(i,j,k)     )
            SiI(i,j,k)     = abs(SiI(i,j,k)    )
            SiOI(i,j,k)    = abs(SiOI(i,j,k)   )
            SiO2I(i,j,k)   = abs(SiO2I(i,j,k)  )
            CH(i,j,k)      = abs(CH(i,j,k)     )
            CH2(i,j,k)     = abs(CH2(i,j,k)    )
            COII(i,j,k)    = abs(COII(i,j,k)   )
            OII(i,j,k)     = abs(OII(i,j,k)    )
            OHII(i,j,k)    = abs(OHII(i,j,k)   )
            H2OII(i,j,k)   = abs(H2OII(i,j,k)  )
            H3OII(i,j,k)   = abs(H3OII(i,j,k)  )
            O2II(i,j,k)    = abs(O2II(i,j,k)   )
            if ( ( igrgr .eq. 1 ) .or. ( idsub .eq. 1) ) then
               if (idspecies .gt. 0) then
                  Mg(i,j,k)      = abs(Mg(i,j,k)     )
               endif
               if (idspecies .gt. 1) then
                  Al(i,j,k)      = abs(Al(i,j,k)     )
                  S(i,j,k)       = abs(S(i,j,k)      )
                  Fe(i,j,k)      = abs(Fe(i,j,k)     )
               endif
            endif
!        endif
      enddo
      endif

      if ( ( igrgr .eq. 1 ) .or. ( idsub .eq. 1) ) then
      do i = is+1, ie+1
!        if (itmask_metal(i)) then
         if (idspecies .gt. 0) then
            MgSiO3(i,j,k)  = abs(MgSiO3(i,j,k) )
            AC(i,j,k)      = abs(AC(i,j,k)     )
         endif
         if (idspecies .gt. 1) then
            SiM(i,j,k)     = abs(SiM(i,j,k)    )
            FeM(i,j,k)     = abs(FeM(i,j,k)    )
            Mg2SiO4(i,j,k) = abs(Mg2SiO4(i,j,k))
            Fe3O4(i,j,k)   = abs(Fe3O4(i,j,k)  )
            SiO2D(i,j,k)   = abs(SiO2D(i,j,k)  )
            MgO(i,j,k)     = abs(MgO(i,j,k)    )
            FeS(i,j,k)     = abs(FeS(i,j,k)    )
            Al2O3(i,j,k)   = abs(Al2O3(i,j,k)  )
         endif
         if (idspecies .gt. 2) then
            reforg(i,j,k)  = abs(reforg(i,j,k)  )
            volorg(i,j,k)  = abs(volorg(i,j,k)  )
            H2Oice(i,j,k)  = abs(H2Oice(i,j,k)  )
         endif
!        endif
      enddo
      endif

      if (imchem .eq. 1) then
      do i = is+1, ie+1
!     if (itmask_metal(i)) then
c        if (d(i,j,k)*dom .lt. 1.e-2_DKIND) then
!!       if (d(i,j,k)*dom .lt. 
!!   &    min(1.e6_DKIND/(metal(i,j,k)/d(i,j,k)/0.02d-4)**2
!!   &       ,1.e6_DKIND)) then
         if ( ( (imetal .eq. 0)
     &    .and. (d(i,j,k)*dom .lt. 1.e8_DKIND) )
     &   .or. ( (imetal .eq. 1)
     &    .and. ( ( (metal(i,j,k) .le. 1.e-9_DKIND * d(i,j,k))
     &        .and. (d(i,j,k)*dom .lt. 1.e8_DKIND) )
     &       .or. ( (metal(i,j,k) .gt. 1.e-9_DKIND * d(i,j,k))
     &        .and. (d(i,j,k)*dom .lt. 1.e6_DKIND) ) ) ) ) then

            totalOg = 16._DKIND/28._DKIND*   CO(i,j,k)
     &              + 32._DKIND/44._DKIND*  CO2(i,j,k)
     &              +                        OI(i,j,k)
     &              + 16._DKIND/17._DKIND*   OH(i,j,k)
     &              + 16._DKIND/18._DKIND*  H2O(i,j,k)
     &              +                        O2(i,j,k)
     &              + 16._DKIND/44._DKIND* SiOI(i,j,k)
     &              + 32._DKIND/60._DKIND*SiO2I(i,j,k)
     &              + 16._DKIND/28._DKIND* COII(i,j,k)
     &              +                       OII(i,j,k)
     &              + 16._DKIND/17._DKIND* OHII(i,j,k)
     &              + 16._DKIND/18._DKIND*H2OII(i,j,k)
     &              + 16._DKIND/19._DKIND*H3OII(i,j,k)
     &              +                      O2II(i,j,k)
            correctOg = real(Og(i)/totalOg, RKIND)
               CO(i,j,k) =    CO(i,j,k)*correctOg
              CO2(i,j,k) =   CO2(i,j,k)*correctOg
               OI(i,j,k) =    OI(i,j,k)*correctOg
               OH(i,j,k) =    OH(i,j,k)*correctOg
              H2O(i,j,k) =   H2O(i,j,k)*correctOg
               O2(i,j,k) =    O2(i,j,k)*correctOg
             SiOI(i,j,k) =  SiOI(i,j,k)*correctOg
            SiO2I(i,j,k) = SiO2I(i,j,k)*correctOg
             COII(i,j,k) =  COII(i,j,k)*correctOg
              OII(i,j,k) =   OII(i,j,k)*correctOg
             OHII(i,j,k) =  OHII(i,j,k)*correctOg
            H2OII(i,j,k) = H2OII(i,j,k)*correctOg
            H3OII(i,j,k) = H3OII(i,j,k)*correctOg
             O2II(i,j,k) =  O2II(i,j,k)*correctOg
         if ( ( igrgr .eq. 1 ) .or. ( idsub .eq. 1) ) then
         if (idspecies .gt. 0) then
            totalOd = 48._DKIND/100._DKIND* MgSiO3(i,j,k)
         endif
         if (idspecies .gt. 1) then
            totalOd = totalOd
     &              +  64._DKIND/140._DKIND*Mg2SiO4(i,j,k)
     &              + 64._DKIND/232._DKIND*  Fe3O4(i,j,k)  
     &              + 32._DKIND/ 60._DKIND*  SiO2D(i,j,k)  
     &              + 16._DKIND/ 40._DKIND*    MgO(i,j,k)    
     &              + 48._DKIND/102._DKIND*  Al2O3(i,j,k)  
         endif
         if (idspecies .gt. 2) then
            totalOd = totalOd
     &              +  8._DKIND/22.68_DKIND*reforg(i,j,k)
     &              + 16._DKIND/32._DKIND  *volorg(i,j,k)
     &              + 16._DKIND/18._DKIND  *H2Oice(i,j,k)
         endif
            correctOd = real(Od(i)/totalOd, RKIND)
         if (idspecies .gt. 0) then
             MgSiO3(i,j,k) =  MgSiO3(i,j,k)*correctOd
         endif
         if (idspecies .gt. 1) then
            Mg2SiO4(i,j,k) = Mg2SiO4(i,j,k)*correctOd
              Fe3O4(i,j,k) =   Fe3O4(i,j,k)*correctOd
              SiO2D(i,j,k) =   SiO2D(i,j,k)*correctOd
                MgO(i,j,k) =     MgO(i,j,k)*correctOd
              Al2O3(i,j,k) =   Al2O3(i,j,k)*correctOd
         endif
         if (idspecies .gt. 2) then
             reforg(i,j,k) =  reforg(i,j,k)*correctOd
             volorg(i,j,k) =  volorg(i,j,k)*correctOd
             H2Oice(i,j,k) =  H2Oice(i,j,k)*correctOd
         endif
         endif
  
            totalCg =                       CI(i,j,k)
     &              +                      CII(i,j,k)
     &              + 12._DKIND/28._DKIND*  CO(i,j,k)
     &              + 12._DKIND/44._DKIND* CO2(i,j,k)
     &              + 12._DKIND/13._DKIND*  CH(i,j,k)
     &              + 12._DKIND/14._DKIND* CH2(i,j,k)
     &              + 12._DKIND/28._DKIND*COII(i,j,k)
            correctCg = real(Cg(i)/totalCg, RKIND)
               CI(i,j,k) =   CI(i,j,k)*correctCg
              CII(i,j,k) =  CII(i,j,k)*correctCg
               CO(i,j,k) =   CO(i,j,k)*correctCg
              CO2(i,j,k) =  CO2(i,j,k)*correctCg
               CH(i,j,k) =   CH(i,j,k)*correctCg
              CH2(i,j,k) =  CH2(i,j,k)*correctCg
             COII(i,j,k) = COII(i,j,k)*correctCg
         if ( ( igrgr .eq. 1 ) .or. ( idsub .eq. 1) ) then
         if (idspecies .gt. 0) then
            totalCd =                           AC(i,j,k)
         endif
         if (idspecies .gt. 2) then
            totalCd = totalCd
     &              + 12._DKIND/22.68_DKIND*reforg(i,j,k)
     &              + 12._DKIND/32._DKIND  *volorg(i,j,k)
         endif
            correctCd = real(Cd(i)/totalCd, RKIND)
         if (idspecies .gt. 0) then
                AC(i,j,k) =     AC(i,j,k)*correctCd
         endif
         if (idspecies .gt. 2) then
            reforg(i,j,k) = reforg(i,j,k)*correctCd
            volorg(i,j,k) = volorg(i,j,k)*correctCd
         endif
         endif
            
            totalSig =                        SiI(i,j,k)
     &               + 28._DKIND/ 44._DKIND* SiOI(i,j,k)
     &               + 28._DKIND/ 60._DKIND*SiO2I(i,j,k)
            correctSig = real(Sig(i)/totalSig, RKIND)
              SiI(i,j,k) =   SiI(i,j,k)*correctSig
             SiOI(i,j,k) =  SiOI(i,j,k)*correctSig
            SiO2I(i,j,k) = SiO2I(i,j,k)*correctSig
         if ( ( igrgr .eq. 1 ) .or. ( idsub .eq. 1) ) then
         if (idspecies .gt. 0) then
            totalSid = 28._DKIND/100._DKIND* MgSiO3(i,j,k)
         endif
         if (idspecies .gt. 1) then
            totalSid = totalSid
     &               +                          SiM(i,j,k)
     &               + 28._DKIND/140._DKIND*Mg2SiO4(i,j,k)
     &               + 28._DKIND/ 60._DKIND*  SiO2D(i,j,k)
         endif
            correctSid = real(Sid(i)/totalSid, RKIND)
         if (idspecies .gt. 0) then
             MgSiO3(i,j,k) =  MgSiO3(i,j,k)*correctSid
         endif
         if (idspecies .gt. 1) then
                SiM(i,j,k) =     SiM(i,j,k)*correctSid
            Mg2SiO4(i,j,k) = Mg2SiO4(i,j,k)*correctSid
              SiO2D(i,j,k) =   SiO2D(i,j,k)*correctSid
         endif
         endif

         if ( ( igrgr .eq. 1 ) .or. ( idsub .eq. 1) ) then
         if (idspecies .gt. 1) then
            totalFeg = Fe(i,j,k)
            correctFeg = real(Feg(i)/totalFeg, RKIND)
            Fe(i,j,k) =    Fe(i,j,k)*correctFeg

            totalFed =                        FeM(i,j,k)
     &               +168._DKIND/232._DKIND*Fe3O4(i,j,k)
     &               + 56._DKIND/ 88._DKIND*  FeS(i,j,k)
            correctFed = real(Fed(i)/totalFed, RKIND)
              FeM(i,j,k) =   FeM(i,j,k)*correctFed
            Fe3O4(i,j,k) = Fe3O4(i,j,k)*correctFed
              FeS(i,j,k) =   FeS(i,j,k)*correctFed
         endif

         if (idspecies .gt. 0) then
            totalMgg =                   Mg(i,j,k)
            correctMgg = real( Mgg(i)/totalMgg, RKIND)
            Mg(i,j,k)      = Mg(i,j,k)     *correctMgg
            totalMgd = 24._DKIND/100._DKIND* MgSiO3(i,j,k) 
            if (idspecies .gt. 1) then
            totalMgd = totalMgd
     &               + 48._DKIND/140._DKIND*Mg2SiO4(i,j,k)
     &               + 24._DKIND/ 40._DKIND*    MgO(i,j,k)    
            endif
            correctMgd = real( Mgd(i)/totalMgd, RKIND)
            MgSiO3(i,j,k)  = MgSiO3(i,j,k) *correctMgd
            if (idspecies .gt. 1) then
            Mg2SiO4(i,j,k) = Mg2SiO4(i,j,k)*correctMgd
            MgO(i,j,k)     = MgO(i,j,k)    *correctMgd
            endif
         endif

         if (idspecies .gt. 1) then
              S(i,j,k) =                         Sg(i)
            FeS(i,j,k) = 88._DKIND / 32._DKIND * Sd(i)

               Al(i,j,k) =                         Alg(i)
            Al2O3(i,j,k) =  102._DKIND/54._DKIND * Ald(i)
         endif
         endif

         else ! d(i,j,k)

            totalO  = 16._DKIND/28._DKIND*   CO(i,j,k)
     &              + 32._DKIND/44._DKIND*  CO2(i,j,k)
     &              +                        OI(i,j,k)
     &              + 16._DKIND/17._DKIND*   OH(i,j,k)
     &              + 16._DKIND/18._DKIND*  H2O(i,j,k)
     &              +                        O2(i,j,k)
     &              + 16._DKIND/44._DKIND* SiOI(i,j,k)
     &              + 32._DKIND/60._DKIND*SiO2I(i,j,k)
     &              + 16._DKIND/28._DKIND* COII(i,j,k)
     &              +                       OII(i,j,k)
     &              + 16._DKIND/17._DKIND* OHII(i,j,k)
     &              + 16._DKIND/18._DKIND*H2OII(i,j,k)
     &              + 16._DKIND/19._DKIND*H3OII(i,j,k)
     &              +                      O2II(i,j,k)
         if ( ( igrgr .eq. 1 ) .or. ( idsub .eq. 1) ) then
         if (idspecies .gt. 0) then
            totalO  = totalO
     &              + 48._DKIND/100._DKIND* MgSiO3(i,j,k)
         endif
         if (idspecies .gt. 1) then
            totalO  = totalO
     &              + 64._DKIND/140._DKIND*Mg2SiO4(i,j,k)
     &              + 64._DKIND/232._DKIND*  Fe3O4(i,j,k)  
     &              + 32._DKIND/ 60._DKIND*  SiO2D(i,j,k)  
     &              + 16._DKIND/ 40._DKIND*    MgO(i,j,k)    
     &              + 48._DKIND/102._DKIND*  Al2O3(i,j,k)  
         endif
         if (idspecies .gt. 2) then
            totalO  = totalO
     &              +  8._DKIND/22.68_DKIND*reforg(i,j,k)
     &              + 16._DKIND/32._DKIND  *volorg(i,j,k)
     &              + 16._DKIND/18._DKIND  *H2Oice(i,j,k)
         endif
         endif
         if ( ( igrgr .eq. 0 ) .and. ( idsub .eq. 0) ) then
            correctO  = real(Og(i)/ totalO, RKIND)
               CO(i,j,k)     =    CO(i,j,k)*correctO
              CO2(i,j,k)     =   CO2(i,j,k)*correctO
               OI(i,j,k)     =    OI(i,j,k)*correctO
               OH(i,j,k)     =    OH(i,j,k)*correctO
              H2O(i,j,k)     =   H2O(i,j,k)*correctO
               O2(i,j,k)     =    O2(i,j,k)*correctO
             SiOI(i,j,k)     =  SiOI(i,j,k)*correctO
            SiO2I(i,j,k)     = SiO2I(i,j,k)*correctO
             COII(i,j,k)     =  COII(i,j,k)*correctO
              OII(i,j,k)     =   OII(i,j,k)*correctO
             OHII(i,j,k)     =  OHII(i,j,k)*correctO
            H2OII(i,j,k)     = H2OII(i,j,k)*correctO
            H3OII(i,j,k)     = H3OII(i,j,k)*correctO
             O2II(i,j,k)     =  O2II(i,j,k)*correctO
         else
            correctO  = real(Ot(i)/ totalO, RKIND)
               CO(i,j,k)     =    CO(i,j,k)*correctO
              CO2(i,j,k)     =   CO2(i,j,k)*correctO
               OI(i,j,k)     =    OI(i,j,k)*correctO
               OH(i,j,k)     =    OH(i,j,k)*correctO
              H2O(i,j,k)     =   H2O(i,j,k)*correctO
               O2(i,j,k)     =    O2(i,j,k)*correctO
             SiOI(i,j,k)     =  SiOI(i,j,k)*correctO
            SiO2I(i,j,k)     = SiO2I(i,j,k)*correctO
             COII(i,j,k)     =  COII(i,j,k)*correctO
              OII(i,j,k)     =   OII(i,j,k)*correctO
             OHII(i,j,k)     =  OHII(i,j,k)*correctO
            H2OII(i,j,k)     = H2OII(i,j,k)*correctO
            H3OII(i,j,k)     = H3OII(i,j,k)*correctO
             O2II(i,j,k)     =  O2II(i,j,k)*correctO
         if (idspecies .gt. 0) then
             MgSiO3(i,j,k) =  MgSiO3(i,j,k)*correctO 
         endif
         if (idspecies .gt. 1) then
            Mg2SiO4(i,j,k) = Mg2SiO4(i,j,k)*correctO 
              Fe3O4(i,j,k) =   Fe3O4(i,j,k)*correctO 
              SiO2D(i,j,k) =   SiO2D(i,j,k)*correctO 
                MgO(i,j,k) =     MgO(i,j,k)*correctO 
              Al2O3(i,j,k) =   Al2O3(i,j,k)*correctO 
         endif
         if (idspecies .gt. 2) then
             reforg(i,j,k) =  reforg(i,j,k)*correctO 
             volorg(i,j,k) =  volorg(i,j,k)*correctO 
             H2Oice(i,j,k) =  H2Oice(i,j,k)*correctO 
         endif
         endif
  
            totalC  =                           CI(i,j,k)
     &              +                          CII(i,j,k)
     &              + 12._DKIND/28._DKIND    *  CO(i,j,k)
     &              + 12._DKIND/44._DKIND    * CO2(i,j,k)
     &              + 12._DKIND/13._DKIND    *  CH(i,j,k)
     &              + 12._DKIND/14._DKIND    * CH2(i,j,k)
     &              + 12._DKIND/28._DKIND    *COII(i,j,k)
         if ( ( igrgr .eq. 1 ) .or. ( idsub .eq. 1 ) ) then
         if (idspecies .gt. 0) then
            totalC  = totalC
     &              +                           AC(i,j,k)
         endif
         if (idspecies .gt. 2) then
            totalC  = totalC
     &              + 12._DKIND/22.68_DKIND*reforg(i,j,k)
     &              + 12._DKIND/32._DKIND  *volorg(i,j,k)
         endif
         endif
         if ( ( igrgr .eq. 0 ) .and. ( idsub .eq. 0 ) ) then
            correctC = real(Cg(i)/ totalC, RKIND)
               CI(i,j,k) =   CI(i,j,k)*correctC
              CII(i,j,k) =  CII(i,j,k)*correctC
               CO(i,j,k) =   CO(i,j,k)*correctC
              CO2(i,j,k) =  CO2(i,j,k)*correctC
               CH(i,j,k) =   CH(i,j,k)*correctC
              CH2(i,j,k) =  CH2(i,j,k)*correctC
             COII(i,j,k) = COII(i,j,k)*correctC
         else
            correctC  = real(  Ct(i)/ totalC, RKIND)
               CI(i,j,k) =     CI(i,j,k)*correctC
              CII(i,j,k) =    CII(i,j,k)*correctC
               CO(i,j,k) =     CO(i,j,k)*correctC
              CO2(i,j,k) =    CO2(i,j,k)*correctC
               CH(i,j,k) =     CH(i,j,k)*correctC
              CH2(i,j,k) =    CH2(i,j,k)*correctC
             COII(i,j,k) =   COII(i,j,k)*correctC
         if (idspecies .gt. 0) then
               AC(i,j,k) =     AC(i,j,k)*correctC
         endif
         if (idspecies .gt. 2) then
           reforg(i,j,k) = reforg(i,j,k)*correctC
           volorg(i,j,k) = volorg(i,j,k)*correctC
         endif
         endif
            
            totalSi =                       SiI(i,j,k)
     &              + 28._DKIND/ 44._DKIND*SiOI(i,j,k)
     &              + 28._DKIND/ 60._DKIND*SiO2I(i,j,k)
         if ( ( igrgr .eq. 1 ) .or. ( idsub .eq. 1 ) ) then
         if (idspecies .gt. 0) then
            totalSi = totalSi
     &              + 28._DKIND/100._DKIND* MgSiO3(i,j,k)
         endif
         if (idspecies .gt. 1) then
            totalSi = totalSi
     &              +                          SiM(i,j,k)
     &              + 28._DKIND/140._DKIND*Mg2SiO4(i,j,k)
     &              + 28._DKIND/ 60._DKIND*  SiO2D(i,j,k)
         endif
         endif
         if ( ( igrgr .eq. 0 ) .and. ( idsub .eq. 0 ) ) then
            correctSi = real(Sig(i)/totalSi, RKIND)
                SiI(i,j,k) =   SiI(i,j,k)*correctSi
               SiOI(i,j,k) =  SiOI(i,j,k)*correctSi
              SiO2I(i,j,k) = SiO2I(i,j,k)*correctSi
         else
            correctSi = real(Sit(i)/totalSi, RKIND)
                SiI(i,j,k) =   SiI(i,j,k)*correctSi
               SiOI(i,j,k) =  SiOI(i,j,k)*correctSi
              SiO2I(i,j,k) = SiO2I(i,j,k)*correctSi
         if (idspecies .gt. 0) then
             MgSiO3(i,j,k) =  MgSiO3(i,j,k)*correctSi
         endif
         if (idspecies .gt. 1) then
                SiM(i,j,k) =     SiM(i,j,k)*correctSi
            Mg2SiO4(i,j,k) = Mg2SiO4(i,j,k)*correctSi
              SiO2D(i,j,k) =   SiO2D(i,j,k)*correctSi
         endif
         endif

         if ( ( igrgr .eq. 1 ) .or. ( idsub .eq. 1 ) ) then
         if (idspecies .gt. 1) then
            totalFe =                         Fe(i,j,k)     
     &              +                        FeM(i,j,k)  
     &              +168._DKIND/232._DKIND*Fe3O4(i,j,k)
     &              + 56._DKIND/ 88._DKIND*  FeS(i,j,k)  
            correctFe = real( Fet(i)/totalFe, RKIND)
            Fe(i,j,k)    =    Fe(i,j,k)*correctFe
            FeM(i,j,k)   =   FeM(i,j,k)*correctFe
            Fe3O4(i,j,k) = Fe3O4(i,j,k)*correctFe
            FeS(i,j,k)   =   FeS(i,j,k)*correctFe
         endif

         if (idspecies .gt. 0) then
            totalMg =                           Mg(i,j,k)     
     &              + 24._DKIND/100._DKIND* MgSiO3(i,j,k) 
            if (idspecies .gt. 1) then
            totalMg = totalMg
     &              + 48._DKIND/140._DKIND*Mg2SiO4(i,j,k)
     &              + 24._DKIND/ 40._DKIND*    MgO(i,j,k)    
            endif
            correctMg = real( Mgt(i)/totalMg, RKIND)
                 Mg(i,j,k) =      Mg(i,j,k)*correctMg
             MgSiO3(i,j,k) =  MgSiO3(i,j,k)*correctMg
            if (idspecies .gt. 1) then
            Mg2SiO4(i,j,k) = Mg2SiO4(i,j,k)*correctMg
                MgO(i,j,k) =     MgO(i,j,k)*correctMg
            endif
         endif

         if (idspecies .gt. 1) then
            totalS  =                        S(i,j,k)  
     &              + 32._DKIND/ 88._DKIND*FeS(i,j,k)
            correctS  = real(  St(i)/totalS , RKIND)
              S(i,j,k) =   S(i,j,k)*correctS
            FeS(i,j,k) = FeS(i,j,k)*correctS

            totalAl =                         Al(i,j,k)  
     &              + 54._DKIND/102._DKIND*Al2O3(i,j,k)
            correctAl = real( Alt(i)/totalAl, RKIND)
               Al(i,j,k) =    Al(i,j,k)*correctAl
            Al2O3(i,j,k) = Al2O3(i,j,k)*correctAl
         endif
         endif

         endif ! d(i,j,k)

!           CI(i,j,k)      = max(CI(i,j,k), tiny)
!           CII(i,j,k)     = max(CII(i,j,k), tiny)
!           CO(i,j,k)      = max(CO(i,j,k), tiny)
!           CO2(i,j,k)     = max(CO2(i,j,k), tiny)
!           OI(i,j,k)      = max(OI(i,j,k), tiny)
!           OH(i,j,k)      = max(OH(i,j,k), tiny)
!           H2O(i,j,k)     = max(H2O(i,j,k), tiny)
!           O2(i,j,k)      = max(O2(i,j,k), tiny)
!           SiI(i,j,k)     = max(SiI(i,j,k), tiny)
!           SiOI(i,j,k)    = max(SiOI(i,j,k), tiny)
!           SiO2I(i,j,k)   = max(SiO2I(i,j,k), tiny)
!           CH(i,j,k)      = max(CH(i,j,k), tiny)
!           CH2(i,j,k)     = max(CH2(i,j,k), tiny)
!           COII(i,j,k)    = max(COII(i,j,k), tiny)
!           OII(i,j,k)     = max(OII(i,j,k), tiny)
!           OHII(i,j,k)    = max(OHII(i,j,k), tiny)
!           H2OII(i,j,k)   = max(H2OII(i,j,k), tiny)
!           H3OII(i,j,k)   = max(H3OII(i,j,k), tiny)
!           O2II(i,j,k)    = max(O2II(i,j,k), tiny)
!        if ( ( igrgr .eq. 1 ) .or. ( idsub .eq. 1 ) ) then
!        if (idspecies .gt. 0) then
!           Mg(i,j,k)      = max(Mg(i,j,k), tiny)
!           MgSiO3(i,j,k)  = max(MgSiO3(i,j,k), tiny)
!           AC(i,j,k)      = max(AC(i,j,k), tiny)
!        endif
!        if (idspecies .gt. 1) then
!           Al(i,j,k)      = max(Al(i,j,k), tiny)
!           S(i,j,k)       = max(S(i,j,k), tiny)
!           Fe(i,j,k)      = max(Fe(i,j,k), tiny)
!           SiM(i,j,k)     = max(SiM(i,j,k), tiny)
!           FeM(i,j,k)     = max(FeM(i,j,k), tiny)
!           Mg2SiO4(i,j,k) = max(Mg2SiO4(i,j,k), tiny)
!           Fe3O4(i,j,k)   = max(Fe3O4(i,j,k), tiny)
!           SiO2D(i,j,k)   = max(SiO2D(i,j,k), tiny)
!           MgO(i,j,k)     = max(MgO(i,j,k), tiny)
!           FeS(i,j,k)     = max(FeS(i,j,k), tiny)
!           Al2O3(i,j,k)   = max(Al2O3(i,j,k), tiny)
!        endif
!        if (idspecies .gt. 2) then
!           reforg(i,j,k)  = max(reforg(i,j,k), tiny)
!           volorg(i,j,k)  = max(volorg(i,j,k), tiny)
!           H2Oice(i,j,k)  = max(H2Oice(i,j,k), tiny)
!        endif
!        endif

!     endif
      enddo
      endif ! imchem

C     if ( (idustfield .gt. 0) .and. (idspecies .gt. 0) ) then
C        do i = is+1, ie+1
C!          if ( itmask_metal(i) ) then
C           if (idspecies .gt. 0) then
C              dust(i,j,k) = MgSiO3  (i,j,k)
C    &                     + AC      (i,j,k)
C           endif
C           if (idspecies .gt. 1) then
C              dust(i,j,k) = dust(i,j,k)
C    &                     + SiM     (i,j,k)
C    &                     + FeM     (i,j,k)
C    &                     + Mg2SiO4 (i,j,k)
C    &                     + Fe3O4   (i,j,k)
C    &                     + SiO2D   (i,j,k)
C    &                     + MgO     (i,j,k)
C    &                     + FeS     (i,j,k)
C    &                     + Al2O3   (i,j,k)
C           endif
C           if (idspecies .gt. 2) then
C              dust(i,j,k) = dust(i,j,k)
C    &                     + reforg  (i,j,k)
C    &                     + volorg  (i,j,k)
C    &                     + H2Oice  (i,j,k)
C           endif
C!          endif
C        enddo
C     endif

!       Set the electron density

      do i = is+1, ie+1
         de (i,j,k) = HII(i,j,k) + HeII(i,j,k)/4._RKIND +
     &        HeIII(i,j,k)/2._RKIND
         if (ispecies .gt. 1) de(i,j,k) = de(i,j,k)
     &        - HM(i,j,k) + H2II(i,j,k)/2._RKIND
         if (ispecies .gt. 3) de(i,j,k) = de(i,j,k)
     &        - DM   (i,j,k)/2._RKIND
     &        + HDII (i,j,k)/3._RKIND
     &        + HeHII(i,j,k)/5._RKIND
         if (imchem .eq. 1) then
!        if (itmask_metal(i)) then
            de(i,j,k) = de(i,j,k)
     &        + CII  (i,j,k)/12._RKIND
     &        + COII (i,j,k)/28._RKIND
     &        + OII  (i,j,k)/16._RKIND
     &        + OHII (i,j,k)/17._RKIND
     &        + H2OII(i,j,k)/18._RKIND
     &        + H3OII(i,j,k)/19._RKIND
     &        + O2II (i,j,k)/32._RKIND
!        endif
         endif
      enddo

      enddo  ! end loop over j
      enddo  ! end loop over k

      return
      end<|MERGE_RESOLUTION|>--- conflicted
+++ resolved
@@ -44,8 +44,8 @@
      &                metGridRank, metGridDim,
      &                metPar1, metPar2, metPar3, metPar4, metPar5,
      &                metDataSize, metCooling, metHeating, clnew,
-<<<<<<< HEAD
-     &                iVheat, iMheat, Vheat, Mheat
+     &                iVheat, iMheat, Vheat, Mheat,
+     &                iTfloor, Tfloor_scalar, Tfloor,
      &              , imchem, igrgr
      &              , DM, HDII, HeHII
      &              , CI, CII, CO, CO2
@@ -126,10 +126,6 @@
      &              , h2dustSa, h2dustCa, gasgr2a, gamma_isrf2a, grogra
      &              , idissHDI, kdissHDI, iionZ, kphCI, kphOI
      &              , idissZ, kdissCO, kdissOH, kdissH2O, iuseH2shield,
-=======
-     &                iVheat, iMheat, Vheat, Mheat,
-     &                iTfloor, Tfloor_scalar, Tfloor,
->>>>>>> cbe51099
      &                iisrffield, isrf_habing, 
      &                iH2shieldcustom, f_shield_custom,
      &                itmax, exititmax)
@@ -274,8 +270,7 @@
      &        d(in,jn,kn),     e(in,jn,kn),
      &        u(in,jn,kn),    v(in,jn,kn),     w(in,jn,kn),
      &        metal(in,jn,kn), dust(in,jn,kn),
-<<<<<<< HEAD
-     &        Vheat(in,jn,kn), Mheat(in,jn,kn)
+     &        Vheat(in,jn,kn), Mheat(in,jn,kn), Tfloor(in,jn,kn)
        R_PREC DM(in,jn,kn), HDII(in,jn,kn), HeHII(in,jn,kn)
      &      , CI(in,jn,kn)   , CII(in,jn,kn)    , CO(in,jn,kn)
      &      , CO2(in,jn,kn)  , OI(in,jn,kn)     , OH(in,jn,kn)
@@ -297,9 +292,6 @@
      &      , metal_F50(in,jn,kn), metal_F80(in,jn,kn)
      &      , metal_P170(in,jn,kn), metal_P200(in,jn,kn)
      &      , metal_Y19(in,jn,kn)
-=======
-     &        Vheat(in,jn,kn), Mheat(in,jn,kn), Tfloor(in,jn,kn)
->>>>>>> cbe51099
 
 !  Radiative transfer fields
 
@@ -853,7 +845,7 @@
      &                metPar1, metPar2, metPar3, metPar4, metPar5,
      &                metDataSize, metCooling, metHeating, clnew,
      &                iVheat, iMheat, Vheat, Mheat,
-<<<<<<< HEAD
+     &                iTfloor, Tfloor_scalar, Tfloor,
      &                iisrffield, isrf_habing, itmask
      &              , imchem, igrgr
      &              , DM, HDII, HeHII
@@ -921,10 +913,6 @@
      &              , treforg, tvolorg, tH2Oice
      &              , gasgr2a, gamma_isrf2a
      &          )
-=======
-     &                iTfloor, Tfloor_scalar, Tfloor,
-     &                iisrffield, isrf_habing, itmask)
->>>>>>> cbe51099
 
             if (ispecies .gt. 0) then
 
