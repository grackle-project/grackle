--- conflicted
+++ resolved
@@ -44,9 +44,7 @@
      &                metGridRank, metGridDim,
      &                metPar1, metPar2, metPar3, metPar4, metPar5,
      &                metDataSize, metCooling, metHeating, clnew,
-     &                iVheat, iMheat, Vheat, Mheat,
-<<<<<<< HEAD
-     &                iisrffield, isrf_habing
+     &                iVheat, iMheat, Vheat, Mheat
      &              , imchem, igrgr
      &              , DM, HDII, HeHII
      &              , CI, CII, CO, CO2
@@ -126,13 +124,10 @@
      &              , SN0_kpreforg, SN0_kpvolorg, SN0_kpH2Oice
      &              , h2dustSa, h2dustCa, gasgr2a, gamma_isrf2a, grogra
      &              , idissHDI, kdissHDI, iionZ, kphCI, kphOI
-     &              , idissZ, kdissCO, kdissOH, kdissH2O, iuseH2shield
-     &          )
-=======
+     &              , idissZ, kdissCO, kdissOH, kdissH2O, iuseH2shield,
      &                iisrffield, isrf_habing, 
      &                iH2shieldcustom, f_shield_custom,
      &                itmax, exititmax)
->>>>>>> d5a08392
 
 !
 !  SOLVE MULTI-SPECIES RATE EQUATIONS AND RADIATIVE COOLING
@@ -254,12 +249,8 @@
      &        igammah, ih2optical, iciecool, ithreebody,
      &        ndratec, clnew, iVheat, iMheat, iH2shield, iradshield,
      &        iradtrans, iradcoupled, iradstep, irt_honly,
-<<<<<<< HEAD
-     &        iisrffield
-     &       ,imchem, igrgr
-=======
+     &        imchem, igrgr,
      &        iisrffield, iH2shieldcustom, itmax, exititmax
->>>>>>> d5a08392
 
       real*8  dx, dt, aye, temstart, temend, gamma,
      &        utim, uxyz, uaye, urho, utem, fh, dtoh, z_solar, 
@@ -2570,8 +2561,6 @@
          do k = ks+1, ke+1
             do j = js+1, je+1
                do i = is+1, ie+1
-<<<<<<< HEAD
-C                 metal(i,j,k) = max(metal(i,j,k), tiny)
 C                 if( immulti .gt. 0 ) then
 C                    metal_loc(i,j,k) = max(metal_loc(i,j,k), tiny)
 C                    metal_C13(i,j,k) = max(metal_C13(i,j,k), tiny)
@@ -2650,14 +2639,12 @@
                      H2Oice(i,j,k)  = max(H2Oice(i,j,k), tiny)
                   endif
 !!                endif
-=======
                   metal(i,j,k) = max(metal(i,j,k), tiny)
                   if (metal(i,j,k) .gt. d(i,j,k)) then
                      write(6, *) 'WARNING: metal density exceeds ',
      &                    'total density!'
                      write(6, *) 'i, j, k, metal, density = ',
      &                    i, j, k, metal(i,j,k), d(i,j,k)
->>>>>>> d5a08392
                   endif
                enddo
             enddo
