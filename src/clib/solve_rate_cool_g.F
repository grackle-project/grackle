--- conflicted
+++ resolved
@@ -5105,15 +5105,12 @@
      &     , Sig(in), Sg(in), Feg(in)
       real*8 Cd(in), Od(in), Mgd(in), Ald(in)
      &     , Sid(in), Sd(in), Fed(in)
-<<<<<<< HEAD
-=======
 
       if (ispecies .gt. 2) then
          my_dtoh = dtoh
       else
          my_dtoh = 0._DKIND
       endif
->>>>>>> 89e109db
 
 !     Loop over all zones
 
@@ -5332,16 +5329,9 @@
 !     Correct densities by keeping fractions the same
 
       do i = is+1, ie+1
-<<<<<<< HEAD
-         correctH = real(fh*(1._DKIND - dtoh)*metalfree(i)/totalH(i)
-     &              , RKIND)
-         !! GC202005
-!!       correctH = real(fh*metalfree(i)/totalH(i), RKIND)
-=======
 !        Only include D/H ratio if using D species
          correctH = real(fh*(1._DKIND - my_dtoh)*metalfree(i)/totalH(i),
      &        RKIND)
->>>>>>> 89e109db
          HI(i,j,k)  = HI(i,j,k)*correctH
          HII(i,j,k) = HII(i,j,k)*correctH
 
