--- conflicted
+++ resolved
@@ -875,8 +875,8 @@
      &               k28shield, k29shield, k30shield,
      &               k31shield, h2dust, ncrn, ncrd1, ncrd2, 
      &               t1, t2, tdef, logtem, indixe, 
-<<<<<<< HEAD
-     &               dom, coolunit, tbase1, xbase1, dx_cgs, c_ljeans,
+     &               dom, coolunit, tbase1, uxyz, xbase1, dx_cgs,
+     &               c_ljeans,
      &               iradtrans, kdissH2I, xH2shield, itmask,
      &               itmask_metal
      &              , fh, metal
@@ -942,11 +942,6 @@
      &              , treforg, tvolorg, tH2Oice, iuseH2shield
      &              , iH2shieldcustom, f_shield_custom
      &      )
-=======
-     &               dom, coolunit, tbase1, uxyz, xbase1, dx_cgs,
-     &               c_ljeans,iradtrans, kdissH2I, xH2shield, 
-     &               iH2shieldcustom, f_shield_custom, itmask)
->>>>>>> f14d8045
 
 !           Compute dedot and HIdot, the rates of change of de and HI
 !             (should add itmask to this call)
@@ -1699,8 +1694,8 @@
      &                k28shield, k29shield, k30shield, k31shield,
      &                h2dust, ncrn, ncrd1, ncrd2,
      &                t1, t2, tdef, logtem, indixe, 
-<<<<<<< HEAD
-     &                dom, coolunit, tbase1, xbase1, dx_cgs, c_ljeans,
+     &                dom, coolunit, tbase1, uxyz, xbase1, dx_cgs,
+     &                c_ljeans,
      &                iradtrans, kdissH2I, xH2shield, itmask,
      &                itmask_metal
      &              , fh, metal
@@ -1766,11 +1761,6 @@
      &              , treforg, tvolorg, tH2Oice, iuseH2shield
      &              , iH2shieldcustom, f_shield_custom
      &      )
-=======
-     &                dom, coolunit, tbase1, uxyz, xbase1, dx_cgs,
-     &                c_ljeans, iradtrans, kdissH2I, xH2shield, 
-     &                iH2shieldcustom, f_shield_custom, itmask)
->>>>>>> f14d8045
 ! -------------------------------------------------------------------
 
       implicit NONE
@@ -1784,13 +1774,8 @@
      &        iH2shieldcustom
       real*8 temstart, temend, tgas1d(in), mmw(in), dom,
      &       dtemstart, dtemend
-<<<<<<< HEAD
-      real*8 coolunit, tbase1, xbase1, dx_cgs, c_ljeans
+      real*8 coolunit, tbase1, uxyz, xbase1, dx_cgs, c_ljeans
       MASK_TYPE itmask(in), anydust
-=======
-      real*8 coolunit, tbase1, uxyz, xbase1, dx_cgs, c_ljeans
-      logical itmask(in), anydust
->>>>>>> f14d8045
 
 !     Chemistry rates as a function of temperature
 
