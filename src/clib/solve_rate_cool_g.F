#include "phys_const.def"

!=======================================================================
!///////////////////  SUBROUTINE SOLVE_RATE_COOL_G  \\\\\\\\\\\\\\\\\\\\\

      subroutine solve_rate_cool_g(icool, d, e, u, v, w, de,
     &                HI, HII, HeI, HeII, HeIII,
     &                in, jn, kn, nratec, iexpand, 
     &                ispecies, imetal, imcool, idust,
     &                idustall, idustfield, idim,
     &                is, js, ks, ie, je, ke, ih2co, ipiht, idustrec,
     &                igammah,
     &                dx, dt, aye, temstart, temend, 
     &                utem, uxyz, uaye, urho, utim,
     &                gamma, fh, dtoh, z_solar, fgr,
     &                k1a, k2a, k3a, k4a, k5a, k6a, k7a, k8a, k9a, k10a,
     &                k11a, k12a, k13a, k13dda, k14a, k15a,
     &                k16a, k17a, k18a, k19a, k22a,
     &                k24, k25, k26, k27, k28, k29, k30, k31,
     &                k50a, k51a, k52a, k53a, k54a, k55a, k56a,
     &                k57a, k58a,
     &                ndratec, dtemstart, dtemend, h2dusta,
     &                ncrna, ncrd1a, ncrd2a,
     &                ceHIa, ceHeIa, ceHeIIa, ciHIa, ciHeIa, 
     &                ciHeISa, ciHeIIa, reHIIa, reHeII1a, 
     &                reHeII2a, reHeIIIa, brema, compa, gammaha, isrf,
     &                regra, gamma_isrfa,
     &                comp_xraya, comp_temp, piHI, piHeI, piHeII,
     &                HM, H2I, H2II, DI, DII, HDI, metal, dust,
     &                hyd01ka, h2k01a, vibha, rotha, rotla, 
     &                gpldla, gphdla, hdltea, hdlowa,
     &                gaHIa, gaH2a, gaHea, gaHpa, gaela, 
     &                h2ltea, gasgra, iH2shield, iradshield,
     &                avgsighi, avgsighei, avgsigheii,
     &                iradtrans, iradcoupled, iradstep,
     &                irt_honly, kphHI, kphHeI, kphHeII, kdissH2I,
     &                photogamma, xH2shield,
     &                ierr,
     &                ih2optical, iciecool, ithreebody, ih2cr, ihdcr,
     &                ciecoa,
     &                icmbTfloor, iClHeat, clEleFra,
     &                priGridRank, priGridDim,
     &                priPar1, priPar2, priPar3, priPar4, priPar5,
     &                priDataSize, priCooling, priHeating, priMMW,
     &                metGridRank, metGridDim,
     &                metPar1, metPar2, metPar3, metPar4, metPar5,
     &                metDataSize, metCooling, metHeating, clnew,
     &                iVheat, iMheat, Vheat, Mheat,
     &                iTfloor, Tfloor_scalar, Tfloor,
     &                imchem, igrgr, ipcont, tmcool
     &              , DM, HDII, HeHII
     &              , CI, CII, CO, CO2
     &              , OI, OH, H2O, O2
     &              , SiI, SiOI, SiO2I
     &              , CH, CH2, COII, OII
     &              , OHII, H2OII, H3OII, O2II
     &              , Mg, Al, S, Fe
     &              , SiM, FeM, Mg2SiO4, MgSiO3, Fe3O4
     &              , AC, SiO2D, MgO, FeS, Al2O3
     &              , reforg, volorg, H2Oice
     &              , k125a, k129a, k130a, k131a, k132a
     &              , k133a, k134a, k135a, k136a, k137a
     &              , k148a, k149a, k150a, k151a, k152a
     &              , k153a
     &              , kz15a, kz16a, kz17a, kz18a, kz19a
     &              , kz20a, kz21a, kz22a, kz23a, kz24a
     &              , kz25a, kz26a, kz27a, kz28a, kz29a
     &              , kz30a, kz31a, kz32a, kz33a, kz34a
     &              , kz35a, kz36a, kz37a, kz38a, kz39a
     &              , kz40a, kz41a, kz42a, kz43a, kz44a
     &              , kz45a, kz46a, kz47a, kz48a, kz49a
     &              , kz50a, kz51a, kz52a, kz53a, kz54a
     &              , cieY06a
     &              , LH2_N, LH2_Size
     &              , LH2_D, LH2_T, LH2_H
     &              , LH2_dD, LH2_dT, LH2_dH, LH2_L
     &              , LHD_N, LHD_Size
     &              , LHD_D, LHD_T, LHD_H
     &              , LHD_dD, LHD_dT, LHD_dH, LHD_L
     &              , LCI_N, LCI_Size
     &              , LCI_D, LCI_T, LCI_H
     &              , LCI_dD, LCI_dT, LCI_dH, LCI_L
     &              , LCII_N, LCII_Size
     &              , LCII_D, LCII_T, LCII_H
     &              , LCII_dD, LCII_dT, LCII_dH, LCII_L
     &              , LOI_N, LOI_Size
     &              , LOI_D, LOI_T, LOI_H
     &              , LOI_dD, LOI_dT, LOI_dH, LOI_L
     &              , LCO_N, LCO_Size
     &              , LCO_D, LCO_T, LCO_H
     &              , LCO_dD, LCO_dT, LCO_dH, LCO_L
     &              , LOH_N, LOH_Size
     &              , LOH_D, LOH_T, LOH_H
     &              , LOH_dD, LOH_dT, LOH_dH, LOH_L
     &              , LH2O_N, LH2O_Size
     &              , LH2O_D, LH2O_T, LH2O_H
     &              , LH2O_dD, LH2O_dT, LH2O_dH, LH2O_L
     &              , alphap_N, alphap_Size
     &              , alphap_D, alphap_T, alphap_dD, alphap_dT
     &              , alphap_Data
     &              , immulti, imabund, idspecies, itdmulti, idsub
     &              , metal_loc
     &              , metal_C13, metal_C20, metal_C25, metal_C30
     &              , metal_F13, metal_F15, metal_F50, metal_F80
     &              , metal_P170, metal_P200, metal_Y19
     &              , SN0_N
     &              , SN0_XC , SN0_XO, SN0_XMg, SN0_XAl
     &              , SN0_XSi, SN0_XS, SN0_XFe
     &              , SN0_fC , SN0_fO, SN0_fMg, SN0_fAl
     &              , SN0_fSi, SN0_fS, SN0_fFe
     &              , SN0_fSiM, SN0_fFeM, SN0_fMg2SiO4, SN0_fMgSiO3
     &              , SN0_fFe3O4, SN0_fAC, SN0_fSiO2D, SN0_fMgO
     &              , SN0_fFeS, SN0_fAl2O3
     &              , SN0_freforg, SN0_fvolorg, SN0_fH2Oice
     &              , SN0_r0SiM, SN0_r0FeM, SN0_r0Mg2SiO4, SN0_r0MgSiO3
     &              , SN0_r0Fe3O4, SN0_r0AC, SN0_r0SiO2D, SN0_r0MgO
     &              , SN0_r0FeS, SN0_r0Al2O3
     &              , SN0_r0reforg, SN0_r0volorg, SN0_r0H2Oice
     &              , gr_N, gr_Size, gr_dT, gr_Td
     &              , SN0_kpSiM, SN0_kpFeM, SN0_kpMg2SiO4, SN0_kpMgSiO3
     &              , SN0_kpFe3O4, SN0_kpAC, SN0_kpSiO2D, SN0_kpMgO
     &              , SN0_kpFeS, SN0_kpAl2O3
     &              , SN0_kpreforg, SN0_kpvolorg, SN0_kpH2Oice
     &              , h2dustSa, h2dustCa, gasgr2a, gamma_isrf2a, grogra
     &              , idissHDI, kdissHDI, iionZ, kphCI, kphOI
     &              , idissZ, kdissCO, kdissOH, kdissH2O, iuseH2shield,
     &                iisrffield, isrf_habing, 
     &                iH2shieldcustom, f_shield_custom,
     &                itmax, exititmax)

!
!  SOLVE MULTI-SPECIES RATE EQUATIONS AND RADIATIVE COOLING
!
!  written by: Yu Zhang, Peter Anninos and Tom Abel
!  date:       
!  modified1:  January, 1996 by Greg Bryan; converted to KRONOS
!  modified2:  October, 1996 by GB; adapted to AMR
!  modified3:  May,     1999 by GB and Tom Abel, 3bodyH2, solver, HD
!  modified4:  June,    2005 by GB to solve rate & cool at same time
!  modified5:  April,   2009 by JHW to include radiative transfer
!  modified6:  September, 2009 by BDS to include cloudy cooling
!
!  PURPOSE:
!    Solve the multi-species rate and cool equations.
!
!  INPUTS:
!    icool    - flag to update energy from radiative cooling
!    in,jn,kn - dimensions of 3D fields
!
!    d        - total density field
!    de       - electron density field
!    HI,HII   - H density fields (neutral & ionized)
!    HeI/II/III - He density fields
!    DI/II    - D density fields (neutral & ionized)
!    HDI      - neutral HD molecule density field
!    HM       - H- density field
!    H2I      - H_2 (molecular H) density field
!    H2II     - H_2+ density field
!    metal    - metal density field
!    dust     - dust density field
!    kph*     - photoionization fields
!    gamma*   - photoheating fields
!    f_shield_custom - custom H2 shielding factor
!
!    is,ie    - start and end indices of active region (zero based)
!    iexpand  - comoving coordinates flag (0 = off, 1 = on)
!    idim     - dimensionality (rank) of problem
!    ispecies - chemistry module (1 - H/He only, 2 - molecular H, 3 - D) 
!    imetal   - flag if metal field is active (0 = no, 1 = yes)
!    imcool   - flag if there is metal cooling
!    idust    - flag for H2 formation on dust grains
!    idustall - flag for dust (0 - none, 1 - heating/cooling + H2 form.)
!    idustfield - flag if a dust density field is present
!    iisrffield - flag if a field for the interstellar radiation field is present
!    ih2co    - flag to include H2 cooling (1 = on, 0 = off)
!    ipiht    - flag to include photoionization heating (1 = on, 0 = off)
!    idustrec - flag to include dust recombination cooling (1 = on, -1 = off)
!    iH2shield - flag for approximate self-shielding of H2 (Wolcott-Green+ 2011)
!    iradshield - flag for approximate self-shielding of UV background
!    avgsighi   - spectrum averaged ionization crs for HI for use with shielding
!    avgsighei  - spectrum averaged ionization crs for HeI for use with shielding
!    avgsigheii - spectrum averaged ionization crs for HeII for use with shielding
!    iradtrans - flag to include radiative transfer (1 = on, 0 = off)
!    iradcoupled - flag to indicate coupled radiative transfer
!    iradstep  - flag to indicate intermediate coupled radiative transfer timestep
!    irt_honly - flag to indicate applying RT ionization and heating to HI only
!    iH2shieldcustom - flag to indicate a custom H2 shielding factor is provided

!    fh       - Hydrogen mass fraction (typically 0.76)
!    dtoh     - Deuterium to H mass ratio
!    z_solar  - Solar metal mass fraction
!    fgr      - the local dust to gas ratio (by mass)
!    dt       - timestep to integrate over
!    aye      - expansion factor (in code units)
!
!    utim     - time units (i.e. code units to CGS conversion factor)
!    uaye     - expansion factor conversion factor (uaye = 1/(1+zinit))
!    urho     - density units
!    uxyz     - length units
!    utem     - temperature(-like) units
!
!    temstart, temend - start and end of temperature range for rate table
!    nratec   - dimensions of chemical rate arrays (functions of temperature)
!    dtemstart, dtemend - start and end of dust temperature range
!    ndratec  - extra dimension for H2 formation on dust rate (dust temperature)
!
!    icmbTfloor - flag to include temperature floor from cmb
!    iClHeat    - flag to include cloudy heating
!    priGridRank - rank of cloudy primordial cooling data grid
!    priGridDim  - array containing dimensions of cloudy primordial data
!    priPar1, priPar2, priPar3 - arrays containing primordial grid parameter values
!    priDataSize - total size of flattened 1D primordial cooling data array
!    priCooling  - primordial cooling data
!    priHeating  - primordial heating data
!    priMMW      - primordial mmw data
!    metGridRank - rank of cloudy metal cooling data grid
!    metGridDim  - array containing dimensions of cloudy metal data
!    metPar1, metPar2, metPar3 - arrays containing metal grid parameter values
!    metDataSize - total size of flattened 1D metal cooling data array
!    metCooling  - metal cooling data
!    metHeating  - metal heating data
!    iVheat      - flag for using volumetric heating rate
!    iMheat      - flag for using specific heating rate
!    Vheat       - array of volumetric heating rates
!    Mheat       - array of specific heating rates
!    iTfloor     - flag for using temperature floor field
!    Tfloor_scalar - scalar temperature floor value
!    Tfloor      - array of temperature floor values
!    itmax       - maximum allowed sub-cycle iterations
!    exititmax   - flag to exit if max iterations exceeded
!
!  OUTPUTS:
!    update chemical rate densities (HI, HII, etc)
!
!  PARAMETERS:
!    mh      - H mass in cgs units
!
!-----------------------------------------------------------------------

      implicit NONE
#include "grackle_fortran_types.def"
#ifdef _OPENMP
#include "omp_lib.h"
#endif

!  General Arguments

      integer icool, in, jn, kn, is, js, ks, ie, je, ke, nratec, 
     &        iexpand, ih2co, ipiht, ispecies, imetal, idim,
     &        ierror, imcool, idust, idustall, idustfield, idustrec,
     &        igammah, ih2optical, iciecool, ithreebody, ih2cr, ihdcr,
     &        ndratec, clnew, iVheat, iMheat, iTfloor,
     &        iH2shield, iradshield,
     &        iradtrans, iradcoupled, iradstep, irt_honly,
     &        imchem, igrgr, ipcont,
     &        iisrffield, iH2shieldcustom, ierr, itmax, exititmax

      real*8  dx, dt, aye, temstart, temend, gamma,
     &        utim, uxyz, uaye, urho, utem, fh, dtoh, z_solar, 
     &        fgr, dtemstart, dtemend, clEleFra, Tfloor_scalar,
     &        tmcool

!  Density, energy and velocity fields fields

      R_PREC  de(in,jn,kn),   HI(in,jn,kn),   HII(in,jn,kn),
     &        HeI(in,jn,kn), HeII(in,jn,kn), HeIII(in,jn,kn),
     &        HM(in,jn,kn),  H2I(in,jn,kn), H2II(in,jn,kn),
     &        DI(in,jn,kn),  DII(in,jn,kn), HDI(in,jn,kn),
     &        d(in,jn,kn),     e(in,jn,kn),
     &        u(in,jn,kn),    v(in,jn,kn),     w(in,jn,kn),
     &        metal(in,jn,kn), dust(in,jn,kn),
     &        Vheat(in,jn,kn), Mheat(in,jn,kn), Tfloor(in,jn,kn)
       R_PREC DM(in,jn,kn), HDII(in,jn,kn), HeHII(in,jn,kn)
     &      , CI(in,jn,kn)   , CII(in,jn,kn)    , CO(in,jn,kn)
     &      , CO2(in,jn,kn)  , OI(in,jn,kn)     , OH(in,jn,kn)
     &      , H2O(in,jn,kn)  , O2(in,jn,kn)     , SiI(in,jn,kn)
     &      , SiOI(in,jn,kn) , SiO2I(in,jn,kn)  , CH(in,jn,kn)
     &      , CH2(in,jn,kn)  , COII(in,jn,kn)   , OII(in,jn,kn)
     &      , OHII(in,jn,kn) , H2OII(in,jn,kn)  , H3OII(in,jn,kn)
     &      , O2II(in,jn,kn) , Mg(in,jn,kn)     , Al(in,jn,kn)
     &      , S(in,jn,kn)    , Fe(in,jn,kn)
      R_PREC  SiM(in,jn,kn), FeM(in,jn,kn), Mg2SiO4(in,jn,kn)
     &      , MgSiO3(in,jn,kn), Fe3O4(in,jn,kn), AC(in,jn,kn)
     &      , SiO2D(in,jn,kn), MgO(in,jn,kn), FeS(in,jn,kn)
     &      , Al2O3(in,jn,kn)
     &      , reforg(in,jn,kn), volorg(in,jn,kn), H2Oice(in,jn,kn)
       R_PREC metal_loc(in,jn,kn)
     &      , metal_C13(in,jn,kn), metal_C20(in,jn,kn)
     &      , metal_C25(in,jn,kn), metal_C30(in,jn,kn)
     &      , metal_F13(in,jn,kn), metal_F15(in,jn,kn)
     &      , metal_F50(in,jn,kn), metal_F80(in,jn,kn)
     &      , metal_P170(in,jn,kn), metal_P200(in,jn,kn)
     &      , metal_Y19(in,jn,kn)

!  Radiative transfer fields

      R_PREC  kphHI(in,jn,kn), kphHeI(in,jn,kn), kphHeII(in,jn,kn),
     &        kdissH2I(in,jn,kn), photogamma(in,jn,kn)

      integer idissHDI, iionZ, idissZ
      R_PREC  kdissHDI(in,jn,kn), kphCI(in,jn,kn), kphOI(in,jn,kn),
     &        kdissCO(in,jn,kn), kdissOH(in,jn,kn), kdissH2O(in,jn,kn)
      integer iuseH2shield

!  H2 self-shielding length-scale field

      R_PREC  xH2shield(in,jn,kn)

!  Interstellar radiation field for dust heating

      R_PREC  isrf_habing(in,jn,kn)

!  Custom H2 shielding factor

      R_PREC f_shield_custom(in, jn, kn)

!  Cooling tables (coolings rates as a function of temperature)

      real*8  hyd01ka(nratec), h2k01a(nratec), vibha(nratec), 
     &        rotha(nratec), rotla(nratec), gpldla(nratec),
     &        gphdla(nratec), hdltea(nratec), hdlowa(nratec),
     &        gaHIa(nratec), gaH2a(nratec), gaHea(nratec),
     &        gaHpa(nratec), gaela(nratec), h2ltea(nratec),
     &        gasgra(nratec), ciecoa(nratec),
     &        ceHIa(nratec), ceHeIa(nratec), ceHeIIa(nratec),
     &        ciHIa(nratec), ciHeIa(nratec), ciHeISa(nratec), 
     &        ciHeIIa(nratec), reHIIa(nratec), reHeII1a(nratec), 
     &        reHeII2a(nratec), reHeIIIa(nratec), brema(nratec),
     &        compa, piHI, piHeI, piHeII, comp_xraya, comp_temp,
     &        gammaha, isrf, regra(nratec), gamma_isrfa
       real*8  cieY06a(nratec)
       integer LH2_N(3), LH2_Size
       real*8  LH2_D(LH2_N(1)), LH2_T(LH2_N(2)), LH2_H(LH2_N(3))
     &       , LH2_dD, LH2_dT, LH2_dH, LH2_L(LH2_Size)
       integer LHD_N(3), LHD_Size
       real*8  LHD_D(LHD_N(1)), LHD_T(LHD_N(2)), LHD_H(LHD_N(3))
     &       , LHD_dD, LHD_dT, LHD_dH, LHD_L(LHD_Size)
       integer LCI_N(3), LCI_Size
       real*8  LCI_D(LCI_N(1)), LCI_T(LCI_N(2)), LCI_H(LCI_N(3))
     &       , LCI_dD, LCI_dT, LCI_dH, LCI_L(LCI_Size)
       integer LCII_N(3), LCII_Size
       real*8  LCII_D(LCII_N(1)), LCII_T(LCII_N(2)), LCII_H(LCII_N(3))
     &       , LCII_dD, LCII_dT, LCII_dH, LCII_L(LCII_Size)
       integer LOI_N(3), LOI_Size
       real*8  LOI_D(LOI_N(1)), LOI_T(LOI_N(2)), LOI_H(LOI_N(3))
     &       , LOI_dD, LOI_dT, LOI_dH, LOI_L(LOI_Size)
       integer LCO_N(3), LCO_Size
       real*8  LCO_D(LCO_N(1)), LCO_T(LCO_N(2)), LCO_H(LCO_N(3))
     &       , LCO_dD, LCO_dT, LCO_dH, LCO_L(LCO_Size)
       integer LOH_N(3), LOH_Size
       real*8  LOH_D(LOH_N(1)), LOH_T(LOH_N(2)), LOH_H(LOH_N(3))
     &       , LOH_dD, LOH_dT, LOH_dH, LOH_L(LOH_Size)
       integer LH2O_N(3), LH2O_Size
       real*8  LH2O_D(LH2O_N(1)), LH2O_T(LH2O_N(2)), LH2O_H(LH2O_N(3))
     &       , LH2O_dD, LH2O_dT, LH2O_dH, LH2O_L(LH2O_Size)
       integer alphap_N(2), alphap_Size
       real*8  alphap_D(alphap_N(1)), alphap_T(alphap_N(2))
     &       , alphap_dD, alphap_dT
     &       , alphap_Data(alphap_Size)
      integer immulti, imabund, idspecies, itdmulti, idsub
      integer SN0_N
      real*8  SN0_XC (SN0_N), SN0_XO(SN0_N), SN0_XMg(SN0_N)
     &      , SN0_XAl(SN0_N), SN0_XSi(SN0_N), SN0_XS(SN0_N)
     &      , SN0_XFe(SN0_N)
      real*8  SN0_fC (SN0_N), SN0_fO(SN0_N), SN0_fMg(SN0_N)
     &      , SN0_fAl(SN0_N), SN0_fSi(SN0_N), SN0_fS(SN0_N)
     &      , SN0_fFe(SN0_N)
      real*8  SN0_fSiM(SN0_N), SN0_fFeM(SN0_N), SN0_fMg2SiO4(SN0_N)
     &      , SN0_fMgSiO3(SN0_N), SN0_fFe3O4(SN0_N), SN0_fAC(SN0_N)
     &      , SN0_fSiO2D(SN0_N), SN0_fMgO(SN0_N), SN0_fFeS(SN0_N)
     &      , SN0_fAl2O3(SN0_N)
     &      , SN0_freforg(SN0_N), SN0_fvolorg(SN0_N), SN0_fH2Oice(SN0_N)
      real*8  SN0_r0SiM(3,SN0_N), SN0_r0FeM(3,SN0_N)
     &      , SN0_r0Mg2SiO4(3,SN0_N), SN0_r0MgSiO3(3,SN0_N)
     &      , SN0_r0Fe3O4(3,SN0_N), SN0_r0AC(3,SN0_N)
     &      , SN0_r0SiO2D(3,SN0_N), SN0_r0MgO(3,SN0_N)
     &      , SN0_r0FeS(3,SN0_N), SN0_r0Al2O3(3,SN0_N)
     &      , SN0_r0reforg(3,SN0_N)
     &      , SN0_r0volorg(3,SN0_N), SN0_r0H2Oice(3,SN0_N)
!     opacity table
      integer gr_N(2), gr_Size
      real*8  gr_dT, gr_Td(gr_N(2))
      real*8  SN0_kpSiM(gr_Size,SN0_N), SN0_kpFeM(gr_Size,SN0_N)
     &      , SN0_kpMg2SiO4(gr_Size,SN0_N), SN0_kpMgSiO3(gr_Size,SN0_N)
     &      , SN0_kpFe3O4(gr_Size,SN0_N), SN0_kpAC(gr_Size,SN0_N)
     &      , SN0_kpSiO2D(gr_Size,SN0_N), SN0_kpMgO(gr_Size,SN0_N)
     &      , SN0_kpFeS(gr_Size,SN0_N), SN0_kpAl2O3(gr_Size,SN0_N)
     &      , SN0_kpreforg(gr_Size,SN0_N)
     &      , SN0_kpvolorg(gr_Size,SN0_N), SN0_kpH2Oice(gr_Size,SN0_N)
      real*8  gasgr2a(nratec), gamma_isrf2a

      real*8  avgsighi, avgsighei, avgsigheii

!  Chemistry tables (rates as a function of temperature)

      real*8 k1a (nratec), k2a (nratec), k3a (nratec), k4a (nratec), 
     &       k5a (nratec), k6a (nratec), k7a (nratec), k8a (nratec), 
     &       k9a (nratec), k10a(nratec), k11a(nratec), k12a(nratec), 
     &       k13a(nratec), k14a(nratec), k15a(nratec), k16a(nratec), 
     &       k17a(nratec), k18a(nratec), k19a(nratec), k22a(nratec),
     &       k50a(nratec), k51a(nratec), k52a(nratec), k53a(nratec),
     &       k54a(nratec), k55a(nratec), k56a(nratec),
     &       k57a(nratec), k58a(nratec),
     &       k13dda(nratec, 14), h2dusta(nratec, ndratec),
     &       ncrna(nratec), ncrd1a(nratec), ncrd2a(nratec),
     &       k24, k25, k26, k27, k28, k29, k30, k31
       real*8  k125a(nratec), k129a(nratec), k130a(nratec)
     &       , k131a(nratec), k132a(nratec), k133a(nratec)
     &       , k134a(nratec), k135a(nratec), k136a(nratec)
     &       , k137a(nratec), k148a(nratec), k149a(nratec)
     &       , k150a(nratec), k151a(nratec), k152a(nratec)
     &       , k153a(nratec)
     &       , kz15a(nratec), kz16a(nratec), kz17a(nratec)
     &       , kz18a(nratec), kz19a(nratec), kz20a(nratec)
     &       , kz21a(nratec), kz22a(nratec), kz23a(nratec)
     &       , kz24a(nratec), kz25a(nratec), kz26a(nratec)
     &       , kz27a(nratec), kz28a(nratec), kz29a(nratec)
     &       , kz30a(nratec), kz31a(nratec), kz32a(nratec)
     &       , kz33a(nratec), kz34a(nratec), kz35a(nratec)
     &       , kz36a(nratec), kz37a(nratec), kz38a(nratec)
     &       , kz39a(nratec), kz40a(nratec), kz41a(nratec)
     &       , kz42a(nratec), kz43a(nratec), kz44a(nratec)
     &       , kz45a(nratec), kz46a(nratec), kz47a(nratec)
     &       , kz48a(nratec), kz49a(nratec), kz50a(nratec)
     &       , kz51a(nratec), kz52a(nratec), kz53a(nratec)
     &       , kz54a(nratec)

!  Cloudy cooling data

      integer icmbTfloor, iClHeat
      integer*8 priGridRank, priDataSize,
     &     metGridRank, metDataSize,
     &     priGridDim(priGridRank), metGridDim(metGridRank)
      real*8 priPar1(priGridDim(1)), priPar2(priGridDim(2)), 
     &     priPar3(priGridDim(3)), priPar4(priGridDim(4)),
     &     priPar5(priGridDim(5)),
     &     metPar1(metGridDim(1)), metPar2(metGridDim(2)), 
     &     metPar3(metGridDim(3)), metPar4(metGridDim(4)),
     &     metPar5(metGridDim(5)),
     &     priCooling(priDataSize), priHeating(priDataSize),
     &     priMMW(priDataSize),
     &     metCooling(metDataSize), metHeating(metDataSize)

!  Parameters

#ifdef GRACKLE_FLOAT_4
      R_PREC, parameter :: tolerance = 1.0e-05_RKIND
#else
      R_PREC, parameter :: tolerance = 1.0e-10_RKIND
#endif

      real*8, parameter :: mh = mass_h
      real*8, parameter :: pi = pi_val

!  Locals

      integer i, j, k, iter
      integer t, dj, dk
      real*8 ttmin, dom, energy, comp1, comp2
      real*8 coolunit, dbase1, tbase1, xbase1, chunit, uvel
      real*8 heq1, heq2, eqk221, eqk222, eqk131, eqk132,
     &       eqt1, eqt2, eqtdef, dheq, heq, dlogtem, dx_cgs,
     &       c_ljeans, min_metallicity
      R_PREC factor

!  row temporaries

      integer*8 indixe(in)
      real*8 t1(in), t2(in), logtem(in), tdef(in),
     &       dtit(in), ttot(in), p2d(in), tgas(in), tgasold(in),
     &       tdust(in), metallicity(in), dust2gas(in),
     &       rhoH(in), mmw(in), mynh(in), myde(in), gammaha_eff(in),
     &       gasgr_tdust(in), regr(in), ddom(in), olddtit

!  Rate equation row temporaries

      real*8 HIp(in), HIIp(in), HeIp(in), HeIIp(in), HeIIIp(in),
     &       HMp(in), H2Ip(in), H2IIp(in),
     &       dep(in), dedot(in),HIdot(in), dedot_prev(in),
     &       DIp(in), DIIp(in), HDIp(in), HIdot_prev(in),
     &       k24shield(in), k25shield(in), k26shield(in),
     &       k28shield(in), k29shield(in), k30shield(in),
     &       k31shield(in),
     &       k1 (in), k2 (in), k3 (in), k4 (in), k5 (in),
     &       k6 (in), k7 (in), k8 (in), k9 (in), k10(in),
     &       k11(in), k12(in), k13(in), k14(in), k15(in),
     &       k16(in), k17(in), k18(in), k19(in), k22(in),
     &       k50(in), k51(in), k52(in), k53(in), k54(in),
     &       k55(in), k56(in), k57(in), k58(in),
     &       k13dd(in, 14), h2dust(in),
     &       ncrn(in), ncrd1(in), ncrd2(in)
      real*8  DMp(in)   , HDIIp(in)   , HeHIIp(in)
     &      , CIp(in)   , CIIp(in)    , COp(in)
     &      , CO2p(in)  , OIp(in)     , OHp(in)
     &      , H2Op(in)  , O2p(in)     , SiIp(in)
     &      , SiOIp(in) , SiO2Ip(in)  , CHp(in)
     &      , CH2p(in)  , COIIp(in)   , OIIp(in)
     &      , OHIIp(in) , H2OIIp(in)  , H3OIIp(in)
     &      , O2IIp(in) , Mgp(in)     , Alp(in)
     &      , Sp(in)    , Fep(in)     
      R_PREC  SiMp(in), FeMp(in), Mg2SiO4p(in)
     &      , MgSiO3p(in), Fe3O4p(in), ACp(in)
     &      , SiO2Dp(in), MgOp(in), FeSp(in)
     &      , Al2O3p(in)
     &      , reforgp(in), volorgp(in), H2Oicep(in)

      real*8 k125(in), k129(in), k130(in), k131(in), k132(in)
     &     , k133(in), k134(in), k135(in), k136(in), k137(in)
     &     , k148(in), k149(in), k150(in), k151(in), k152(in)
     &     , k153(in)
     &     , kz15(in), kz16(in), kz17(in), kz18(in), kz19(in)
     &     , kz20(in), kz21(in), kz22(in), kz23(in), kz24(in)
     &     , kz25(in), kz26(in), kz27(in), kz28(in), kz29(in)
     &     , kz30(in), kz31(in), kz32(in), kz33(in), kz34(in)
     &     , kz35(in), kz36(in), kz37(in), kz38(in), kz39(in)
     &     , kz40(in), kz41(in), kz42(in), kz43(in), kz44(in)
     &     , kz45(in), kz46(in), kz47(in), kz48(in), kz49(in)
     &     , kz50(in), kz51(in), kz52(in), kz53(in), kz54(in)
      real*8  h2dustSa(nratec, ndratec), h2dustCa(nratec, ndratec)
      real*8  grogra(nratec)
      real*8  kdSiM(in), kdFeM(in), kdMg2SiO4(in)
     &      , kdMgSiO3(in), kdFe3O4(in), kdAC(in)
     &      , kdSiO2D(in), kdMgO(in), kdFeS(in)
     &      , kdAl2O3(in)
     &      , kdreforg(in), kdvolorg(in), kdH2Oice(in)
!     grain temperature
      real*8  tSiM(in), tFeM(in), tMg2SiO4(in)
     &      , tMgSiO3(in), tFe3O4(in), tAC(in)
     &      , tSiO2D(in), tMgO(in), tFeS(in)
     &      , tAl2O3(in)
     &      , treforg(in), tvolorg(in), tH2Oice(in)

!  Cooling/heating row locals

      real*8 ceHI(in), ceHeI(in), ceHeII(in),
     &       ciHI(in), ciHeI(in), ciHeIS(in), ciHeII(in),
     &       reHII(in), reHeII1(in), reHeII2(in), reHeIII(in),
     &       brem(in), edot(in)
      real*8 hyd01k(in), h2k01(in), vibh(in), roth(in), rotl(in),
     &       gpldl(in), gphdl(in), hdlte(in), hdlow(in), cieco(in)

!  Iteration mask

      MASK_TYPE itmask(in), anydust
      MASK_TYPE itmask_tmp(in), itmask_nr(in)
      MASK_TYPE itmask_metal(in)
<<<<<<< HEAD
      integer itr, imp_eng(in), itr_time
      integer nsp, isp, jsp, id
      real*8  dspj, err, err_max
      integer,parameter   :: i_eng = 52
      real*8  dsp(i_eng), dsp0(i_eng), dsp1(i_eng)
     &      , dspdot(i_eng), dspdot1(i_eng)
     &      , ddsp(i_eng), der(i_eng,i_eng)
      integer,allocatable :: idsp(:)
      real*8, allocatable :: mtrx(:,:), vec(:)
      real*8, parameter   :: eps = 1.d-4
=======
      integer itr, imp_eng(in)
>>>>>>> ac1be72d

!
!\\\\\\\\\\\\\\\\\\\\\\\\\\\\\\\\\\\\\\/////////////////////////////////
!=======================================================================

!     Set error indicator

      ierr = 1

!     Set flag for dust-related options

      if ((idust .gt. 0) .or. (idustall .gt. 0)) then
         anydust = MASK_TRUE
      else
         anydust = MASK_FALSE
      endif

!     ignore metal chemistry/cooling below this metallicity
      min_metallicity = 1.d-9 / z_solar
      
!     Set units

      dom      = urho*(aye**3)/mh
      tbase1   = utim
      xbase1   = uxyz/(aye*uaye)    ! uxyz is [x]*a      = [x]*[a]*a'        '
      dbase1   = urho*(aye*uaye)**3 ! urho is [dens]/a^3 = [dens]/([a]*a')^3 '
      coolunit = (uaye**5 * xbase1**2 * mh**2) / (tbase1**3 * dbase1)
      uvel = (uxyz/aye) / utim
c     chunit = (1.60218e-12_DKIND)/(2._DKIND*uvel*uvel*mh)   ! 1 eV per H2 formed
      chunit = (1.60218e-12_DKIND)/(uvel*uvel*mh)            ! 1 eV per REACTION (Feb 2020, Gen Chiaki)

      dx_cgs = dx * xbase1
      c_ljeans = sqrt((gamma * pi * kboltz) /
     &     (GravConst * mh * dbase1))

      dlogtem = (log(temend) - log(temstart))/real(nratec-1, DKIND)

!     We better make consistent at first GC202002

      if (ispecies .gt. 0) then

#define ABUNDANCE_CORRECTION
#ifdef ABUNDANCE_CORRECTION
      call make_consistent_g(de, HI, HII, HeI, HeII, HeIII,
     &                     HM, H2I, H2II, DI, DII, HDI, metal, dust,
     &                     d, is, ie, js, je, ks, ke,
     &                     in, jn, kn, ispecies, imetal, fh, dtoh
     &                   , idustfield, imchem, igrgr, dom
     &                   , DM, HDII, HeHII
     &                   , CI, CII, CO, CO2
     &                   , OI, OH, H2O, O2
     &                   , SiI, SiOI, SiO2I
     &                   , CH, CH2, COII, OII
     &                   , OHII, H2OII, H3OII, O2II
     &                   , Mg, Al, S, Fe
     &                   , SiM, FeM, Mg2SiO4, MgSiO3, Fe3O4
     &                   , AC, SiO2D, MgO, FeS, Al2O3
     &                   , reforg, volorg, H2Oice
     &                   , immulti, imabund, idspecies, itdmulti, idsub
     &                   , metal_loc
     &                   , metal_C13, metal_C20, metal_C25, metal_C30
     &                   , metal_F13, metal_F15, metal_F50, metal_F80
     &                   , metal_P170, metal_P200, metal_Y19
     &                   , SN0_N
     &                   , SN0_XC, SN0_XO, SN0_XMg, SN0_XAl, SN0_XSi
     &                   , SN0_XS, SN0_XFe
     &                   , SN0_fC, SN0_fO, SN0_fMg, SN0_fAl, SN0_fSi
     &                   , SN0_fS, SN0_fFe
     &                      )
#endif

      endif

!  Convert densities from comoving to proper

      if (iexpand .eq. 1) then

         factor = real(aye**(-3), RKIND)

         call scale_fields_g(
     &     ispecies, imetal, idustfield, imchem,
     &     imabund, idspecies, immulti, igrgr, idsub, factor,
     &     is, ie, js, je, ks, ke, in, jn, kn,
     &     d, de, HI, HII, HeI, HeII, HeIII,
     &     HM, H2I, H2II, DI, DII, HDI, DM, HDII, HeHII,
     &     metal, dust,
     &     CI, CII, CO, CO2,
     &     OI, OH, H2O, O2,
     &     SiI, SiOI, SiO2I,
     &     CH, CH2, COII, OII,
     &     OHII, H2OII, H3OII, O2II,
     &     Mg, Al, S, Fe,
     &     SiM, FeM, Mg2SiO4, MgSiO3, Fe3O4,
     &     AC, SiO2D, MgO, FeS, Al2O3,
     &     reforg, volorg, H2Oice,
     &     metal_loc, metal_C13, metal_C20, metal_C25, metal_C30,
     &     metal_F13, metal_F15, metal_F50, metal_F80,
     &     metal_P170, metal_P200, metal_Y19)

      endif

#ifdef ABUNDANCE_CORRECTION
      call ceiling_species_g(d, de, HI, HII, HeI, HeII, HeIII,
     &                     HM, H2I, H2II, DI, DII, HDI, metal, dust,
     &                     is, ie, js, je, ks, ke,
     &                     in, jn, kn, ispecies, imetal, idustfield
     &                   , DM, HDII, HeHII
     &                   , imabund, imchem, idspecies, immulti
     &                   , igrgr, idsub
     &                   , CI, CII, CO, CO2
     &                   , OI, OH, H2O, O2
     &                   , SiI, SiOI, SiO2I
     &                   , CH, CH2, COII, OII
     &                   , OHII, H2OII, H3OII, O2II
     &                   , Mg, Al, S, Fe
     &                   , SiM, FeM, Mg2SiO4, MgSiO3, Fe3O4
     &                   , AC, SiO2D, MgO, FeS, Al2O3
     &                   , reforg, volorg, H2Oice
     &                   , metal_loc
     &                   , metal_C13, metal_C20, metal_C25, metal_C30
     &                   , metal_F13, metal_F15, metal_F50, metal_F80
     &                   , metal_P170, metal_P200, metal_Y19)
#endif


!  Loop over zones, and do an entire i-column in one go
      dk = ke - ks + 1
      dj = je - js + 1

! parallelize the k and j loops with OpenMP
! flat j and k loops for better parallelism
#ifdef _OPENMP
! ierr is declared as shared and should be modified with atomic operation
!$omp parallel do schedule(runtime) private(
!$omp&   i, j, k, iter,
!$omp&   ttmin, energy, comp1, comp2,
!$omp&   heq1, heq2, eqk221, eqk222, eqk131, eqk132,
!$omp&   eqt1, eqt2, eqtdef, dheq, heq,
!$omp&   indixe,
!$omp&   t1, t2, logtem, tdef,
!$omp&   dtit, ttot, p2d, tgas, tgasold,
!$omp&   tdust, metallicity, dust2gas, rhoH, mmw,
!$omp&   mynh, myde, gammaha_eff, gasgr_tdust, regr, ddom,
!$omp&   olddtit,
!$omp&   HIp, HIIp, HeIp, HeIIp, HeIIIp,
!$omp&   HMp, H2Ip, H2IIp,
!$omp&   dep, dedot,HIdot, dedot_prev,
!$omp&   DIp, DIIp, HDIp, HIdot_prev,
!$omp&   k24shield, k25shield, k26shield,
!$omp&   k28shield, k29shield, k30shield,
!$omp&   k31shield,
!$omp&   k1 , k2 , k3 , k4 , k5,
!$omp&   k6 , k7 , k8 , k9 , k10,
!$omp&   k11, k12, k13, k14, k15,
!$omp&   k16, k17, k18, k19, k22,
!$omp&   k50, k51, k52, k53, k54,
!$omp&   k55, k56, k57, k58, k13dd, h2dust,
!$omp&   ncrn, ncrd1, ncrd2,
!$omp&   ceHI, ceHeI, ceHeII,
!$omp&   ciHI, ciHeI, ciHeIS, ciHeII,
!$omp&   reHII, reHeII1, reHeII2, reHeIII,
!$omp&   brem, edot,
!$omp&   hyd01k, h2k01, vibh, roth, rotl,
!$omp&   gpldl, gphdl, hdlte, hdlow, cieco,
!$omp&   itmask, itmask_metal )
#endif
      do t = 0, dk*dj-1
        k = t/dj      + ks+1
        j = mod(t,dj) + js+1

!       tolerance = 1.0e-06_DKIND * dt

!     Initialize iteration mask to true for all cells.

         do i = is+1, ie+1
            itmask(i) = MASK_TRUE
         enddo

!      If we are using coupled radiation with intermediate stepping,
!      set iteration mask to include only cells with radiation in the
!      intermediate coupled chemistry / energy step 
         if (iradtrans .eq. 1) then
            if (iradcoupled .eq. 1 .and. iradstep .eq. 1) then
               do i = is+1, ie+1
                  if (kphHI(i,j,k) .gt. 0) then
                      itmask(i) = MASK_TRUE
                  else
                      itmask(i) = MASK_FALSE
                  endif
               enddo
            endif

!      Normal rate solver, but don't double count cells with radiation
            if (iradcoupled .eq. 1 .and. iradstep .eq. 0) then
               do i = is+1, ie + 1
                  if (kphHI(i,j,k) .gt. 0) then
                     itmask(i) = MASK_FALSE
                  else
                     itmask(i) = MASK_TRUE
                  endif
               enddo
            endif
         endif ! end rad trans check (divergent from original code)

!        Set time elapsed to zero for each cell in 1D section

         do i = is+1, ie+1
            ttot(i) = 0._DKIND
         enddo

!        A useful slice variable since we do this a lot

         do i = is+1, ie+1
            ddom(i) = d(i,j,k) * dom
         enddo

!        ------------------ Loop over subcycles ----------------

         do iter = 1, itmax

            do i = is+1, ie+1
               if (itmask(i) .ne. MASK_FALSE) then
                  dtit(i) = huge8
               endif
            enddo

!           Compute the cooling rate, tgas, tdust, and metallicity for this row

            call cool1d_multi_g(
     &                d, e, u, v, w, de, HI, HII, HeI, HeII, HeIII,
     &                in, jn, kn, nratec, 
     &                iexpand, ispecies, imetal, imcool,
     &                idust, idustall, idustfield, idustrec,
     &                idim, is, ie, j, k, ih2co, ipiht, iter, igammah,
     &                aye, temstart, temend, z_solar, fgr,
     &                utem, uxyz, uaye, urho, utim,
     &                gamma, fh,
     &                ceHIa, ceHeIa, ceHeIIa, ciHIa, ciHeIa, 
     &                ciHeISa, ciHeIIa, reHIIa, reHeII1a, 
     &                reHeII2a, reHeIIIa, brema, compa, gammaha,
     &                isrf, regra, gamma_isrfa, comp_xraya, comp_temp,
     &                piHI, piHeI, piHeII, comp1, comp2,
     &                HM, H2I, H2II, DI, DII, HDI, metal, dust,
     &                hyd01ka, h2k01a, vibha, rotha, rotla,
     &                hyd01k, h2k01, vibh, roth, rotl,
     &                gpldla, gphdla, gpldl, gphdl,
     &                hdltea, hdlowa, hdlte, hdlow,
     &                gaHIa, gaH2a, gaHea, gaHpa, gaela,
     &                h2ltea, gasgra,
     &                ceHI, ceHeI, ceHeII, ciHI, ciHeI, ciHeIS, ciHeII,
     &                reHII, reHeII1, reHeII2, reHeIII, brem,
     &                indixe, t1, t2, logtem, tdef, edot,
     &                tgas, tgasold, mmw, p2d, tdust, metallicity,
     &                dust2gas, rhoH, mynh, myde,
     &                gammaha_eff, gasgr_tdust, regr,
     &                iradshield, avgsighi, avgsighei, avgsigheii,
     &                k24, k26,
     &                iradtrans, photogamma,
     &                ih2optical, iciecool, ih2cr, ihdcr, ciecoa, cieco,
     &                icmbTfloor, iClHeat, clEleFra,
     &                priGridRank, priGridDim,
     &                priPar1, priPar2, priPar3, priPar4, priPar5,
     &                priDataSize, priCooling, priHeating, priMMW,
     &                metGridRank, metGridDim,
     &                metPar1, metPar2, metPar3, metPar4, metPar5,
     &                metDataSize, metCooling, metHeating, clnew,
     &                iVheat, iMheat, Vheat, Mheat,
     &                iTfloor, Tfloor_scalar, Tfloor,
     &                iisrffield, isrf_habing, itmask, itmask_metal
     &              , imchem, igrgr, ipcont, tmcool
     &              , DM, HDII, HeHII
     &              , CI, CII, CO, CO2
     &              , OI, OH, H2O, O2
     &              , SiI, SiOI, SiO2I
     &              , CH, CH2, COII, OII
     &              , OHII, H2OII, H3OII, O2II
     &              , Mg, Al, S, Fe
     &              , SiM, FeM, Mg2SiO4, MgSiO3, Fe3O4
     &              , AC, SiO2D, MgO, FeS, Al2O3
     &              , reforg, volorg, H2Oice
     &              , cieY06a
     &              , LH2_N, LH2_Size
     &              , LH2_D, LH2_T, LH2_H
     &              , LH2_dD, LH2_dT, LH2_dH, LH2_L
     &              , LHD_N, LHD_Size
     &              , LHD_D, LHD_T, LHD_H
     &              , LHD_dD, LHD_dT, LHD_dH, LHD_L
     &              , LCI_N, LCI_Size
     &              , LCI_D, LCI_T, LCI_H
     &              , LCI_dD, LCI_dT, LCI_dH, LCI_L
     &              , LCII_N, LCII_Size
     &              , LCII_D, LCII_T, LCII_H
     &              , LCII_dD, LCII_dT, LCII_dH, LCII_L
     &              , LOI_N, LOI_Size
     &              , LOI_D, LOI_T, LOI_H
     &              , LOI_dD, LOI_dT, LOI_dH, LOI_L
     &              , LCO_N, LCO_Size
     &              , LCO_D, LCO_T, LCO_H
     &              , LCO_dD, LCO_dT, LCO_dH, LCO_L
     &              , LOH_N, LOH_Size
     &              , LOH_D, LOH_T, LOH_H
     &              , LOH_dD, LOH_dT, LOH_dH, LOH_L
     &              , LH2O_N, LH2O_Size
     &              , LH2O_D, LH2O_T, LH2O_H
     &              , LH2O_dD, LH2O_dT, LH2O_dH, LH2O_L
     &              , alphap_N, alphap_Size
     &              , alphap_D, alphap_T, alphap_dD, alphap_dT
     &              , alphap_Data
     &              , immulti, imabund, idspecies, itdmulti, idsub
     &              , metal_loc
     &              , metal_C13, metal_C20, metal_C25, metal_C30
     &              , metal_F13, metal_F15, metal_F50, metal_F80
     &              , metal_P170, metal_P200, metal_Y19
     &              , SN0_N
     &              , SN0_fSiM, SN0_fFeM, SN0_fMg2SiO4, SN0_fMgSiO3
     &              , SN0_fFe3O4, SN0_fAC, SN0_fSiO2D, SN0_fMgO
     &              , SN0_fFeS, SN0_fAl2O3
     &              , SN0_freforg, SN0_fvolorg, SN0_fH2Oice
     &              , SN0_r0SiM, SN0_r0FeM, SN0_r0Mg2SiO4, SN0_r0MgSiO3
     &              , SN0_r0Fe3O4, SN0_r0AC, SN0_r0SiO2D, SN0_r0MgO
     &              , SN0_r0FeS, SN0_r0Al2O3
     &              , SN0_r0reforg, SN0_r0volorg, SN0_r0H2Oice
     &              , gr_N, gr_Size, gr_dT, gr_Td
     &              , SN0_kpSiM, SN0_kpFeM, SN0_kpMg2SiO4, SN0_kpMgSiO3
     &              , SN0_kpFe3O4, SN0_kpAC, SN0_kpSiO2D, SN0_kpMgO
     &              , SN0_kpFeS, SN0_kpAl2O3
     &              , SN0_kpreforg, SN0_kpvolorg, SN0_kpH2Oice
     &              , tSiM, tFeM, tMg2SiO4, tMgSiO3, tFe3O4
     &              , tAC, tSiO2D, tMgO, tFeS, tAl2O3
     &              , treforg, tvolorg, tH2Oice
     &              , gasgr2a, gamma_isrf2a
     &          )

            if (ispecies .gt. 0) then

!        Look-up rates as a function of temperature for 1D set of zones
!         (maybe should add itmask to this call)

            call lookup_cool_rates1d_g(temstart, temend, nratec, j, k,
     &               is, ie, ithreebody,
     &               in, jn, kn, ispecies, anydust,
     &               iH2shield, iradshield,
     &               tgas, mmw, d, HI, HII, HeI, HeII, HeIII, 
     &               HM, H2I, H2II, DI, DII, HDI,
     &               tdust, dust2gas,
     &               k1a, k2a, k3a, k4a, k5a, k6a, k7a, k8a, k9a, k10a,
     &               k11a, k12a, k13a, k13dda, k14a, k15a, k16a,
     &               k17a, k18a, k19a, k22a,
     &               k50a, k51a, k52a, k53a, k54a, k55a, k56a, 
     &               k57a, k58a, ndratec, dtemstart, dtemend, h2dusta, 
     &               ncrna, ncrd1a, ncrd2a, 
     &               avgsighi, avgsighei, avgsigheii, piHI, piHeI,
     &               k1, k2, k3, k4, k5, k6, k7, k8, k9, k10,
     &               k11, k12, k13, k14, k15, k16, k17, k18,
     &               k19, k22, k24, k25, k26, k28, k29, k30, k31,
     &               k50, k51, k52, k53, k54, k55, k56, k57,
     &               k58, k13dd, k24shield, k25shield, k26shield,
     &               k28shield, k29shield, k30shield,
     &               k31shield, h2dust, ncrn, ncrd1, ncrd2, 
     &               t1, t2, tdef, logtem, indixe, 
     &               dom, coolunit, tbase1, xbase1, dx_cgs, c_ljeans,
     &               iradtrans, kdissH2I, xH2shield, itmask,
     &               itmask_metal
     &              , fh, metal
     &              , DM, HDII, HeHII, imetal, imchem, igrgr
     &              , CI, CII, CO, CO2
     &              , OI, OH, H2O, O2
     &              , SiI, SiOI, SiO2I
     &              , CH, CH2, COII, OII
     &              , OHII, H2OII, H3OII, O2II
     &              , Mg, Al, S, Fe
     &              , SiM, FeM, Mg2SiO4, MgSiO3, Fe3O4
     &              , AC, SiO2D, MgO, FeS, Al2O3
     &              , reforg, volorg, H2Oice
     &              , k125a, k129a, k130a, k131a, k132a
     &              , k133a, k134a, k135a, k136a, k137a
     &              , k148a, k149a, k150a, k151a, k152a
     &              , k153a
     &              , kz15a, kz16a, kz17a, kz18a, kz19a
     &              , kz20a, kz21a, kz22a, kz23a, kz24a
     &              , kz25a, kz26a, kz27a, kz28a, kz29a
     &              , kz30a, kz31a, kz32a, kz33a, kz34a
     &              , kz35a, kz36a, kz37a, kz38a, kz39a
     &              , kz40a, kz41a, kz42a, kz43a, kz44a
     &              , kz45a, kz46a, kz47a, kz48a, kz49a
     &              , kz50a, kz51a, kz52a, kz53a, kz54a
     &              , k125 , k129 , k130 , k131 , k132 
     &              , k133 , k134 , k135 , k136 , k137 
     &              , k148 , k149 , k150 , k151 , k152 
     &              , k153 
     &              , kz15 , kz16 , kz17 , kz18 , kz19 
     &              , kz20 , kz21 , kz22 , kz23 , kz24 
     &              , kz25 , kz26 , kz27 , kz28 , kz29 
     &              , kz30 , kz31 , kz32 , kz33 , kz34 
     &              , kz35 , kz36 , kz37 , kz38 , kz39 
     &              , kz40 , kz41 , kz42 , kz43 , kz44 
     &              , kz45 , kz46 , kz47 , kz48 , kz49 
     &              , kz50 , kz51 , kz52 , kz53 , kz54 
     &              , immulti, imabund, idspecies, itdmulti, idsub
     &              , metal_loc
     &              , metal_C13, metal_C20, metal_C25, metal_C30
     &              , metal_F13, metal_F15, metal_F50, metal_F80
     &              , metal_P170, metal_P200, metal_Y19
     &              , SN0_N
     &              , SN0_fSiM, SN0_fFeM, SN0_fMg2SiO4, SN0_fMgSiO3
     &              , SN0_fFe3O4, SN0_fAC, SN0_fSiO2D, SN0_fMgO
     &              , SN0_fFeS, SN0_fAl2O3
     &              , SN0_freforg, SN0_fvolorg, SN0_fH2Oice
     &              , SN0_r0SiM, SN0_r0FeM, SN0_r0Mg2SiO4, SN0_r0MgSiO3
     &              , SN0_r0Fe3O4, SN0_r0AC, SN0_r0SiO2D, SN0_r0MgO
     &              , SN0_r0FeS, SN0_r0Al2O3
     &              , SN0_r0reforg, SN0_r0volorg, SN0_r0H2Oice
     &              , gr_N, gr_Size, gr_dT, gr_Td
     &              , SN0_kpSiM, SN0_kpFeM, SN0_kpMg2SiO4, SN0_kpMgSiO3
     &              , SN0_kpFe3O4, SN0_kpAC, SN0_kpSiO2D, SN0_kpMgO
     &              , SN0_kpFeS, SN0_kpAl2O3
     &              , SN0_kpreforg, SN0_kpvolorg, SN0_kpH2Oice
     &              , h2dustSa, h2dustCa, rhoH, grogra, dt
     &              , kdSiM, kdFeM, kdMg2SiO4
     &              , kdMgSiO3, kdFe3O4, kdAC, kdSiO2D, kdMgO, kdFeS
     &              , kdAl2O3, kdreforg, kdvolorg, kdH2Oice
     &              , tSiM, tFeM, tMg2SiO4, tMgSiO3, tFe3O4
     &              , tAC, tSiO2D, tMgO, tFeS, tAl2O3
     &              , treforg, tvolorg, tH2Oice, iuseH2shield
     &      )

!           Compute dedot and HIdot, the rates of change of de and HI
!             (should add itmask to this call)

            call rate_timestep_g(
     &                     dedot, HIdot, ispecies, anydust,
     &                     de, HI, HII, HeI, HeII, HeIII, d,
     &                     HM, H2I, H2II,
     &                     in, jn, kn, is, ie, j, k, 
     &                     k1, k2, k3, k4, k5, k6, k7, k8, k9, k10, k11,
     &                     k12, k13, k14, k15, k16, k17, k18, k19, k22,
     &                     k24, k25, k26, k27, k28, k29, k30,
     &                     k50, k51, k52, k53, k54, k55, k56, k57, k58, 
     &                     h2dust, ncrn, ncrd1, ncrd2, rhoH, 
     &                     k24shield, k25shield, k26shield, 
     &                     k28shield, k29shield, k30shield, k31shield,
     &                     iradtrans, irt_honly, 
     &                     kphHI, kphHeI, kphHeII,
     &                     itmask, edot, chunit, dom, metal
     &                   , HDI, imchem, CI, OI, OH, CO, H2O
     &                   , idissHDI, kdissHDI, iionZ, kphCI, kphOI
     &                   , idissZ, kdissCO, kdissOH, kdissH2O
     &                          )

!           move itmask temporary array
!           then split cells with low densities
!              => Gauss-Seidel scheme
!                        and with high densities
!              => Newton-Raphson scheme

            itmask_tmp = itmask
            itmask_nr  = itmask
            do i = is+1, ie+1
            if ( itmask_tmp(i) .ne. MASK_FALSE ) then

               if ( ( (imetal .eq. 0)
     &          .and. (ddom(i) .lt. 1.d8) )
     &         .or. ( (imetal .eq. 1)
     &          .and. ( ( (metallicity(i) .le. min_metallicity)
     &              .and. (ddom(i) .lt. 1.d8) )
     &             .or. ( (metallicity(i) .gt. min_metallicity)
     &              .and. (ddom(i) .lt. 1.d6) ) ) ) ) then
                  itmask_nr(i) = MASK_FALSE
               else
                  itmask(i) = MASK_FALSE
               endif

            endif
            enddo

            do i = is+1, ie+1
            if (itmask_nr(i) .ne. MASK_FALSE) then
               if ( (icool .eq. 1) .and. (ispecies .gt. 1) .and.
     &              ((ddom(i) .gt. 1.d7)
     &         .and.(tgas(i) .gt. 1650.d0)) ) then
                  imp_eng(i) = 1
               else
                  imp_eng(i) = 0
               endif
            endif
            enddo

!           Find timestep that keeps relative chemical changes below 10%

            do i = is+1, ie+1
               if (itmask(i) .ne. MASK_FALSE) then
!              Bound from below to prevent numerical errors
               
	       if (abs(dedot(i)) .lt. tiny8) 
     &             dedot(i) = min(tiny,de(i,j,k))
	       if (abs(HIdot(i)) .lt. tiny8)
     &             HIdot(i) = min(tiny,HI(i,j,k))

!              If the net rate is almost perfectly balanced then set
!                  it to zero (since it is zero to available precision)

               if (min(abs(k1(i)* de(i,j,k)*HI(i,j,k)),
     &                 abs(k2(i)*HII(i,j,k)*de(i,j,k)))/
     &             max(abs(dedot(i)),abs(HIdot(i))) .gt.
     &              1.0e6_DKIND) then
                  dedot(i) = tiny8
                  HIdot(i) = tiny8
               endif

!              If the iteration count is high then take the smaller of
!                the calculated dedot and last time step's actual dedot.
!                This is intended to get around the problem of a low
!                electron or HI fraction which is in equilibrium with high
!                individual terms (which all nearly cancel).

               if (iter .gt. 50) then
                  dedot(i) = min(abs(dedot(i)), abs(dedot_prev(i)))
                  HIdot(i) = min(abs(HIdot(i)), abs(HIdot_prev(i)))
               endif

!              compute minimum rate timestep

               olddtit = dtit(i)
               dtit(i) = min(abs(0.1_DKIND*de(i,j,k)/dedot(i)), 
     &              abs(0.1_DKIND*HI(i,j,k)/HIdot(i)),
     &              dt-ttot(i), 0.5_DKIND*dt)

               if (ddom(i) .gt. 1.d8 .and.
     &              edot(i) .gt. 0._DKIND      .and.
     &             ispecies .gt. 1) then
!              Equilibrium value for H is:
!              H = (-1._DKIND / (4*k22)) * (k13 - sqrt(8 k13 k22 rho + k13^2))
!              We now want this to change by 10% or less, but we're only
!              differentiating by dT.  We have de/dt.  We need dT/de.
!              T = (g-1)*p2d*utem/N; tgas == (g-1)(p2d*utem/N)
!              dH_eq / dt = (dH_eq/dT) * (dT/de) * (de/dt)
!              dH_eq / dT (see above; we can calculate the derivative here)
!              dT / de = utem * (gamma - 1._DKIND) / N == tgas / p2d
!              de / dt = edot
!              Now we use our estimate of dT/de to get the estimated
!              difference in the equilibrium
                eqt2 = min(log(tgas(i)) + 0.1_DKIND*dlogtem, t2(i))
                eqtdef = (eqt2 - t1(i))/(t2(i) - t1(i))
                eqk222 = k22a(indixe(i)) +
     &            (k22a(indixe(i)+1) -k22a(indixe(i)))*eqtdef
                eqk132 = k13a(indixe(i)) +
     &            (k13a(indixe(i)+1) -k13a(indixe(i)))*eqtdef
                heq2 = (-1._DKIND / (4._DKIND*eqk222)) * (eqk132-
     &               sqrt(8._DKIND*eqk132*eqk222*
     &               fh*d(i,j,k)+eqk132**2._DKIND))

                eqt1 = max(log(tgas(i)) - 0.1_DKIND*dlogtem, t1(i))
                eqtdef = (eqt1 - t1(i))/(t2(i) - t1(i))
                eqk221 = k22a(indixe(i)) +
     &            (k22a(indixe(i)+1) -k22a(indixe(i)))*eqtdef
                eqk131 = k13a(indixe(i)) +
     &            (k13a(indixe(i)+1) -k13a(indixe(i)))*eqtdef
                heq1 = (-1._DKIND / (4._DKIND*eqk221)) * (eqk131-
     &               sqrt(8._DKIND*eqk131*eqk221*
     &               fh*d(i,j,k)+eqk131**2._DKIND))

                dheq = (abs(heq2-heq1)/(exp(eqt2) - exp(eqt1)))
     &               * (tgas(i)/p2d(i)) * edot(i)
                heq = (-1._DKIND / (4._DKIND*k22(i))) * (k13(i)-
     &               sqrt(8._DKIND*k13(i)*k22(i)*
     &               fh*d(i,j,k)+k13(i)**2._DKIND))
                dtit(i) = min(dtit(i), 0.1_DKIND*heq/dheq)
              endif
              if (iter.gt.10_DKIND) then
                 dtit(i) = min(olddtit*1.5_DKIND, dtit(i))
              endif

            else if ((itmask_nr(i).ne.MASK_FALSE).and.
     &               (imp_eng(i).eq.0)) then
               dtit(i) = min(abs(0.1_DKIND*e(i,j,k)/edot(i)*d(i,j,k)),
     &              dt-ttot(i), 0.5_DKIND*dt)

            else if ((itmask_nr(i).ne.MASK_FALSE).and.
     &               (imp_eng(i).eq.1)) then
               dtit(i) = dt - ttot(i)

            else               ! itmask
               dtit(i) = dt
            endif
            enddo               ! end loop over i

            endif ! end if (ispecies .gt. 0)

!           Compute maximum timestep for cooling/heating

            do i = is+1, ie+1
               if (itmask(i) .ne. MASK_FALSE) then
!              Set energy per unit volume of this cell based in the pressure
!              (the gamma used here is the right one even for H2 since p2d 
!               is calculated with this gamma).

               energy = max(p2d(i)/(gamma-1._DKIND), tiny8)

!              If the temperature is at the bottom of the temperature look-up 
!              table and edot < 0, then shut off the cooling.

               if (tgas(i) .le. 1.01_DKIND*temstart .and.
     &              edot(i) .lt. 0._DKIND) 
     &              edot(i) = tiny8
	       if (abs(edot(i)) .lt. tiny8) edot(i) = tiny8

!              Compute timestep for 10% change

                  dtit(i) = min(real(abs(0.1_DKIND*
     &              energy/edot(i)), DKIND), 
     &              dt-ttot(i), dtit(i))

               if (dtit(i) .ne. dtit(i)) then
#ifdef _OPENMP
!$omp critical
#endif
                 write(6,*) 'HUGE dtit :: ', energy, edot(i), dtit(i),
     &                      dt, ttot(i), abs(0.1_DKIND*energy/edot(i)), 
     &                      real(abs(0.1_DKIND*energy/edot(i)), DKIND)
#ifdef _OPENMP
!$omp end critical
#endif
               endif

            endif   ! itmask
            enddo   ! end loop over i

!           Update total and gas energy

            if (icool .eq. 1) then
            do i = is+1, ie+1
               if (itmask(i) .ne. MASK_FALSE) then
               e(i,j,k)  = e(i,j,k) +
     &                 real(edot(i)/d(i,j,k)*dtit(i), RKIND)

            endif               ! itmask
            enddo
            endif

            if (ispecies .gt. 0) then

!           Solve rate equations with one linearly implicit Gauss-Seidel 
!           sweep of a backward Euler method (for all cells specified by
!           itmask)

            call step_rate_g(de, HI, HII, HeI, HeII, HeIII, d,
     &                     HM, H2I, H2II, DI, DII, HDI, dtit,
     &                     in, jn, kn, is, ie, j, k,
     &                     ispecies, anydust,
     &                     k1, k2, k3, k4, k5, k6, k7, k8, k9, k10, k11,
     &                     k12, k13, k14, k15, k16, k17, k18, k19, k22,
     &                     k24, k25, k26, k27, k28, k29, k30,
     &                     k50, k51, k52, k53, k54, k55, k56, k57, k58, 
     &                     h2dust, rhoH,
     &                     k24shield, k25shield, k26shield, 
     &                     k28shield, k29shield, k30shield, k31shield,
     &                     HIp, HIIp, HeIp, HeIIp, HeIIIp, dep,
     &                     HMp, H2Ip, H2IIp, DIp, DIIp, HDIp,
     &                     dedot_prev, HIdot_prev,
     &                     iradtrans, irt_honly, 
     &                     kphHI, kphHeI, kphHeII,
     &                     itmask, itmask_metal
     &                   , DM, HDII, HeHII, imetal, metal
     &                   , imchem, idspecies, igrgr, idsub
     &                   , CI, CII, CO, CO2
     &                   , OI, OH, H2O, O2
     &                   , SiI, SiOI, SiO2I
     &                   , CH, CH2, COII, OII
     &                   , OHII, H2OII, H3OII, O2II
     &                   , Mg, Al, S, Fe
     &                   , SiM, FeM, Mg2SiO4, MgSiO3, Fe3O4
     &                   , AC, SiO2D, MgO, FeS, Al2O3
     &                   , reforg, volorg, H2Oice
     &                   , k125, k129, k130, k131, k132
     &                   , k133, k134, k135, k136, k137
     &                   , k148, k149, k150, k151, k152
     &                   , k153
     &                   , kz15 , kz16 , kz17 , kz18 , kz19 
     &                   , kz20 , kz21 , kz22 , kz23 , kz24 
     &                   , kz25 , kz26 , kz27 , kz28 , kz29 
     &                   , kz30 , kz31 , kz32 , kz33 , kz34 
     &                   , kz35 , kz36 , kz37 , kz38 , kz39 
     &                   , kz40 , kz41 , kz42 , kz43 , kz44 
     &                   , kz45 , kz46 , kz47 , kz48 , kz49 
     &                   , kz50 , kz51 , kz52 , kz53 , kz54 
     &                   , DMp, HDIIp, HeHIIp
     &                   , CIp, CIIp, COp, CO2p
     &                   , OIp, OHp, H2Op, O2p
     &                   , SiIp, SiOIp, SiO2Ip
     &                   , CHp, CH2p, COIIp, OIIp
     &                   , OHIIp, H2OIIp, H3OIIp, O2IIp
     &                   , Mgp, Alp, Sp, Fep
     &                   , SiMp, FeMp, Mg2SiO4p, MgSiO3p, Fe3O4p
     &                   , ACp, SiO2Dp, MgOp, FeSp, Al2O3p
     &                   , reforgp, volorgp, H2Oicep
     &                   , kdSiM, kdFeM, kdMg2SiO4, kdMgSiO3, kdFe3O4
     &                   , kdAC, kdSiO2D, kdMgO, kdFeS, kdAl2O3
     &                   , kdreforg, kdvolorg, kdH2Oice
     &                   , idissHDI, kdissHDI, iionZ, kphCI, kphOI
     &                   , idissZ, kdissCO, kdissOH, kdissH2O
     &           )

<<<<<<< HEAD
!     Note 10/18/2024: the code from here to the comment "end Newton-Raphson scheme"
!     should be put into its own function.
!           Start Newton-Raphson scheme
            do i = is+1, ie+1
            if (itmask_nr(i) .ne. MASK_FALSE) then

!           If density and temperature are low, update gas energy explicitly

               if (icool .eq. 1) then
                  if (imp_eng(i) .eq. 0) then
                     e(i,j,k)  = e(i,j,k) +
     &                    real(edot(i)/d(i,j,k)*dtit(i), RKIND)
                  endif
               endif

!              initialize arrays
               if (ispecies .gt. 0) nsp = 6
               if (ispecies .gt. 1) nsp = nsp + 3
               if (ispecies .gt. 2) nsp = nsp + 3
               if (ispecies .gt. 3) nsp = nsp + 3
               if (itmask_metal(i) .ne. MASK_FALSE) then
                  if (imchem .eq. 1) then
                     nsp = nsp + 19
                     if ( ( igrgr .eq. 1 ) .or. ( idsub .eq. 1) ) then
                        if (idspecies .gt. 0) nsp = nsp + 1
                        if (idspecies .gt. 1) nsp = nsp + 3
                     endif
                  endif
                  if ( ( igrgr .eq. 1 ) .or. ( idsub .eq. 1) ) then
                     if (idspecies .gt. 0) nsp = nsp + 2
                     if (idspecies .gt. 1) nsp = nsp + 8
                     if (idspecies .gt. 2) nsp = nsp + 3
                  endif
               endif
               nsp = nsp + imp_eng(i)
               allocate(idsp(nsp))
               allocate(mtrx(nsp,nsp))
               allocate(vec(nsp))

               if ( ispecies .gt. 0 ) then
                  dsp( 1) = de(i,j,k)
                  dsp( 2) = HI(i,j,k)
                  dsp( 3) = HII(i,j,k)
                  dsp( 4) = HeI(i,j,k)
                  dsp( 5) = HeII(i,j,k)
                  dsp( 6) = HeIII(i,j,k)
               endif
               if ( ispecies .gt. 1 ) then
                  dsp( 7) = HM(i,j,k)
                  dsp( 8) = H2I(i,j,k)
                  dsp( 9) = H2II(i,j,k)
               endif
               if ( ispecies .gt. 2 ) then
                  dsp(10) = DI(i,j,k)
                  dsp(11) = DII(i,j,k)
                  dsp(12) = HDI(i,j,k)
               endif
               if ( ispecies .gt. 3 ) then
                  dsp(13) = DM(i,j,k)
                  dsp(14) = HDII(i,j,k)
                  dsp(15) = HeHII(i,j,k)
               endif
               if ( itmask_metal(i) .ne. MASK_FALSE ) then
                  if ( imchem .eq. 1 ) then
                     dsp(16) = CI(i,j,k)
                     dsp(17) = CII(i,j,k)
                     dsp(18) = CO(i,j,k)
                     dsp(19) = CO2(i,j,k)
                     dsp(20) = OI(i,j,k)
                     dsp(21) = OH(i,j,k)
                     dsp(22) = H2O(i,j,k)
                     dsp(23) = O2(i,j,k)
                     dsp(24) = SiI(i,j,k)
                     dsp(25) = SiOI(i,j,k)
                     dsp(26) = SiO2I(i,j,k)
                     dsp(27) = CH(i,j,k)
                     dsp(28) = CH2(i,j,k)
                     dsp(29) = COII(i,j,k)
                     dsp(30) = OII(i,j,k)
                     dsp(31) = OHII(i,j,k)
                     dsp(32) = H2OII(i,j,k)
                     dsp(33) = H3OII(i,j,k)
                     dsp(34) = O2II(i,j,k)
                     if ( ( igrgr .eq. 1 ) .or. ( idsub .eq. 1) ) then
                        if (idspecies .gt. 0) then
                           dsp(35) = Mg(i,j,k)
                        endif
                        if (idspecies .gt. 1) then
                           dsp(36) = Al(i,j,k)
                           dsp(37) = S(i,j,k)
                           dsp(38) = Fe(i,j,k)
                        endif
                     endif
                  endif
                  if ( ( igrgr .eq. 1 ) .or. ( idsub .eq. 1) ) then
                     if (idspecies .gt. 0) then
                        dsp(39) = MgSiO3(i,j,k)
                        dsp(40) = AC(i,j,k)
                     endif
                     if (idspecies .gt. 1) then
                        dsp(41) = SiM(i,j,k)
                        dsp(42) = FeM(i,j,k)
                        dsp(43) = Mg2SiO4(i,j,k)
                        dsp(44) = Fe3O4(i,j,k)
                        dsp(45) = SiO2D(i,j,k)
                        dsp(46) = MgO(i,j,k)
                        dsp(47) = FeS(i,j,k)
                        dsp(48) = Al2O3(i,j,k)
                     endif
                     if (idspecies .gt. 2) then
                        dsp(49) = reforg(i,j,k)
                        dsp(50) = volorg(i,j,k)
                        dsp(51) = H2Oice(i,j,k)
                     endif
                  endif
               endif ! if ( itmask_metal(i) )
               dsp(i_eng) = e(i,j,k)

               id = 0
               if (ispecies .gt. 0) then
                  do isp = 1, 6
                     id = id + 1
                     idsp(id) = isp
                  enddo
               endif
               if (ispecies .gt. 1) then
                  do isp = 7, 9
                     id = id + 1
                     idsp(id) = isp
                  enddo
               endif
               if (ispecies .gt. 2) then
                  do isp = 10, 12
                     id = id + 1
                     idsp(id) = isp
                  enddo
               endif
               if (ispecies .gt. 3) then
                  do isp = 13, 15
                     id = id + 1
                     idsp(id) = isp
                  enddo
               endif
               if (itmask_metal(i) .ne. MASK_FALSE) then
                  if (imchem .eq. 1) then
                     do isp = 16, 34
                        id = id + 1
                        idsp(id) = isp
                     enddo
                     if ( ( igrgr .eq. 1 ) .or. ( idsub .eq. 1) ) then
                        if (idspecies .gt. 0) then
                           do isp = 35, 35
                              id = id + 1
                              idsp(id) = isp
                           enddo
                        endif
                        if (idspecies .gt. 1) then
                           do isp = 36, 38
                              id = id + 1
                              idsp(id) = isp
                           enddo
                        endif
                     endif
                  endif
                  if ( ( igrgr .eq. 1 ) .or. ( idsub .eq. 1) ) then
                     if (idspecies .gt. 0) then
                        do isp = 39, 40
                           id = id + 1
                           idsp(id) = isp
                        enddo
                     endif
                     if (idspecies .gt. 1) then
                        do isp = 41, 48
                           id = id + 1
                           idsp(id) = isp
                        enddo
                     endif
                     if (idspecies .gt. 2) then
                        do isp = 49, 51
                           id = id + 1
                           idsp(id) = isp
                        enddo
                     endif
                  endif
               endif
               if ( imp_eng(i) .eq.1 ) then
                  id = id + 1
                  idsp(id) = i_eng
               endif

!              Save arrays at ttot(i)

               dsp0 = dsp
               ddsp = 0.d0

!              Search for the timestep for which chemistry converges

               ierror=1
               itr_time=0
               do while ((ierror.eq.1))

!                 If not converge, restore arrays at ttot(i)

                  dsp = dsp0
                  ddsp = 0.d0

!                 Iteration to solve ODEs

                  err_max=1.d2
                  itr=0
                  do while (err_max.gt.1.d-8)
                    if(itr.ge.20) then
                       ierror = 1
                       go to 9996
                    endif

            call lookup_cool_rates0d(dtit(i),
     &   d(i,j,k), u(i,j,k), v(i,j,k), w(i,j,k), 
     &   nsp, dsp, dspdot, nratec, 
     &   iexpand, ispecies, imetal, imcool,
     &   idust, idustall, idustfield, idustrec,
     &   ih2co, ipiht, iter, igammah,
     &   aye, temstart, temend, z_solar, fgr,
     &   utem, uxyz, uaye, urho, utim,
     &   gamma, fh,
     &   ceHIa, ceHeIa, ceHeIIa, ciHIa, ciHeIa, 
     &   ciHeISa, ciHeIIa, reHIIa, reHeII1a, 
     &   reHeII2a, reHeIIIa, brema, compa, gammaha,
     &   isrf, regra, gamma_isrfa, comp_xraya, comp_temp,
     &   piHI, piHeI, piHeII, comp1, comp2,
     &   metal(i,j,k), dust(i,j,k),
     &   hyd01ka, h2k01a, vibha, rotha, rotla,
     &   hyd01k(i), h2k01(i), vibh(i), roth(i), rotl(i),
     &   gpldla, gphdla, gpldl(i), gphdl(i),
     &   hdltea, hdlowa, hdlte(i), hdlow(i),
     &   gaHIa, gaH2a, gaHea, 
     &   gaHpa, gaela,
     &   h2ltea, gasgra,
     &   ceHI(i), ceHeI(i), ceHeII(i), ciHI(i), ciHeI(i), 
     &   ciHeIS(i), ciHeII(i),
     &   reHII(i), reHeII1(i), reHeII2(i), reHeIII(i), brem(i),
     &   indixe(i), t1(i), t2(i), logtem(i), tdef(i), edot(i),
     &   tgas(i), tgasold(i), mmw(i), p2d(i), tdust(i), metallicity(i),
     &   dust2gas(i), rhoH(i), mynh(i), myde(i),
     &   gammaha_eff(i), gasgr_tdust(i), regr(i),
     &   iradshield, avgsighi, avgsighei, avgsigheii,
     &   iradtrans, irt_honly,
     &   ih2optical, iciecool, ih2cr, ihdcr, ciecoa, cieco(i),
     &   icmbTfloor, iClHeat, clEleFra,
     &   priGridRank, priGridDim,
     &   priPar1, priPar2, priPar3, priPar4, priPar5,
     &   priDataSize, priCooling, priHeating, priMMW,
     &   metGridRank, metGridDim,
     &   metPar1, metPar2, metPar3, metPar4, metPar5,
     &   metDataSize, metCooling, metHeating, clnew,
     &   iVheat, iMheat, Vheat(i,j,k), Mheat(i,j,k),
     &   iTfloor, Tfloor_scalar, Tfloor(i,j,k),
     &   iisrffield, isrf_habing,
     &   ithreebody, anydust, iH2shield, 
     &   k1a, k2a, k3a, k4a, k5a, k6a, k7a, k8a, k9a, k10a,
     &   k11a, k12a, k13a, k13dda, k14a, k15a, k16a,
     &   k17a, k18a, k19a, k22a,
     &   k24, k25, k26, k27, k28, k29, k30, k31,
     &   k50a, k51a, k52a, k53a, k54a, k55a, k56a, 
     &   k57a, k58a, ndratec, dtemstart, dtemend, h2dusta, 
     &   ncrna, ncrd1a, ncrd2a, 
     &   h2dust(i), ncrn(i), ncrd1(i), ncrd2(i), 
     &   dom, coolunit, tbase1, xbase1, dx_cgs, c_ljeans,
     &   kphHI(i,j,k), kphHeI(i,j,k), kphHeII(i,j,k), kdissH2I(i,j,k), 
     &   photogamma(i,j,k), xH2shield(i,j,k), chunit, itmask_nr(i),
     &   itmask_metal(i)
     & , imchem, igrgr, ipcont, tmcool
     & , k125a, k129a, k130a, k131a, k132a
     & , k133a, k134a, k135a, k136a, k137a
     & , k148a, k149a, k150a, k151a, k152a
     & , k153a
     & , kz15a, kz16a, kz17a, kz18a, kz19a
     & , kz20a, kz21a, kz22a, kz23a, kz24a
     & , kz25a, kz26a, kz27a, kz28a, kz29a
     & , kz30a, kz31a, kz32a, kz33a, kz34a
     & , kz35a, kz36a, kz37a, kz38a, kz39a
     & , kz40a, kz41a, kz42a, kz43a, kz44a
     & , kz45a, kz46a, kz47a, kz48a, kz49a
     & , kz50a, kz51a, kz52a, kz53a, kz54a
     & , cieY06a
     & , LH2_N, LH2_Size
     & , LH2_D, LH2_T, LH2_H
     & , LH2_dD, LH2_dT, LH2_dH, LH2_L
     & , LHD_N, LHD_Size
     & , LHD_D, LHD_T, LHD_H
     & , LHD_dD, LHD_dT, LHD_dH, LHD_L
     & , LCI_N, LCI_Size
     & , LCI_D, LCI_T, LCI_H
     & , LCI_dD, LCI_dT, LCI_dH, LCI_L
     & , LCII_N, LCII_Size
     & , LCII_D, LCII_T, LCII_H
     & , LCII_dD, LCII_dT, LCII_dH, LCII_L
     & , LOI_N, LOI_Size
     & , LOI_D, LOI_T, LOI_H
     & , LOI_dD, LOI_dT, LOI_dH, LOI_L
     & , LCO_N, LCO_Size
     & , LCO_D, LCO_T, LCO_H
     & , LCO_dD, LCO_dT, LCO_dH, LCO_L
     & , LOH_N, LOH_Size
     & , LOH_D, LOH_T, LOH_H
     & , LOH_dD, LOH_dT, LOH_dH, LOH_L
     & , LH2O_N, LH2O_Size
     & , LH2O_D, LH2O_T, LH2O_H
     & , LH2O_dD, LH2O_dT, LH2O_dH, LH2O_L
     & , alphap_N, alphap_Size
     & , alphap_D, alphap_T, alphap_dD, alphap_dT
     & , alphap_Data
     & , immulti, imabund, idspecies, itdmulti, idsub
     & , metal_loc(i,j,k), metal_C13(i,j,k), metal_C20(i,j,k)
     & , metal_C25(i,j,k), metal_C30(i,j,k), metal_F13(i,j,k)
     & , metal_F15(i,j,k), metal_F50(i,j,k), metal_F80(i,j,k)
     & , metal_P170(i,j,k), metal_P200(i,j,k), metal_Y19(i,j,k)
     & , SN0_N
     & , SN0_fSiM, SN0_fFeM, SN0_fMg2SiO4, SN0_fMgSiO3
     & , SN0_fFe3O4, SN0_fAC, SN0_fSiO2D, SN0_fMgO
     & , SN0_fFeS, SN0_fAl2O3
     & , SN0_freforg, SN0_fvolorg, SN0_fH2Oice
     & , SN0_r0SiM, SN0_r0FeM, SN0_r0Mg2SiO4, SN0_r0MgSiO3
     & , SN0_r0Fe3O4, SN0_r0AC, SN0_r0SiO2D, SN0_r0MgO
     & , SN0_r0FeS, SN0_r0Al2O3
     & , SN0_r0reforg, SN0_r0volorg, SN0_r0H2Oice
     & , gr_N, gr_Size, gr_dT, gr_Td
     & , SN0_kpSiM, SN0_kpFeM, SN0_kpMg2SiO4, SN0_kpMgSiO3
     & , SN0_kpFe3O4, SN0_kpAC, SN0_kpSiO2D, SN0_kpMgO
     & , SN0_kpFeS, SN0_kpAl2O3
     & , SN0_kpreforg, SN0_kpvolorg, SN0_kpH2Oice
     & , h2dustSa, h2dustCa, grogra
     & , tSiM(i), tFeM(i), tMg2SiO4(i), tMgSiO3(i), tFe3O4(i)
     & , tAC(i), tSiO2D(i), tMgO(i), tFeS(i), tAl2O3(i)
     & , treforg(i), tvolorg(i), tH2Oice(i)
     & , gasgr2a, gamma_isrf2a
     & , imp_eng(i)
     & , idissHDI, kdissHDI(i,j,k), iionZ, kphCI(i,j,k), kphOI(i,j,k)
     & , idissZ, kdissCO(i,j,k), kdissOH(i,j,k), kdissH2O(i,j,k)
     & , iuseH2shield
     &   )

                    do jsp = 1, nsp
                      dspj = eps * dsp(idsp(jsp))
                      do isp = 1, nsp
                        if(isp .eq. jsp) then
                          dsp1(idsp(isp)) = dsp(idsp(isp)) + dspj
                        else
                          dsp1(idsp(isp)) = dsp(idsp(isp))
                        endif
                      enddo

            call lookup_cool_rates0d(dtit(i),
     &   d(i,j,k), u(i,j,k), v(i,j,k), w(i,j,k), 
     &   nsp, dsp1, dspdot1, nratec, 
     &   iexpand, ispecies, imetal, imcool,
     &   idust, idustall, idustfield, idustrec,
     &   ih2co, ipiht, iter, igammah,
     &   aye, temstart, temend, z_solar, fgr,
     &   utem, uxyz, uaye, urho, utim,
     &   gamma, fh,
     &   ceHIa, ceHeIa, ceHeIIa, ciHIa, ciHeIa, 
     &   ciHeISa, ciHeIIa, reHIIa, reHeII1a, 
     &   reHeII2a, reHeIIIa, brema, compa, gammaha,
     &   isrf, regra, gamma_isrfa, comp_xraya, comp_temp,
     &   piHI, piHeI, piHeII, comp1, comp2,
     &   metal(i,j,k), dust(i,j,k),
     &   hyd01ka, h2k01a, vibha, rotha, rotla,
     &   hyd01k(i), h2k01(i), vibh(i), roth(i), rotl(i),
     &   gpldla, gphdla, gpldl(i), gphdl(i),
     &   hdltea, hdlowa, hdlte(i), hdlow(i),
     &   gaHIa, gaH2a, gaHea, 
     &   gaHpa, gaela,
     &   h2ltea, gasgra,
     &   ceHI(i), ceHeI(i), ceHeII(i), ciHI(i), ciHeI(i), 
     &   ciHeIS(i), ciHeII(i),
     &   reHII(i), reHeII1(i), reHeII2(i), reHeIII(i), brem(i),
     &   indixe(i), t1(i), t2(i), logtem(i), tdef(i), edot(i),
     &   tgas(i), tgasold(i), mmw(i), p2d(i), tdust(i), metallicity(i),
     &   dust2gas(i), rhoH(i), mynh(i), myde(i),
     &   gammaha_eff(i), gasgr_tdust(i), regr(i),
     &   iradshield, avgsighi, avgsighei, avgsigheii,
     &   iradtrans, irt_honly,
     &   ih2optical, iciecool, ih2cr, ihdcr, ciecoa, cieco(i),
     &   icmbTfloor, iClHeat, clEleFra,
     &   priGridRank, priGridDim,
     &   priPar1, priPar2, priPar3, priPar4, priPar5,
     &   priDataSize, priCooling, priHeating, priMMW,
     &   metGridRank, metGridDim,
     &   metPar1, metPar2, metPar3, metPar4, metPar5,
     &   metDataSize, metCooling, metHeating, clnew,
     &   iVheat, iMheat, Vheat(i,j,k), Mheat(i,j,k),
     &   iTfloor, Tfloor_scalar, Tfloor(i,j,k),
     &   iisrffield, isrf_habing,
     &   ithreebody, anydust, iH2shield, 
     &   k1a, k2a, k3a, k4a, k5a, k6a, k7a, k8a, k9a, k10a,
     &   k11a, k12a, k13a, k13dda, k14a, k15a, k16a,
     &   k17a, k18a, k19a, k22a,
     &   k24, k25, k26, k27, k28, k29, k30, k31,
     &   k50a, k51a, k52a, k53a, k54a, k55a, k56a, 
     &   k57a, k58a, ndratec, dtemstart, dtemend, h2dusta, 
     &   ncrna, ncrd1a, ncrd2a, 
     &   h2dust(i), ncrn(i), ncrd1(i), ncrd2(i), 
     &   dom, coolunit, tbase1, xbase1, dx_cgs, c_ljeans,
     &   kphHI(i,j,k), kphHeI(i,j,k), kphHeII(i,j,k), kdissH2I(i,j,k), 
     &   photogamma(i,j,k), xH2shield(i,j,k), chunit, itmask_nr(i),
     &   itmask_metal(i)
     & , imchem, igrgr, ipcont, tmcool
     & , k125a, k129a, k130a, k131a, k132a
     & , k133a, k134a, k135a, k136a, k137a
     & , k148a, k149a, k150a, k151a, k152a
     & , k153a
     & , kz15a, kz16a, kz17a, kz18a, kz19a
     & , kz20a, kz21a, kz22a, kz23a, kz24a
     & , kz25a, kz26a, kz27a, kz28a, kz29a
     & , kz30a, kz31a, kz32a, kz33a, kz34a
     & , kz35a, kz36a, kz37a, kz38a, kz39a
     & , kz40a, kz41a, kz42a, kz43a, kz44a
     & , kz45a, kz46a, kz47a, kz48a, kz49a
     & , kz50a, kz51a, kz52a, kz53a, kz54a
     & , cieY06a
     & , LH2_N, LH2_Size
     & , LH2_D, LH2_T, LH2_H
     & , LH2_dD, LH2_dT, LH2_dH, LH2_L
     & , LHD_N, LHD_Size
     & , LHD_D, LHD_T, LHD_H
     & , LHD_dD, LHD_dT, LHD_dH, LHD_L
     & , LCI_N, LCI_Size
     & , LCI_D, LCI_T, LCI_H
     & , LCI_dD, LCI_dT, LCI_dH, LCI_L
     & , LCII_N, LCII_Size
     & , LCII_D, LCII_T, LCII_H
     & , LCII_dD, LCII_dT, LCII_dH, LCII_L
     & , LOI_N, LOI_Size
     & , LOI_D, LOI_T, LOI_H
     & , LOI_dD, LOI_dT, LOI_dH, LOI_L
     & , LCO_N, LCO_Size
     & , LCO_D, LCO_T, LCO_H
     & , LCO_dD, LCO_dT, LCO_dH, LCO_L
     & , LOH_N, LOH_Size
     & , LOH_D, LOH_T, LOH_H
     & , LOH_dD, LOH_dT, LOH_dH, LOH_L
     & , LH2O_N, LH2O_Size
     & , LH2O_D, LH2O_T, LH2O_H
     & , LH2O_dD, LH2O_dT, LH2O_dH, LH2O_L
     & , alphap_N, alphap_Size
     & , alphap_D, alphap_T, alphap_dD, alphap_dT
     & , alphap_Data
     & , immulti, imabund, idspecies, itdmulti, idsub
     & , metal_loc(i,j,k), metal_C13(i,j,k), metal_C20(i,j,k)
     & , metal_C25(i,j,k), metal_C30(i,j,k), metal_F13(i,j,k)
     & , metal_F15(i,j,k), metal_F50(i,j,k), metal_F80(i,j,k)
     & , metal_P170(i,j,k), metal_P200(i,j,k), metal_Y19(i,j,k)
     & , SN0_N
     & , SN0_fSiM, SN0_fFeM, SN0_fMg2SiO4, SN0_fMgSiO3
     & , SN0_fFe3O4, SN0_fAC, SN0_fSiO2D, SN0_fMgO
     & , SN0_fFeS, SN0_fAl2O3
     & , SN0_freforg, SN0_fvolorg, SN0_fH2Oice
     & , SN0_r0SiM, SN0_r0FeM, SN0_r0Mg2SiO4, SN0_r0MgSiO3
     & , SN0_r0Fe3O4, SN0_r0AC, SN0_r0SiO2D, SN0_r0MgO
     & , SN0_r0FeS, SN0_r0Al2O3
     & , SN0_r0reforg, SN0_r0volorg, SN0_r0H2Oice
     & , gr_N, gr_Size, gr_dT, gr_Td
     & , SN0_kpSiM, SN0_kpFeM, SN0_kpMg2SiO4, SN0_kpMgSiO3
     & , SN0_kpFe3O4, SN0_kpAC, SN0_kpSiO2D, SN0_kpMgO
     & , SN0_kpFeS, SN0_kpAl2O3
     & , SN0_kpreforg, SN0_kpvolorg, SN0_kpH2Oice
     & , h2dustSa, h2dustCa, grogra
     & , tSiM(i), tFeM(i), tMg2SiO4(i), tMgSiO3(i), tFe3O4(i)
     & , tAC(i), tSiO2D(i), tMgO(i), tFeS(i), tAl2O3(i)
     & , treforg(i), tvolorg(i), tH2Oice(i)
     & , gasgr2a, gamma_isrf2a
     & , imp_eng(i)
     & , idissHDI, kdissHDI(i,j,k), iionZ, kphCI(i,j,k), kphOI(i,j,k)
     & , idissZ, kdissCO(i,j,k), kdissOH(i,j,k), kdissH2O(i,j,k)
     & , iuseH2shield
     &   )

                      do isp = 1, nsp
                        if ( (dsp(idsp(isp)).eq.0.d0)
     &                 .and. (dspdot1(idsp(isp))
     &                   .eq.  dspdot(idsp(isp))) ) then
                          der(idsp(isp),idsp(jsp)) = 0.d0
                        else
                          der(idsp(isp),idsp(jsp)) = 
     &                       (dspdot1(idsp(isp))
     &                       - dspdot(idsp(isp))) / dspj
                        endif
                      enddo

                    enddo ! jsp

                    do isp = 1, nsp
                      do jsp = 1, nsp
                        if(isp .eq. jsp) then
                          mtrx(isp,jsp) = 1.d0 - dtit(i) 
     &                       * der(idsp(isp),idsp(jsp))
                        else
                          mtrx(isp,jsp) =      - dtit(i)
     &                       * der(idsp(isp),idsp(jsp))
                        endif
                      enddo
                    enddo

                    do isp = 1, nsp
                      vec(isp) = dspdot(idsp(isp)) * dtit(i)
     &                       - ddsp(idsp(isp))
                    enddo

!                   to get more accuracy
                    do isp = 1, nsp
                      vec(isp) = vec(isp)/d(i,j,k)
                    enddo

                    call gaussj_g(nsp, mtrx, vec, ierror)
                    if(ierror .eq. 1) then
                      go to 9998
                    endif

!                   multiply with density again
                    do isp = 1, nsp
                      vec(isp) = vec(isp)*d(i,j,k)
                    enddo

                    do isp = 1, nsp
                      ddsp(idsp(isp)) = ddsp(idsp(isp)) + vec(isp)
                      dsp(idsp(isp))  = dsp(idsp(isp))  + vec(isp)
                    enddo

                    if (imp_eng(i) .eq. 1) then
                    if( (ispecies .gt. 0) .and. (icool .eq. 1) ) then
                       do isp = 1, nsp
                          if ( (dsp(idsp(isp)) .ne. dsp(idsp(isp)))
     &                    .or. (dsp(idsp(isp)) .le. 0._DKIND) ) then
                             ierror = 1
                             go to 9997
                          endif
                       enddo
                    endif
                    endif

                    err_max = 0.d0
                    do isp = 1, nsp
                      if(dsp(idsp(isp)) .gt. tiny8) then
                        err = dabs(vec(isp) / dsp(idsp(isp)))
                      else
                        err = 0.d0
                      endif
                      if(err .gt. err_max) then
                        err_max = err
                      endif
                    enddo

                    itr=itr+1
                  enddo

9998              continue
9997              continue
9996              continue


!             Check if the fractions are valid after an iteration

                  if( (ispecies .gt. 0) .and. (icool .eq. 1) ) then
                     do isp = 1, nsp
                        if ( (dsp(idsp(isp)) .ne. dsp(idsp(isp)))
     &                  .or. (dsp(idsp(isp)) .le. 0._DKIND) ) then
                           ierror = 1
                        endif
                     enddo
                  endif
                  if(ierror .eq. 1) then
                     dtit(i) = 0.5d0*dtit(i)
                  endif

                  itr_time=itr_time+1
               enddo

               if ( ispecies .gt. 0 ) then
                  de(i,j,k)      = dsp( 1)
                  HI(i,j,k)      = dsp( 2)
                  HII(i,j,k)     = dsp( 3)
                  HeI(i,j,k)     = dsp( 4)
                  HeII(i,j,k)    = dsp( 5)
                  HeIII(i,j,k)   = dsp( 6)
               endif
               if ( ispecies .gt. 1 ) then
                  HM(i,j,k)      = dsp( 7)
                  H2I(i,j,k)     = dsp( 8)
                  H2II(i,j,k)    = dsp( 9)
               endif
               if ( ispecies .gt. 2 ) then
                  DI(i,j,k)      = dsp(10)
                  DII(i,j,k)     = dsp(11)
                  HDI(i,j,k)     = dsp(12)
               endif
               if ( ispecies .gt. 3 ) then
                  DM(i,j,k)      = dsp(13)
                  HDII(i,j,k)    = dsp(14)
                  HeHII(i,j,k)   = dsp(15)
               endif
               if ( itmask_metal(i) .ne. MASK_FALSE ) then
                  if ( imchem .eq. 1 ) then
                     CI(i,j,k)      = dsp(16)
                     CII(i,j,k)     = dsp(17)
                     CO(i,j,k)      = dsp(18)
                     CO2(i,j,k)     = dsp(19)
                     OI(i,j,k)      = dsp(20)
                     OH(i,j,k)      = dsp(21)
                     H2O(i,j,k)     = dsp(22)
                     O2(i,j,k)      = dsp(23)
                     SiI(i,j,k)     = dsp(24)
                     SiOI(i,j,k)    = dsp(25)
                     SiO2I(i,j,k)   = dsp(26)
                     CH(i,j,k)      = dsp(27)
                     CH2(i,j,k)     = dsp(28)
                     COII(i,j,k)    = dsp(29)
                     OII(i,j,k)     = dsp(30)
                     OHII(i,j,k)    = dsp(31)
                     H2OII(i,j,k)   = dsp(32)
                     H3OII(i,j,k)   = dsp(33)
                     O2II(i,j,k)    = dsp(34)
                     if ( ( igrgr .eq. 1 ) .or. ( idsub .eq. 1 ) ) then
                        if (idspecies .gt. 0) then
                           Mg(i,j,k)      = dsp(35)
                        endif
                        if (idspecies .gt. 1) then
                           Al(i,j,k)      = dsp(36)
                           S(i,j,k)       = dsp(37)
                           Fe(i,j,k)      = dsp(38)
                        endif
                     endif
                  endif
                  if ( ( igrgr .eq. 1 ) .or. ( idsub .eq. 1 ) ) then
                     if (idspecies .gt. 0) then
                        MgSiO3(i,j,k)  = dsp(39)
                        AC(i,j,k)      = dsp(40)
                     endif
                     if (idspecies .gt. 1) then
                        SiM(i,j,k)     = dsp(41)
                        FeM(i,j,k)     = dsp(42)
                        Mg2SiO4(i,j,k) = dsp(43)
                        Fe3O4(i,j,k)   = dsp(44)
                        SiO2D(i,j,k)   = dsp(45)
                        MgO(i,j,k)     = dsp(46)
                        FeS(i,j,k)     = dsp(47)
                        Al2O3(i,j,k)   = dsp(48)
                     endif
                     if (idspecies .gt. 2) then
                        reforg(i,j,k)  = dsp(49)
                        volorg(i,j,k)  = dsp(50)
                        H2Oice(i,j,k)  = dsp(51)
                     endif
                  endif
               endif

               e(i,j,k)     = dsp(i_eng)

               deallocate(idsp)
               deallocate(vec)
               deallocate(mtrx)

            endif
            enddo ! end Newton-Raphson scheme
=======

!           Solve rate equations with one linearly implicit Gauss-Seidel 
!           sweep of a backward Euler method (for all cells specified by
!           itmask_nr)

            call step_rate_newton_raphson(icool, d, e, u, v, w, de, HI,
     &                HII, HeI, HeII, HeIII, in, jn, kn, nratec,
     &                iexpand, ispecies, imetal, imcool, idust,
     &                idustall, idustfield, is, ie, ih2co, ipiht,
     &                idustrec, igammah, aye, temstart, temend, utem,
     &                uxyz, uaye, urho, utim, gamma, fh, z_solar, fgr,
     &                k1a, k2a, k3a, k4a, k5a, k6a, k7a, k8a, k9a,
     &                k10a, k11a, k12a, k13a, k13dda, k14a, k15a, k16a,
     &                k17a, k18a, k19a, k22a, k24, k25, k26, k27, k28,
     &                k29, k30, k31, k50a, k51a, k52a, k53a, k54a,
     &                k55a, k56a, k57a, k58a, ndratec, dtemstart,
     &                dtemend, h2dusta, ncrna, ncrd1a, ncrd2a, ceHIa,
     &                ceHeIa, ceHeIIa, ciHIa, ciHeIa, ciHeISa, ciHeIIa,
     &                reHIIa, reHeII1a, reHeII2a, reHeIIIa, brema,
     &                compa, gammaha, isrf, regra, gamma_isrfa,
     &                comp_xraya, comp_temp, piHI, piHeI, piHeII, HM,
     &                H2I, H2II, DI, DII, HDI, metal, dust, hyd01ka,
     &                h2k01a, vibha, rotha, rotla, gpldla, gphdla,
     &                hdltea, hdlowa, gaHIa, gaH2a, gaHea, gaHpa,
     &                gaela, h2ltea, gasgra, iH2shield, iradshield,
     &                avgsighi, avgsighei, avgsigheii, iradtrans,
     &                irt_honly, kphHI, kphHeI, kphHeII, kdissH2I,
     &                photogamma, xH2shield, ih2optical, iciecool,
     &                ithreebody, ih2cr, ihdcr, ciecoa, icmbTfloor,
     &                iClHeat, clEleFra, priGridRank, priGridDim,
     &                priPar1, priPar2, priPar3, priPar4, priPar5,
     &                priDataSize, priCooling, priHeating, priMMW,
     &                metGridRank, metGridDim, metPar1, metPar2,
     &                metPar3, metPar4, metPar5, metDataSize,
     &                metCooling, metHeating, clnew, iVheat, iMheat,
     &                Vheat, Mheat, iTfloor, Tfloor_scalar, Tfloor,
     &                imchem, igrgr, ipcont, tmcool, DM, HDII, HeHII,
     &                CI, CII, CO, CO2, OI, OH, H2O, O2, SiI, SiOI,
     &                SiO2I, CH, CH2, COII, OII, OHII, H2OII, H3OII,
     &                O2II, Mg, Al, S, Fe, SiM, FeM, Mg2SiO4, MgSiO3,
     &                Fe3O4, AC, SiO2D, MgO, FeS, Al2O3, reforg,
     &                volorg, H2Oice, k125a, k129a, k130a, k131a,
     &                k132a, k133a, k134a, k135a, k136a, k137a, k148a,
     &                k149a, k150a, k151a, k152a, k153a, kz15a, kz16a,
     &                kz17a, kz18a, kz19a, kz20a, kz21a, kz22a, kz23a,
     &                kz24a, kz25a, kz26a, kz27a, kz28a, kz29a, kz30a,
     &                kz31a, kz32a, kz33a, kz34a, kz35a, kz36a, kz37a,
     &                kz38a, kz39a, kz40a, kz41a, kz42a, kz43a, kz44a,
     &                kz45a, kz46a, kz47a, kz48a, kz49a, kz50a, kz51a,
     &                kz52a, kz53a, kz54a, cieY06a, LH2_N, LH2_Size,
     &                LH2_D, LH2_T, LH2_H, LH2_dD, LH2_dT, LH2_dH,
     &                LH2_L, LHD_N, LHD_Size, LHD_D, LHD_T, LHD_H,
     &                LHD_dD, LHD_dT, LHD_dH, LHD_L, LCI_N, LCI_Size,
     &                LCI_D, LCI_T, LCI_H, LCI_dD, LCI_dT, LCI_dH,
     &                LCI_L, LCII_N, LCII_Size, LCII_D, LCII_T, LCII_H,
     &                LCII_dD, LCII_dT, LCII_dH, LCII_L, LOI_N,
     &                LOI_Size, LOI_D, LOI_T, LOI_H, LOI_dD, LOI_dT,
     &                LOI_dH, LOI_L, LCO_N, LCO_Size, LCO_D, LCO_T,
     &                LCO_H, LCO_dD, LCO_dT, LCO_dH, LCO_L, LOH_N,
     &                LOH_Size, LOH_D, LOH_T, LOH_H, LOH_dD, LOH_dT,
     &                LOH_dH, LOH_L, LH2O_N, LH2O_Size, LH2O_D, LH2O_T,
     &                LH2O_H, LH2O_dD, LH2O_dT, LH2O_dH, LH2O_L,
     &                alphap_N, alphap_Size, alphap_D, alphap_T,
     &                alphap_dD, alphap_dT, alphap_Data, immulti,
     &                imabund, idspecies, itdmulti, idsub, metal_loc,
     &                metal_C13, metal_C20, metal_C25, metal_C30,
     &                metal_F13, metal_F15, metal_F50, metal_F80,
     &                metal_P170, metal_P200, metal_Y19, SN0_N,
     &                SN0_fSiM, SN0_fFeM, SN0_fMg2SiO4, SN0_fMgSiO3,
     &                SN0_fFe3O4, SN0_fAC, SN0_fSiO2D, SN0_fMgO,
     &                SN0_fFeS, SN0_fAl2O3, SN0_freforg, SN0_fvolorg,
     &                SN0_fH2Oice, SN0_r0SiM, SN0_r0FeM, SN0_r0Mg2SiO4,
     &                SN0_r0MgSiO3, SN0_r0Fe3O4, SN0_r0AC, SN0_r0SiO2D,
     &                SN0_r0MgO, SN0_r0FeS, SN0_r0Al2O3, SN0_r0reforg,
     &                SN0_r0volorg, SN0_r0H2Oice, gr_N, gr_Size, gr_dT,
     &                gr_Td, SN0_kpSiM, SN0_kpFeM, SN0_kpMg2SiO4,
     &                SN0_kpMgSiO3, SN0_kpFe3O4, SN0_kpAC, SN0_kpSiO2D,
     &                SN0_kpMgO, SN0_kpFeS, SN0_kpAl2O3, SN0_kpreforg,
     &                SN0_kpvolorg, SN0_kpH2Oice, h2dustSa, h2dustCa,
     &                gasgr2a, gamma_isrf2a, grogra, idissHDI,
     &                kdissHDI, iionZ, kphCI, kphOI, idissZ, kdissCO,
     &                kdissOH, kdissH2O, iuseH2shield, iisrffield,
     &                isrf_habing, ierror, j, k, iter, dom, comp1,
     &                comp2, coolunit, tbase1, xbase1, chunit, dx_cgs,
     &                c_ljeans, indixe, t1, t2, logtem, tdef, dtit,
     &                p2d, tgas, tgasold, tdust, metallicity, dust2gas,
     &                rhoH, mmw, mynh, myde, gammaha_eff, gasgr_tdust,
     &                regr, h2dust, ncrn, ncrd1, ncrd2, tSiM, tFeM,
     &                tMg2SiO4, tMgSiO3, tFe3O4, tAC, tSiO2D, tMgO,
     &                tFeS, tAl2O3, treforg, tvolorg, tH2Oice, ceHI,
     &                ceHeI, ceHeII, ciHI, ciHeI, ciHeIS, ciHeII,
     &                reHII, reHeII1, reHeII2, reHeIII, brem, edot,
     &                hyd01k, h2k01, vibh, roth, rotl, gpldl, gphdl,
     &                hdlte, hdlow, cieco, anydust, itmask_nr,
     &                itmask_metal, itr, imp_eng
     &              )
>>>>>>> ac1be72d

            endif ! if (ispecies .gt. 0) then

!           return itmask
            do i = is+1, ie+1
               itmask(i) = itmask_tmp(i)
            enddo

!           Add the timestep to the elapsed time for each cell and find
!            minimum elapsed time step in this row

            ttmin = huge8
            do i = is+1, ie+1
               ttot(i) = min(ttot(i) + dtit(i), dt)
               if (abs(dt-ttot(i)) .lt.
     &              tolerance*dt) itmask(i) = MASK_FALSE
               if (ttot(i).lt.ttmin) ttmin = ttot(i)
            enddo

!           If all cells are done (on this slice), then exit

            if (abs(dt-ttmin) .lt. tolerance*dt) go to 9999

!           Next subcycle iteration

         enddo ! end of 'do iter = 1, itmax'

 9999    continue

!       Abort if iteration count exceeds maximum

         if (iter .gt. itmax) then
#ifdef _OPENMP
!$omp critical
#endif
	    write(0,*) 'inside if statement solve rate cool:',is,ie
            write(6,*) 'MULTI_COOL iter > ',itmax,' at j,k =',j,k
            write(0,*) 'FATAL error (2) in MULTI_COOL'
            write(0,'(" dt = ",1pe10.3," ttmin = ",1pe10.3)') dt, ttmin
            write(0,'((16(1pe8.1)))') (dtit(i),i=is+1,ie+1)
            write(0,'((16(1pe8.1)))') (ttot(i),i=is+1,ie+1)
            write(0,'((16(1pe8.1)))') (edot(i),i=is+1,ie+1)
            write(0,'((16(I3)))') (itmask(i),i=is+1,ie+1)

            if (exititmax .eq. 1) then
               ierr = 0
            endif
#ifdef _OPENMP
!$omp end critical
#endif
c            WARNING_MESSAGE
         endif

         if (iter .gt. itmax/2) then
#ifdef _OPENMP
!$omp critical
#endif
            write(6,*) 'MULTI_COOL iter,j,k =',iter,j,k
#ifdef _OPENMP
!$omp end critical
#endif
         end if
!     
!     Next j,k
!     
      enddo ! end of 'do t = 0, dk*dj-1'
#ifdef _OPENMP
!$omp end parallel do
#endif

!     If an error has been produced, return now.

      if (ierr .eq. 0) then
         return
      endif

!     Convert densities back to comoving from proper

      if (iexpand .eq. 1) then

         factor = real(aye**3, RKIND)

         call scale_fields_g(
     &     ispecies, imetal, idustfield, imchem,
     &     imabund, idspecies, immulti, igrgr, idsub, factor,
     &     is, ie, js, je, ks, ke, in, jn, kn,
     &     d, de, HI, HII, HeI, HeII, HeIII,
     &     HM, H2I, H2II, DI, DII, HDI, DM, HDII, HeHII,
     &     metal, dust,
     &     CI, CII, CO, CO2,
     &     OI, OH, H2O, O2,
     &     SiI, SiOI, SiO2I,
     &     CH, CH2, COII, OII,
     &     OHII, H2OII, H3OII, O2II,
     &     Mg, Al, S, Fe,
     &     SiM, FeM, Mg2SiO4, MgSiO3, Fe3O4,
     &     AC, SiO2D, MgO, FeS, Al2O3,
     &     reforg, volorg, H2Oice,
     &     metal_loc, metal_C13, metal_C20, metal_C25, metal_C30,
     &     metal_F13, metal_F15, metal_F50, metal_F80,
     &     metal_P170, metal_P200, metal_Y19)

      endif

      if (ispecies .gt. 0) then

!     Correct the species to ensure consistency (i.e. type conservation)

#ifdef ABUNDANCE_CORRECTION
      call make_consistent_g(de, HI, HII, HeI, HeII, HeIII,
     &                     HM, H2I, H2II, DI, DII, HDI, metal, dust,
     &                     d, is, ie, js, je, ks, ke,
     &                     in, jn, kn, ispecies, imetal, fh, dtoh
     &                   , idustfield, imchem, igrgr, dom
     &                   , DM, HDII, HeHII
     &                   , CI, CII, CO, CO2
     &                   , OI, OH, H2O, O2
     &                   , SiI, SiOI, SiO2I
     &                   , CH, CH2, COII, OII
     &                   , OHII, H2OII, H3OII, O2II
     &                   , Mg, Al, S, Fe
     &                   , SiM, FeM, Mg2SiO4, MgSiO3, Fe3O4
     &                   , AC, SiO2D, MgO, FeS, Al2O3
     &                   , reforg, volorg, H2Oice
     &                   , immulti, imabund, idspecies, itdmulti, idsub
     &                   , metal_loc
     &                   , metal_C13, metal_C20, metal_C25, metal_C30
     &                   , metal_F13, metal_F15, metal_F50, metal_F80
     &                   , metal_P170, metal_P200, metal_Y19
     &                   , SN0_N
     &                   , SN0_XC, SN0_XO, SN0_XMg, SN0_XAl, SN0_XSi
     &                   , SN0_XS, SN0_XFe
     &                   , SN0_fC, SN0_fO, SN0_fMg, SN0_fAl, SN0_fSi
     &                   , SN0_fS, SN0_fFe
     &                      )

      call ceiling_species_g(d, de, HI, HII, HeI, HeII, HeIII,
     &                     HM, H2I, H2II, DI, DII, HDI, metal, dust,
     &                     is, ie, js, je, ks, ke,
     &                     in, jn, kn, ispecies, imetal, idustfield
     &                   , DM, HDII, HeHII
     &                   , imabund, imchem, idspecies, immulti
     &                   , igrgr, idsub
     &                   , CI, CII, CO, CO2
     &                   , OI, OH, H2O, O2
     &                   , SiI, SiOI, SiO2I
     &                   , CH, CH2, COII, OII
     &                   , OHII, H2OII, H3OII, O2II
     &                   , Mg, Al, S, Fe
     &                   , SiM, FeM, Mg2SiO4, MgSiO3, Fe3O4
     &                   , AC, SiO2D, MgO, FeS, Al2O3
     &                   , reforg, volorg, H2Oice
     &                   , metal_loc
     &                   , metal_C13, metal_C20, metal_C25, metal_C30
     &                   , metal_F13, metal_F15, metal_F50, metal_F80
     &                   , metal_P170, metal_P200, metal_Y19)
#endif

      endif

      return
      end

c -----------------------------------------------------------
!   This routine ensures that the species aren't below tiny.

      subroutine ceiling_species_g(d, de, HI, HII, HeI, HeII, HeIII,
     &                     HM, H2I, H2II, DI, DII, HDI, metal, dust,
     &                     is, ie, js, je, ks, ke,
     &                     in, jn, kn, ispecies, imetal, idustfield
     &                   , DM, HDII, HeHII
     &                   , imabund, imchem, idspecies, immulti
     &                   , igrgr, idsub
     &                   , CI, CII, CO, CO2
     &                   , OI, OH, H2O, O2
     &                   , SiI, SiOI, SiO2I
     &                   , CH, CH2, COII, OII
     &                   , OHII, H2OII, H3OII, O2II
     &                   , Mg, Al, S, Fe
     &                   , SiM, FeM, Mg2SiO4, MgSiO3, Fe3O4
     &                   , AC, SiO2D, MgO, FeS, Al2O3
     &                   , reforg, volorg, H2Oice
     &                   , metal_loc
     &                   , metal_C13, metal_C20, metal_C25, metal_C30
     &                   , metal_F13, metal_F15, metal_F50, metal_F80
     &                   , metal_P170, metal_P200, metal_Y19)
c -------------------------------------------------------------------

      implicit NONE
#include "grackle_fortran_types.def"

!     Arguments

      integer in, jn, kn, is, ie, js, je, ks, ke, ispecies, imetal
     &      , idustfield
      R_PREC  d(in,jn,kn),
     &        de(in,jn,kn),   HI(in,jn,kn),   HII(in,jn,kn),
     &        HeI(in,jn,kn), HeII(in,jn,kn), HeIII(in,jn,kn),
     &        HM(in,jn,kn),  H2I(in,jn,kn), H2II(in,jn,kn),
     &        DI(in,jn,kn),  DII(in,jn,kn), HDI(in,jn,kn),
     &        metal(in,jn,kn), dust(in,jn,kn)
      integer imabund, imchem, idspecies, immulti, igrgr, idsub
       R_PREC DM(in,jn,kn), HDII(in,jn,kn), HeHII(in,jn,kn)
     &      , CI(in,jn,kn)   , CII(in,jn,kn)    , CO(in,jn,kn)
     &      , CO2(in,jn,kn)  , OI(in,jn,kn)     , OH(in,jn,kn)
     &      , H2O(in,jn,kn)  , O2(in,jn,kn)     , SiI(in,jn,kn)
     &      , SiOI(in,jn,kn) , SiO2I(in,jn,kn)  , CH(in,jn,kn)
     &      , CH2(in,jn,kn)  , COII(in,jn,kn)   , OII(in,jn,kn)
     &      , OHII(in,jn,kn) , H2OII(in,jn,kn)  , H3OII(in,jn,kn)
     &      , O2II(in,jn,kn) , Mg(in,jn,kn)     , Al(in,jn,kn)
     &      , S(in,jn,kn)    , Fe(in,jn,kn)     
      R_PREC  SiM(in,jn,kn), FeM(in,jn,kn), Mg2SiO4(in,jn,kn)
     &      , MgSiO3(in,jn,kn), Fe3O4(in,jn,kn), AC(in,jn,kn)
     &      , SiO2D(in,jn,kn), MgO(in,jn,kn), FeS(in,jn,kn)
     &      , Al2O3(in,jn,kn)
     &      , reforg(in,jn,kn), volorg(in,jn,kn), H2Oice(in,jn,kn)
       R_PREC metal_loc(in,jn,kn)
     &      , metal_C13(in,jn,kn), metal_C20(in,jn,kn)
     &      , metal_C25(in,jn,kn), metal_C30(in,jn,kn)
     &      , metal_F13(in,jn,kn), metal_F15(in,jn,kn)
     &      , metal_F50(in,jn,kn), metal_F80(in,jn,kn)
     &      , metal_P170(in,jn,kn), metal_P200(in,jn,kn)
     &      , metal_Y19(in,jn,kn)

!     locals

      integer i, j, k

      if (ispecies .gt. 0) then
         do k = ks+1, ke+1
            do j = js+1, je+1
               do i = is+1, ie+1
                  de(i,j,k)    = max(de(i,j,k), tiny)
                  HI(i,j,k)    = max(HI(i,j,k), tiny)
                  HII(i,j,k)   = max(HII(i,j,k), tiny)
                  HeI(i,j,k)   = max(HeI(i,j,k), tiny)
                  HeII(i,j,k)  = max(HeII(i,j,k), tiny)
                  HeIII(i,j,k) = max(HeIII(i,j,k), 1e-5_RKIND*tiny)
               enddo
            enddo
         enddo
      endif
      if (ispecies .gt. 1) then
         do k = ks+1, ke+1
            do j = js+1, je+1
               do i = is+1, ie+1
                  HM(i,j,k)   = max(HM(i,j,k), tiny)
                  H2I(i,j,k)  = max(H2I(i,j,k), tiny)
                  H2II(i,j,k) = max(H2II(i,j,k), tiny)
               enddo
            enddo
         enddo
      endif
      if (ispecies .gt. 2) then
         do k = ks+1, ke+1
            do j = js+1, je+1
               do i = is+1, ie+1
                  DI(i,j,k)  = max(DI(i,j,k), tiny)
                  DII(i,j,k) = max(DII(i,j,k), tiny)
                  HDI(i,j,k) = max(HDI(i,j,k), tiny)
               enddo
            enddo
         enddo
      endif
      if (ispecies .gt. 3) then
         do k = ks+1, ke+1
            do j = js+1, je+1
               do i = is+1, ie+1
                  DM(i,j,k)      = max(DM(i,j,k), tiny)
                  HDII(i,j,k)    = max(HDII(i,j,k), tiny)
                  HeHII(i,j,k)   = max(HeHII(i,j,k), tiny)
               enddo
            enddo
         enddo
      endif
      if (imetal .eq. 1) then
         do k = ks+1, ke+1
            do j = js+1, je+1
               do i = is+1, ie+1
                  metal(i,j,k) = max(metal(i,j,k), tiny)
                  if (metal(i,j,k) .gt. d(i,j,k)) then
                     write(6, *) 'WARNING: metal density exceeds ',
     &                    'total density!'
                     write(6, *) 'i, j, k, metal, density = ',
     &                    i, j, k, metal(i,j,k), d(i,j,k)
                  endif
C                 if( immulti .gt. 0 ) then
C                    metal_loc(i,j,k) = max(metal_loc(i,j,k), tiny)
C                    metal_C13(i,j,k) = max(metal_C13(i,j,k), tiny)
C                    metal_C20(i,j,k) = max(metal_C20(i,j,k), tiny)
C                    metal_C25(i,j,k) = max(metal_C25(i,j,k), tiny)
C                    metal_C30(i,j,k) = max(metal_C30(i,j,k), tiny)
C                    metal_F13(i,j,k) = max(metal_F13(i,j,k), tiny)
C                    metal_F15(i,j,k) = max(metal_F15(i,j,k), tiny)
C                    metal_F50(i,j,k) = max(metal_F50(i,j,k), tiny)
C                    metal_F80(i,j,k) = max(metal_F80(i,j,k), tiny)
C                    metal_P170(i,j,k)= max(metal_P170(i,j,k),tiny)
C                    metal_P200(i,j,k)= max(metal_P200(i,j,k),tiny)
C                    metal_Y19(i,j,k) = max(metal_Y19(i,j,k), tiny)
C                 endif
!!                if (metal(i,j,k) .gt. 1.d-9 * d(i,j,k)) then
                  if (imchem .eq. 1) then
                     CI(i,j,k)      = max(CI(i,j,k), tiny)
                     CII(i,j,k)     = max(CII(i,j,k), tiny)
                     CO(i,j,k)      = max(CO(i,j,k), tiny)
                     CO2(i,j,k)     = max(CO2(i,j,k), tiny)
                     OI(i,j,k)      = max(OI(i,j,k), tiny)
                     OH(i,j,k)      = max(OH(i,j,k), tiny)
                     H2O(i,j,k)     = max(H2O(i,j,k), tiny)
                     O2(i,j,k)      = max(O2(i,j,k), tiny)
                     SiI(i,j,k)     = max(SiI(i,j,k), tiny)
                     SiOI(i,j,k)    = max(SiOI(i,j,k), tiny)
                     SiO2I(i,j,k)   = max(SiO2I(i,j,k), tiny)
                     CH(i,j,k)      = max(CH(i,j,k), tiny)
                     CH2(i,j,k)     = max(CH2(i,j,k), tiny)
                     COII(i,j,k)    = max(COII(i,j,k), tiny)
                     OII(i,j,k)     = max(OII(i,j,k), tiny)
                     OHII(i,j,k)    = max(OHII(i,j,k), tiny)
                     H2OII(i,j,k)   = max(H2OII(i,j,k), tiny)
                     H3OII(i,j,k)   = max(H3OII(i,j,k), tiny)
                     O2II(i,j,k)    = max(O2II(i,j,k), tiny)
                     if ( ( igrgr .eq. 1 ) .or. ( idsub .eq. 1 ) ) then
                     if (idspecies .gt. 0) then
                     Mg(i,j,k)      = max(Mg(i,j,k), tiny)
                     endif
                     if (idspecies .gt. 1) then
                     Al(i,j,k)      = max(Al(i,j,k), tiny)
                     S(i,j,k)       = max(S(i,j,k), tiny)
                     Fe(i,j,k)      = max(Fe(i,j,k), tiny)
                     endif
                     endif
                  endif
!!                endif
               enddo
            enddo
         enddo
      endif
      if (idustfield .eq. 1) then
         do k = ks+1, ke+1
            do j = js+1, je+1
               do i = is+1, ie+1
                  dust(i,j,k)       = max(dust(i,j,k), tiny)
                  if ( ( igrgr .eq. 1 ) .or. ( idsub .eq. 1 ) ) then
!!                if (metal(i,j,k) .gt. 1.d-9 * d(i,j,k)) then
                  if (idspecies .gt. 0) then
                     MgSiO3(i,j,k)  = max(MgSiO3(i,j,k), tiny)
                     AC(i,j,k)      = max(AC(i,j,k), tiny)
                  endif
                  if (idspecies .gt. 1) then
                     SiM(i,j,k)     = max(SiM(i,j,k), tiny)
                     FeM(i,j,k)     = max(FeM(i,j,k), tiny)
                     Mg2SiO4(i,j,k) = max(Mg2SiO4(i,j,k), tiny)
                     Fe3O4(i,j,k)   = max(Fe3O4(i,j,k), tiny)
                     SiO2D(i,j,k)   = max(SiO2D(i,j,k), tiny)
                     MgO(i,j,k)     = max(MgO(i,j,k), tiny)
                     FeS(i,j,k)     = max(FeS(i,j,k), tiny)
                     Al2O3(i,j,k)   = max(Al2O3(i,j,k), tiny)
                  endif
                  if (idspecies .gt. 2) then
                     reforg(i,j,k)  = max(reforg(i,j,k), tiny)
                     volorg(i,j,k)  = max(volorg(i,j,k), tiny)
                     H2Oice(i,j,k)  = max(H2Oice(i,j,k), tiny)
                  endif
!!                endif
                  endif
               enddo
            enddo
         enddo
      endif

      return
      end



! -----------------------------------------------------------
! This routine uses the temperature to look up the chemical
!   rates which are tabulated in a log table as a function
!   of temperature.

      subroutine lookup_cool_rates1d_g(temstart, temend, nratec, j, k,
     &                is, ie, ithreebody, in, jn, kn,
     &                ispecies, anydust, iH2shield, iradshield,
     &                tgas1d, mmw, d, HI, HII, HeI, HeII, HeIII,
     &                HM, H2I, H2II, DI, DII, HDI,
     &                tdust, dust2gas,
     &                k1a, k2a, k3a, k4a, k5a, k6a, k7a, k8a, k9a, k10a,
     &                k11a, k12a, k13a, k13dda, k14a, k15a, k16a,
     &                k17a, k18a, k19a, k22a,
     &                k50a, k51a, k52a, k53a, k54a, k55a, k56a, k57a,
     &                k58a, ndratec, dtemstart, dtemend, h2dusta, 
     &                ncrna, ncrd1a, ncrd2a,
     &                avgsighi, avgsighei, avgsigheii, piHI, piHeI,
     &                k1, k2, k3, k4, k5, k6, k7, k8, k9, k10,
     &                k11, k12, k13, k14, k15, k16, k17, k18,
     &                k19, k22, k24, k25, k26, k28, k29, k30, k31,
     &                k50, k51, k52, k53, k54, k55, k56, k57,
     &                k58, k13dd, k24shield, k25shield, k26shield,
     &                k28shield, k29shield, k30shield, k31shield,
     &                h2dust, ncrn, ncrd1, ncrd2,
     &                t1, t2, tdef, logtem, indixe, 
     &                dom, coolunit, tbase1, xbase1, dx_cgs, c_ljeans,
     &                iradtrans, kdissH2I, xH2shield, itmask,
     &                itmask_metal
     &              , fh, metal
     &              , DM, HDII, HeHII, imetal, imchem, igrgr
     &              , CI, CII, CO, CO2
     &              , OI, OH, H2O, O2
     &              , SiI, SiOI, SiO2I
     &              , CH, CH2, COII, OII
     &              , OHII, H2OII, H3OII, O2II
     &              , Mg, Al, S, Fe
     &              , SiM, FeM, Mg2SiO4, MgSiO3, Fe3O4
     &              , AC, SiO2D, MgO, FeS, Al2O3
     &              , reforg, volorg, H2Oice
     &              , k125a, k129a, k130a, k131a, k132a
     &              , k133a, k134a, k135a, k136a, k137a
     &              , k148a, k149a, k150a, k151a, k152a
     &              , k153a
     &              , kz15a, kz16a, kz17a, kz18a, kz19a
     &              , kz20a, kz21a, kz22a, kz23a, kz24a
     &              , kz25a, kz26a, kz27a, kz28a, kz29a
     &              , kz30a, kz31a, kz32a, kz33a, kz34a
     &              , kz35a, kz36a, kz37a, kz38a, kz39a
     &              , kz40a, kz41a, kz42a, kz43a, kz44a
     &              , kz45a, kz46a, kz47a, kz48a, kz49a
     &              , kz50a, kz51a, kz52a, kz53a, kz54a
     &              , k125 , k129 , k130 , k131 , k132 
     &              , k133 , k134 , k135 , k136 , k137 
     &              , k148 , k149 , k150 , k151 , k152 
     &              , k153 
     &              , kz15 , kz16 , kz17 , kz18 , kz19 
     &              , kz20 , kz21 , kz22 , kz23 , kz24 
     &              , kz25 , kz26 , kz27 , kz28 , kz29 
     &              , kz30 , kz31 , kz32 , kz33 , kz34 
     &              , kz35 , kz36 , kz37 , kz38 , kz39 
     &              , kz40 , kz41 , kz42 , kz43 , kz44 
     &              , kz45 , kz46 , kz47 , kz48 , kz49 
     &              , kz50 , kz51 , kz52 , kz53 , kz54 
     &              , immulti, imabund, idspecies, itdmulti, idsub
     &              , metal_loc
     &              , metal_C13, metal_C20, metal_C25, metal_C30
     &              , metal_F13, metal_F15, metal_F50, metal_F80
     &              , metal_P170, metal_P200, metal_Y19
     &              , SN0_N
     &              , SN0_fSiM, SN0_fFeM, SN0_fMg2SiO4, SN0_fMgSiO3
     &              , SN0_fFe3O4, SN0_fAC, SN0_fSiO2D, SN0_fMgO
     &              , SN0_fFeS, SN0_fAl2O3
     &              , SN0_freforg, SN0_fvolorg, SN0_fH2Oice
     &              , SN0_r0SiM, SN0_r0FeM, SN0_r0Mg2SiO4, SN0_r0MgSiO3
     &              , SN0_r0Fe3O4, SN0_r0AC, SN0_r0SiO2D, SN0_r0MgO
     &              , SN0_r0FeS, SN0_r0Al2O3
     &              , SN0_r0reforg, SN0_r0volorg, SN0_r0H2Oice
     &              , gr_N, gr_Size, gr_dT, gr_Td
     &              , SN0_kpSiM, SN0_kpFeM, SN0_kpMg2SiO4, SN0_kpMgSiO3
     &              , SN0_kpFe3O4, SN0_kpAC, SN0_kpSiO2D, SN0_kpMgO
     &              , SN0_kpFeS, SN0_kpAl2O3
     &              , SN0_kpreforg, SN0_kpvolorg, SN0_kpH2Oice
     &              , h2dustSa, h2dustCa, rhoH, grogra, dt
     &              , kdSiM, kdFeM, kdMg2SiO4
     &              , kdMgSiO3, kdFe3O4, kdAC, kdSiO2D, kdMgO, kdFeS
     &              , kdAl2O3, kdreforg, kdvolorg, kdH2Oice
     &              , tSiM, tFeM, tMg2SiO4, tMgSiO3, tFe3O4
     &              , tAC, tSiO2D, tMgO, tFeS, tAl2O3
     &              , treforg, tvolorg, tH2Oice, iuseH2shield
     &      )
! -------------------------------------------------------------------

      implicit NONE
#include "grackle_fortran_types.def"

!     Arguments

      integer is, ie, nratec,
     &        in, jn, kn, ispecies, ithreebody, j, k,
     &        ndratec, iH2shield, iradshield, iradtrans, 
     &        iH2shieldcustom
      real*8 temstart, temend, tgas1d(in), mmw(in), dom,
     &       dtemstart, dtemend
      real*8 coolunit, tbase1, xbase1, dx_cgs, c_ljeans
      MASK_TYPE itmask(in), anydust

!     Chemistry rates as a function of temperature

      real*8 k1a (nratec), k2a (nratec), k3a (nratec), k4a (nratec), 
     &       k5a (nratec), k6a (nratec), k7a (nratec), k8a (nratec), 
     &       k9a (nratec), k10a(nratec), k11a(nratec), k12a(nratec), 
     &       k13a(nratec), k14a(nratec), k15a(nratec), k16a(nratec), 
     &       k17a(nratec), k18a(nratec), k19a(nratec), k22a(nratec),
     &       k50a(nratec), k51a(nratec), k52a(nratec), k53a(nratec),
     &       k54a(nratec), k55a(nratec), k56a(nratec), k57a(nratec),
     &       k58a(nratec), k13dda(nratec, 14), h2dusta(nratec, ndratec),
     &       ncrna(nratec), ncrd1a(nratec), ncrd2a(nratec),
     &       k24, k25, k26, k28, k29, k30, k31,
     &       piHI, piHeI,
     &       avgsighi, avgsighei, avgsigheii
       real*8  k125a(nratec), k129a(nratec), k130a(nratec)
     &       , k131a(nratec), k132a(nratec), k133a(nratec)
     &       , k134a(nratec), k135a(nratec), k136a(nratec)
     &       , k137a(nratec), k148a(nratec), k149a(nratec)
     &       , k150a(nratec), k151a(nratec), k152a(nratec)
     &       , k153a(nratec)
     &       , kz15a(nratec), kz16a(nratec), kz17a(nratec)
     &       , kz18a(nratec), kz19a(nratec), kz20a(nratec)
     &       , kz21a(nratec), kz22a(nratec), kz23a(nratec)
     &       , kz24a(nratec), kz25a(nratec), kz26a(nratec)
     &       , kz27a(nratec), kz28a(nratec), kz29a(nratec)
     &       , kz30a(nratec), kz31a(nratec), kz32a(nratec)
     &       , kz33a(nratec), kz34a(nratec), kz35a(nratec)
     &       , kz36a(nratec), kz37a(nratec), kz38a(nratec)
     &       , kz39a(nratec), kz40a(nratec), kz41a(nratec)
     &       , kz42a(nratec), kz43a(nratec), kz44a(nratec)
     &       , kz45a(nratec), kz46a(nratec), kz47a(nratec)
     &       , kz48a(nratec), kz49a(nratec), kz50a(nratec)
     &       , kz51a(nratec), kz52a(nratec), kz53a(nratec)
     &       , kz54a(nratec)

!     Density fields

      R_PREC  d(in,jn,kn), HI(in,jn,kn),   HII(in,jn,kn),
     &        HeI(in,jn,kn), HeII(in,jn,kn), HeIII(in,jn,kn),
     &        HM(in,jn,kn), H2I(in,jn,kn), H2II(in,jn,kn),
     &        DI(in,jn,kn), DII(in,jn,kn), HDI(in,jn,kn)
       R_PREC metal(in,jn,kn)
       R_PREC metal_loc(in,jn,kn)
     &      , metal_C13(in,jn,kn), metal_C20(in,jn,kn)
     &      , metal_C25(in,jn,kn), metal_C30(in,jn,kn)
     &      , metal_F13(in,jn,kn), metal_F15(in,jn,kn)
     &      , metal_F50(in,jn,kn), metal_F80(in,jn,kn)
     &      , metal_P170(in,jn,kn), metal_P200(in,jn,kn)
     &      , metal_Y19(in,jn,kn)
       R_PREC DM(in,jn,kn)   , HDII(in,jn,kn)   , HeHII(in,jn,kn)
     &      , CI(in,jn,kn)   , CII(in,jn,kn)    , CO(in,jn,kn)
     &      , CO2(in,jn,kn)  , OI(in,jn,kn)     , OH(in,jn,kn)
     &      , H2O(in,jn,kn)  , O2(in,jn,kn)     , SiI(in,jn,kn)
     &      , SiOI(in,jn,kn) , SiO2I(in,jn,kn)  , CH(in,jn,kn)
     &      , CH2(in,jn,kn)  , COII(in,jn,kn)   , OII(in,jn,kn)
     &      , OHII(in,jn,kn) , H2OII(in,jn,kn)  , H3OII(in,jn,kn)
     &      , O2II(in,jn,kn) , Mg(in,jn,kn)     , Al(in,jn,kn)
     &      , S(in,jn,kn)    , Fe(in,jn,kn)     
      R_PREC  SiM(in,jn,kn), FeM(in,jn,kn), Mg2SiO4(in,jn,kn)
     &      , MgSiO3(in,jn,kn), Fe3O4(in,jn,kn), AC(in,jn,kn)
     &      , SiO2D(in,jn,kn), MgO(in,jn,kn), FeS(in,jn,kn)
     &      , Al2O3(in,jn,kn)
     &      , reforg(in,jn,kn), volorg(in,jn,kn), H2Oice(in,jn,kn)
       integer imetal, imchem, igrgr

!     Radiation fields

      R_PREC kdissH2I(in,jn,kn)
      integer iuseH2shield

!     H2 self-shielding length-scale field

      R_PREC  xH2shield(in,jn,kn)

!  Custom H2 shielding factor

      R_PREC f_shield_custom(in, jn, kn)

!     Returned rate values

      real*8 k1 (in), k2 (in), k3 (in), k4 (in), k5 (in),
     &       k6 (in), k7 (in), k8 (in), k9 (in), k10(in),
     &       k11(in), k12(in), k13(in), k14(in), k15(in),
     &       k16(in), k17(in), k18(in), k19(in), k22(in),
     &       k50(in), k51(in), k52(in), k53(in), k54(in),
     &       k55(in), k56(in), k57(in), k58(in),
     &       k13dd(in, 14), h2dust(in), 
     &       ncrn(in), ncrd1(in), ncrd2(in),
     &       k24shield(in), k25shield(in), k26shield(in),
     &       k28shield(in), k29shield(in), k30shield(in),
     &       k31shield(in)
      real*8 k125(in), k129(in), k130(in), k131(in), k132(in)
     &     , k133(in), k134(in), k135(in), k136(in), k137(in)
     &     , k148(in), k149(in), k150(in), k151(in), k152(in)
     &     , k153(in)
     &     , kz15(in), kz16(in), kz17(in), kz18(in), kz19(in)
     &     , kz20(in), kz21(in), kz22(in), kz23(in), kz24(in)
     &     , kz25(in), kz26(in), kz27(in), kz28(in), kz29(in)
     &     , kz30(in), kz31(in), kz32(in), kz33(in), kz34(in)
     &     , kz35(in), kz36(in), kz37(in), kz38(in), kz39(in)
     &     , kz40(in), kz41(in), kz42(in), kz43(in), kz44(in)
     &     , kz45(in), kz46(in), kz47(in), kz48(in), kz49(in)
     &     , kz50(in), kz51(in), kz52(in), kz53(in), kz54(in)
!     1D temporaries (passed in)

      integer*8 indixe(in)
      real*8 t1(in), t2(in), logtem(in), tdef(in),
     &       tdust(in), dust2gas(in)

!     1D temporaries (not passed in)

      integer*8 d_indixe(in)
      real*8 d_t1(in), d_t2(in), d_logtem(in), d_tdef(in),
     &       dusti1(in), dusti2(in), divrhoa(6),
     &       f_shield_H(in), f_shield_He(in)

!     Parameters

      real*8, parameter :: everg = ev2erg
      real*8, parameter :: e24 = 13.6_DKIND
      real*8, parameter :: e26 = 24.6_DKIND

!     locals

      integer i, n1
      real*8 factor, x, logtem0, logtem9, dlogtem, nh,
     &       d_logtem0, d_logtem9, d_dlogtem, divrho, N_H2,
     &       f_shield, b_doppler, l_H2shield
      real*8 k13_CID, k13_DT
      real*8 k13ind
      real*8 logT(in), logrho(in)
      integer immulti, imabund, idspecies, itdmulti, idsub
      integer SN0_N
      real*8  SN0_fSiM(SN0_N), SN0_fFeM(SN0_N), SN0_fMg2SiO4(SN0_N)
     &      , SN0_fMgSiO3(SN0_N), SN0_fFe3O4(SN0_N), SN0_fAC(SN0_N)
     &      , SN0_fSiO2D(SN0_N), SN0_fMgO(SN0_N), SN0_fFeS(SN0_N)
     &      , SN0_fAl2O3(SN0_N)
     &      , SN0_freforg(SN0_N), SN0_fvolorg(SN0_N), SN0_fH2Oice(SN0_N)
      real*8  SN0_r0SiM(3,SN0_N), SN0_r0FeM(3,SN0_N)
     &      , SN0_r0Mg2SiO4(3,SN0_N), SN0_r0MgSiO3(3,SN0_N)
     &      , SN0_r0Fe3O4(3,SN0_N), SN0_r0AC(3,SN0_N)
     &      , SN0_r0SiO2D(3,SN0_N), SN0_r0MgO(3,SN0_N)
     &      , SN0_r0FeS(3,SN0_N), SN0_r0Al2O3(3,SN0_N)
     &      , SN0_r0reforg(3,SN0_N)
     &      , SN0_r0volorg(3,SN0_N), SN0_r0H2Oice(3,SN0_N)
!     opacity table
      integer gr_N(2), gr_Size
      real*8  gr_dT, gr_Td(gr_N(2))
      real*8  SN0_kpSiM(gr_Size,SN0_N), SN0_kpFeM(gr_Size,SN0_N)
     &      , SN0_kpMg2SiO4(gr_Size,SN0_N), SN0_kpMgSiO3(gr_Size,SN0_N)
     &      , SN0_kpFe3O4(gr_Size,SN0_N), SN0_kpAC(gr_Size,SN0_N)
     &      , SN0_kpSiO2D(gr_Size,SN0_N), SN0_kpMgO(gr_Size,SN0_N)
     &      , SN0_kpFeS(gr_Size,SN0_N), SN0_kpAl2O3(gr_Size,SN0_N)
     &      , SN0_kpreforg(gr_Size,SN0_N)
     &      , SN0_kpvolorg(gr_Size,SN0_N), SN0_kpH2Oice(gr_Size,SN0_N)
      real*8  log_kh2, log_kgg
!     grain growth
      real*8  sgSiM(in), sgFeM(in), sgMg2SiO4(in)
     &      , sgMgSiO3(in), sgFe3O4(in), sgAC(in)
     &      , sgSiO2D(in), sgMgO(in), sgFeS(in)
     &      , sgAl2O3(in)
     &      , sgreforg(in), sgvolorg(in), sgH2Oice(in)
     &      , sgtot(in)
      real*8  alSiM(gr_N(2),in), alFeM(gr_N(2),in)
     &      , alMg2SiO4(gr_N(2),in), alMgSiO3(gr_N(2),in)
     &      , alFe3O4(gr_N(2),in), alAC(gr_N(2),in)
     &      , alSiO2D(gr_N(2),in), alMgO(gr_N(2),in)
     &      , alFeS(gr_N(2),in), alAl2O3(gr_N(2),in)
     &      , alreforg(gr_N(2),in)
     &      , alvolorg(gr_N(2),in), alH2Oice(gr_N(2),in)
     &      , altot(gr_N(2),in)
      R_PREC  rhoH(in)
      real*8  h2dustSa(nratec*ndratec), h2dustCa(nratec*ndratec)
      real*8  h2SiM, h2FeM, h2Mg2SiO4
     &      , h2MgSiO3, h2Fe3O4, h2AC
     &      , h2SiO2D, h2MgO, h2FeS
     &      , h2Al2O3
     &      , h2reforg, h2volorg, h2H2Oice
!     grain growth/sublimation
      real*8  grogra(nratec), dt
      real*8  kdSiM(in), kdFeM(in), kdMg2SiO4(in)
     &      , kdMgSiO3(in), kdFe3O4(in), kdAC(in)
     &      , kdSiO2D(in), kdMgO(in), kdFeS(in)
     &      , kdAl2O3(in)
     &      , kdreforg(in), kdvolorg(in), kdH2Oice(in)
!     grain temperature
      real*8  tSiM(in) , tFeM(in) , tMg2SiO4(in) 
     &      , tMgSiO3(in) , tFe3O4(in) , tAC(in) 
     &      , tSiO2D(in) , tMgO(in) , tFeS(in) 
     &      , tAl2O3(in) 
     &      , treforg(in) , tvolorg(in) , tH2Oice(in)
!     tabulate h2 formation rate
      integer*8 d_N(2), d_Size
      real*8  d_dTd, d_dTg
      real*8  d_Td(ndratec),  d_Tg(nratec)
      integer idratec, iratec
      real*8  kd
      real*8 fh
      real*8, parameter :: mh = mass_h      !DPC

!     locals for H2 self-shielding as WG+19

      real*8 tgas_touse, ngas_touse, aWG2019

      real*8 nSSh, nratio
      MASK_TYPE itmask_metal(in)

!     debug
      integer item

!     Set log values of start and end of lookup tables

      logtem0 = log(temstart)
      logtem9 = log(temend)
      dlogtem = (log(temend) - log(temstart))/real(nratec-1, DKIND)

      do i = is+1, ie+1
         if (itmask(i) .ne. MASK_FALSE) then
!        Compute temp-centered temperature (and log)

!        logtem(i) = log(0.5_DKIND*(tgas(i)+tgasold(i)))
         logtem(i) = log(tgas1d(i))
         logtem(i) = max(logtem(i), logtem0)
         logtem(i) = min(logtem(i), logtem9)

!        Find index into tble and precompute interpolation values

         indixe(i) = min(nratec-1,
     &        max(1,int((logtem(i)-logtem0)/dlogtem, DIKIND)+1))
         t1(i) = (logtem0 + (indixe(i) - 1)*dlogtem)
         t2(i) = (logtem0 + (indixe(i)    )*dlogtem)
         tdef(i) = (logtem(i) - t1(i)) / (t2(i) - t1(i))

!        Do linear table lookup (in log temperature)

         k1(i) = k1a(indixe(i)) +
     &           (k1a(indixe(i)+1) -k1a(indixe(i)))*tdef(i)
         k2(i) = k2a(indixe(i)) +
     &           (k2a(indixe(i)+1) -k2a(indixe(i)))*tdef(i)
         k3(i) = k3a(indixe(i)) +
     &           (k3a(indixe(i)+1) -k3a(indixe(i)))*tdef(i)
         k4(i) = k4a(indixe(i)) +
     &           (k4a(indixe(i)+1) -k4a(indixe(i)))*tdef(i)
         k5(i) = k5a(indixe(i)) +
     &           (k5a(indixe(i)+1) -k5a(indixe(i)))*tdef(i)
         k6(i) = k6a(indixe(i)) +
     &           (k6a(indixe(i)+1) -k6a(indixe(i)))*tdef(i)
         k57(i) = k57a(indixe(i)) +
     &            (k57a(indixe(i)+1) -k57a(indixe(i)))*tdef(i)
         k58(i) = k58a(indixe(i)) +
     &            (k58a(indixe(i)+1) -k58a(indixe(i)))*tdef(i)
      endif
      enddo

!     Look-up for 9-species model

      if (ispecies .gt. 1) then
         do i = is+1, ie+1
            if (itmask(i) .ne. MASK_FALSE) then
            k7(i) = k7a(indixe(i)) +
     &            (k7a(indixe(i)+1) -k7a(indixe(i)))*tdef(i)
            k8(i) = k8a(indixe(i)) +
     &            (k8a(indixe(i)+1) -k8a(indixe(i)))*tdef(i)
            k9(i) = k9a(indixe(i)) +
     &            (k9a(indixe(i)+1) -k9a(indixe(i)))*tdef(i)
            k10(i) = k10a(indixe(i)) +
     &            (k10a(indixe(i)+1) -k10a(indixe(i)))*tdef(i)
            k11(i) = k11a(indixe(i)) +
     &            (k11a(indixe(i)+1) -k11a(indixe(i)))*tdef(i)
            k12(i) = k12a(indixe(i)) +
     &            (k12a(indixe(i)+1) -k12a(indixe(i)))*tdef(i)
            k13(i) = k13a(indixe(i)) +
     &            (k13a(indixe(i)+1) -k13a(indixe(i)))*tdef(i)
            k14(i) = k14a(indixe(i)) +
     &            (k14a(indixe(i)+1) -k14a(indixe(i)))*tdef(i)
            k15(i) = k15a(indixe(i)) +
     &            (k15a(indixe(i)+1) -k15a(indixe(i)))*tdef(i)
            k16(i) = k16a(indixe(i)) +
     &            (k16a(indixe(i)+1) -k16a(indixe(i)))*tdef(i)
            k17(i) = k17a(indixe(i)) +
     &            (k17a(indixe(i)+1) -k17a(indixe(i)))*tdef(i)
            k18(i) = k18a(indixe(i)) +
     &            (k18a(indixe(i)+1) -k18a(indixe(i)))*tdef(i)
            k19(i) = k19a(indixe(i)) +
     &            (k19a(indixe(i)+1) -k19a(indixe(i)))*tdef(i)
            k22(i) = k22a(indixe(i)) +
     &            (k22a(indixe(i)+1) -k22a(indixe(i)))*tdef(i)

!     H2 formation heating terms.

            ncrn(i) = ncrna(indixe(i)) +
     &           (ncrna(indixe(i)+1) -ncrna(indixe(i)))*tdef(i)
            ncrd1(i) = ncrd1a(indixe(i)) +
     &           (ncrd1a(indixe(i)+1) -ncrd1a(indixe(i)))*tdef(i)
            ncrd2(i) = ncrd2a(indixe(i)) +
     &           (ncrd2a(indixe(i)+1) -ncrd2a(indixe(i)))*tdef(i)

         endif
         enddo

         do n1 = 1, 14
            do i = is+1, ie+1
               if (itmask(i) .ne. MASK_FALSE) then
               k13dd(i,n1) = k13dda(indixe(i),n1) +
     &             (k13dda(indixe(i)+1,n1) - 
     &               k13dda(indixe(i)  ,n1) )*tdef(i)
            endif
            enddo
         enddo         

      endif

!     Look-up for 12-species model

      if (ispecies .gt. 2) then
         do i = is+1, ie+1
            if (itmask(i) .ne. MASK_FALSE) then
            k50(i) = k50a(indixe(i)) +
     &            (k50a(indixe(i)+1) -k50a(indixe(i)))*tdef(i)
            k51(i) = k51a(indixe(i)) +
     &            (k51a(indixe(i)+1) -k51a(indixe(i)))*tdef(i)
            k52(i) = k52a(indixe(i)) +
     &            (k52a(indixe(i)+1) -k52a(indixe(i)))*tdef(i)
            k53(i) = k53a(indixe(i)) +
     &            (k53a(indixe(i)+1) -k53a(indixe(i)))*tdef(i)
            k54(i) = k54a(indixe(i)) +
     &            (k54a(indixe(i)+1) -k54a(indixe(i)))*tdef(i)
            k55(i) = k55a(indixe(i)) +
     &            (k55a(indixe(i)+1) -k55a(indixe(i)))*tdef(i)
            k56(i) = k56a(indixe(i)) +
     &            (k56a(indixe(i)+1) -k56a(indixe(i)))*tdef(i)
         endif
         enddo
      endif

!     Look-up for 15-species model

      if (ispecies .gt. 3) then
         do i = is+1, ie+1
            if (itmask(i) .ne. MASK_FALSE) then
            k125(i) = k125a(indixe(i)) +
     &            (k125a(indixe(i)+1) -k125a(indixe(i)))*tdef(i)
            k129(i) = k129a(indixe(i)) +
     &            (k129a(indixe(i)+1) -k129a(indixe(i)))*tdef(i)
            k130(i) = k130a(indixe(i)) +
     &            (k130a(indixe(i)+1) -k130a(indixe(i)))*tdef(i)
            k131(i) = k131a(indixe(i)) +
     &            (k131a(indixe(i)+1) -k131a(indixe(i)))*tdef(i)
            k132(i) = k132a(indixe(i)) +
     &            (k132a(indixe(i)+1) -k132a(indixe(i)))*tdef(i)
            k133(i) = k133a(indixe(i)) +
     &            (k133a(indixe(i)+1) -k133a(indixe(i)))*tdef(i)
            k134(i) = k134a(indixe(i)) +
     &            (k134a(indixe(i)+1) -k134a(indixe(i)))*tdef(i)
            k135(i) = k135a(indixe(i)) +
     &            (k135a(indixe(i)+1) -k135a(indixe(i)))*tdef(i)
            k136(i) = k136a(indixe(i)) +
     &            (k136a(indixe(i)+1) -k136a(indixe(i)))*tdef(i)
            k137(i) = k137a(indixe(i)) +
     &            (k137a(indixe(i)+1) -k137a(indixe(i)))*tdef(i)
            k148(i) = k148a(indixe(i)) +
     &            (k148a(indixe(i)+1) -k148a(indixe(i)))*tdef(i)
            k149(i) = k149a(indixe(i)) +
     &            (k149a(indixe(i)+1) -k149a(indixe(i)))*tdef(i)
            k150(i) = k150a(indixe(i)) +
     &            (k150a(indixe(i)+1) -k150a(indixe(i)))*tdef(i)
            k151(i) = k151a(indixe(i)) +
     &            (k151a(indixe(i)+1) -k151a(indixe(i)))*tdef(i)
            k152(i) = k152a(indixe(i)) +
     &            (k152a(indixe(i)+1) -k152a(indixe(i)))*tdef(i)
            k153(i) = k153a(indixe(i)) +
     &            (k153a(indixe(i)+1) -k153a(indixe(i)))*tdef(i)
         endif
         enddo
      endif

!     Look-up for metal species model

      if (imchem .eq. 1) then
         do i = is+1, ie+1
            if (itmask(i) .ne. MASK_FALSE) then
            kz15(i) = kz15a(indixe(i)) +
     &            (kz15a(indixe(i)+1) -kz15a(indixe(i)))*tdef(i)
            kz16(i) = kz16a(indixe(i)) +
     &            (kz16a(indixe(i)+1) -kz16a(indixe(i)))*tdef(i)
            kz17(i) = kz17a(indixe(i)) +
     &            (kz17a(indixe(i)+1) -kz17a(indixe(i)))*tdef(i)
            kz18(i) = kz18a(indixe(i)) +
     &            (kz18a(indixe(i)+1) -kz18a(indixe(i)))*tdef(i)
            kz19(i) = kz19a(indixe(i)) +
     &            (kz19a(indixe(i)+1) -kz19a(indixe(i)))*tdef(i)
            kz20(i) = kz20a(indixe(i)) +
     &            (kz20a(indixe(i)+1) -kz20a(indixe(i)))*tdef(i)
            kz21(i) = kz21a(indixe(i)) +
     &            (kz21a(indixe(i)+1) -kz21a(indixe(i)))*tdef(i)
            kz22(i) = kz22a(indixe(i)) +
     &            (kz22a(indixe(i)+1) -kz22a(indixe(i)))*tdef(i)
            kz23(i) = kz23a(indixe(i)) +
     &            (kz23a(indixe(i)+1) -kz23a(indixe(i)))*tdef(i)
            kz24(i) = kz24a(indixe(i)) +
     &            (kz24a(indixe(i)+1) -kz24a(indixe(i)))*tdef(i)
            kz25(i) = kz25a(indixe(i)) +
     &            (kz25a(indixe(i)+1) -kz25a(indixe(i)))*tdef(i)
            kz26(i) = kz26a(indixe(i)) +
     &            (kz26a(indixe(i)+1) -kz26a(indixe(i)))*tdef(i)
            kz27(i) = kz27a(indixe(i)) +
     &            (kz27a(indixe(i)+1) -kz27a(indixe(i)))*tdef(i)
            kz28(i) = kz28a(indixe(i)) +
     &            (kz28a(indixe(i)+1) -kz28a(indixe(i)))*tdef(i)
            kz29(i) = kz29a(indixe(i)) +
     &            (kz29a(indixe(i)+1) -kz29a(indixe(i)))*tdef(i)
            kz30(i) = kz30a(indixe(i)) +
     &            (kz30a(indixe(i)+1) -kz30a(indixe(i)))*tdef(i)
            kz31(i) = kz31a(indixe(i)) +
     &            (kz31a(indixe(i)+1) -kz31a(indixe(i)))*tdef(i)
            kz32(i) = kz32a(indixe(i)) +
     &            (kz32a(indixe(i)+1) -kz32a(indixe(i)))*tdef(i)
            kz33(i) = kz33a(indixe(i)) +
     &            (kz33a(indixe(i)+1) -kz33a(indixe(i)))*tdef(i)
            kz34(i) = kz34a(indixe(i)) +
     &            (kz34a(indixe(i)+1) -kz34a(indixe(i)))*tdef(i)
            kz35(i) = kz35a(indixe(i)) +
     &            (kz35a(indixe(i)+1) -kz35a(indixe(i)))*tdef(i)
            kz36(i) = kz36a(indixe(i)) +
     &            (kz36a(indixe(i)+1) -kz36a(indixe(i)))*tdef(i)
            kz37(i) = kz37a(indixe(i)) +
     &            (kz37a(indixe(i)+1) -kz37a(indixe(i)))*tdef(i)
            kz38(i) = kz38a(indixe(i)) +
     &            (kz38a(indixe(i)+1) -kz38a(indixe(i)))*tdef(i)
            kz39(i) = kz39a(indixe(i)) +
     &            (kz39a(indixe(i)+1) -kz39a(indixe(i)))*tdef(i)
            kz40(i) = kz40a(indixe(i)) +
     &            (kz40a(indixe(i)+1) -kz40a(indixe(i)))*tdef(i)
            kz41(i) = kz41a(indixe(i)) +
     &            (kz41a(indixe(i)+1) -kz41a(indixe(i)))*tdef(i)
            kz42(i) = kz42a(indixe(i)) +
     &            (kz42a(indixe(i)+1) -kz42a(indixe(i)))*tdef(i)
            kz43(i) = kz43a(indixe(i)) +
     &            (kz43a(indixe(i)+1) -kz43a(indixe(i)))*tdef(i)
            kz44(i) = kz44a(indixe(i)) +
     &            (kz44a(indixe(i)+1) -kz44a(indixe(i)))*tdef(i)
            kz45(i) = kz45a(indixe(i)) +
     &            (kz45a(indixe(i)+1) -kz45a(indixe(i)))*tdef(i)
            kz46(i) = kz46a(indixe(i)) +
     &            (kz46a(indixe(i)+1) -kz46a(indixe(i)))*tdef(i)
            kz47(i) = kz47a(indixe(i)) +
     &            (kz47a(indixe(i)+1) -kz47a(indixe(i)))*tdef(i)
            kz48(i) = kz48a(indixe(i)) +
     &            (kz48a(indixe(i)+1) -kz48a(indixe(i)))*tdef(i)
            kz49(i) = kz49a(indixe(i)) +
     &            (kz49a(indixe(i)+1) -kz49a(indixe(i)))*tdef(i)
            kz50(i) = kz50a(indixe(i)) +
     &            (kz50a(indixe(i)+1) -kz50a(indixe(i)))*tdef(i)
            kz51(i) = kz51a(indixe(i)) +
     &            (kz51a(indixe(i)+1) -kz51a(indixe(i)))*tdef(i)
            kz52(i) = kz52a(indixe(i)) +
     &            (kz52a(indixe(i)+1) -kz52a(indixe(i)))*tdef(i)
            kz53(i) = kz53a(indixe(i)) +
     &            (kz53a(indixe(i)+1) -kz53a(indixe(i)))*tdef(i)
            kz54(i) = kz54a(indixe(i)) +
     &            (kz54a(indixe(i)+1) -kz54a(indixe(i)))*tdef(i)
         endif
         enddo
      endif

!     Compute grain size increment

      if ( (anydust .ne. MASK_FALSE) .and. (idspecies .gt. 0) ) then

         call calc_grain_size_increment_1d(
     &             immulti, imabund, idspecies, igrgr, itmask_metal
     &           , in, jn, kn, is, ie, j, k, dom, d
     &           , SiM, FeM, Mg2SiO4, MgSiO3, Fe3O4
     &           , AC, SiO2D, MgO, FeS, Al2O3
     &           , reforg, volorg, H2Oice
     &           , metal, metal_loc
     &           , metal_C13, metal_C20, metal_C25, metal_C30
     &           , metal_F13, metal_F15, metal_F50, metal_F80
     &           , metal_P170, metal_P200, metal_Y19
     &           , SN0_N
     &           , SN0_fSiM, SN0_fFeM, SN0_fMg2SiO4, SN0_fMgSiO3
     &           , SN0_fFe3O4, SN0_fAC, SN0_fSiO2D, SN0_fMgO
     &           , SN0_fFeS, SN0_fAl2O3
     &           , SN0_freforg, SN0_fvolorg, SN0_fH2Oice
     &           , SN0_r0SiM, SN0_r0FeM, SN0_r0Mg2SiO4, SN0_r0MgSiO3
     &           , SN0_r0Fe3O4, SN0_r0AC, SN0_r0SiO2D, SN0_r0MgO
     &           , SN0_r0FeS, SN0_r0Al2O3
     &           , SN0_r0reforg, SN0_r0volorg, SN0_r0H2Oice
     &           , gr_N, gr_Size, gr_dT, gr_Td
     &           , SN0_kpSiM, SN0_kpFeM, SN0_kpMg2SiO4, SN0_kpMgSiO3
     &           , SN0_kpFe3O4, SN0_kpAC, SN0_kpSiO2D, SN0_kpMgO
     &           , SN0_kpFeS, SN0_kpAl2O3
     &           , SN0_kpreforg, SN0_kpvolorg, SN0_kpH2Oice
     &           , sgSiM, sgFeM, sgMg2SiO4, sgMgSiO3, sgFe3O4, sgAC
     &           , sgSiO2D, sgMgO, sgFeS, sgAl2O3
     &           , sgreforg, sgvolorg, sgH2Oice, sgtot
     &           , alSiM, alFeM, alMg2SiO4, alMgSiO3, alFe3O4, alAC
     &           , alSiO2D, alMgO, alFeS, alAl2O3
     &           , alreforg, alvolorg, alH2Oice, altot
     &         )

      endif

!     Look-up for H2 formation on dust

      if (anydust .ne. MASK_FALSE) then

         d_logtem0 = log(dtemstart)
         d_logtem9 = log(dtemend)
         d_dlogtem = (log(dtemend) - log(dtemstart))/
     &        real(ndratec-1, DKIND)

         if(idspecies .eq. 0) then

         do i = is+1, ie+1
            if (itmask_metal(i) .ne. MASK_FALSE) then

!              Assume dust melting at T > 1500 K

               if (tdust(i) .gt. dtemend) then
                  h2dust(i) = tiny8
               else

!                 Get log dust temperature

                  d_logtem(i) = log(tdust(i))
                  d_logtem(i) = max(d_logtem(i), d_logtem0)
                  d_logtem(i) = min(d_logtem(i), d_logtem9)

!                 Find index into table and precompute interpolation values

                  d_indixe(i) = min(ndratec-1,
     &                 max(1,
     &                 int((d_logtem(i)-d_logtem0)/d_dlogtem,
     &                 DIKIND)+1))
                  d_t1(i) = (d_logtem0 + (d_indixe(i) - 1)*d_dlogtem)
                  d_t2(i) = (d_logtem0 + (d_indixe(i)    )*d_dlogtem)
                  d_tdef(i) = (d_logtem(i) - d_t1(i)) / 
     &                 (d_t2(i) - d_t1(i))

!                 Get rate from 2D interpolation

                  dusti1(i) = h2dusta(indixe(i), d_indixe(i)) +
     &                 (h2dusta(indixe(i)+1, d_indixe(i)) - 
     &                 h2dusta(indixe(i),   d_indixe(i)))*tdef(i)
                  dusti2(i) = h2dusta(indixe(i), d_indixe(i)+1) +
     &                 (h2dusta(indixe(i)+1, d_indixe(i)+1) - 
     &                 h2dusta(indixe(i),   d_indixe(i)+1))*tdef(i)
                  h2dust(i) = dusti1(i) + 
     &                 (dusti2(i) - dusti1(i))*d_tdef(i)

!                 Multiply by dust to gas ratio

                  h2dust(i) = h2dust(i) * dust2gas(i)

               endif
            endif
         enddo

         else ! idspecies

!        create table for interpolation
         d_N(1) = int(ndratec, 8)
         d_N(2) = int(nratec, 8)
         d_Size = d_N(1) * d_N(2)
         d_dTd = d_dlogtem
         d_dTg = dlogtem
         do idratec = 1, ndratec
            d_Td(idratec) = d_logtem0 + real(idratec-1, 8)*d_dlogtem
         enddo
         do iratec = 1, nratec
            d_Tg(iratec)  =   logtem0 + real(iratec -1, 8)*dlogtem
         enddo

         do i = is+1, ie+1
            if (itmask_metal(i) .ne. MASK_FALSE) then

               if (itdmulti .eq. 0) then

                  if (idspecies .gt. 0) then
                  d_logtem(i) = log(tdust(i))
                  call interpolate_2D_g(
     &              d_logtem(i), logtem(i), d_N, d_Td, d_dTd, 
     &              d_Tg, d_dTg, d_Size, h2dustSa, h2MgSiO3 )
                 
                  call interpolate_2D_g(
     &              d_logtem(i), logtem(i), d_N, d_Td, d_dTd, 
     &              d_Tg, d_dTg, d_Size, h2dustCa, h2AC     )

                     h2dust(i) = h2MgSiO3   * sgMgSiO3  (i)
     &                         + h2AC       * sgAC      (i)
                  endif
                  if (idspecies .gt. 1) then
                     h2dust(i) = h2dust(i)
     &                         + h2MgSiO3   * sgSiM     (i)
     &                         + h2MgSiO3   * sgFeM     (i)
     &                         + h2MgSiO3   * sgMg2SiO4 (i)
     &                         + h2MgSiO3   * sgFe3O4   (i)
     &                         + h2MgSiO3   * sgSiO2D   (i)
     &                         + h2MgSiO3   * sgMgO     (i)
     &                         + h2MgSiO3   * sgFeS     (i)
     &                         + h2MgSiO3   * sgAl2O3   (i)
                  endif
                  if (idspecies .gt. 2) then
                     h2dust(i) = h2dust(i)
     &                         + h2MgSiO3   * sgreforg  (i)
     &                         + h2MgSiO3   * sgvolorg  (i)
     &                         + h2MgSiO3   * sgH2Oice  (i)
                  endif

               else ! itdmulti

                  if (idspecies .gt. 0) then
                     d_logtem(i) = log(tMgSiO3  (i))
                     call interpolate_2D_g(
     &                 d_logtem(i), logtem(i), d_N, d_Td, d_dTd,
     &                 d_Tg, d_dTg, d_Size, h2dustSa, h2MgSiO3  )
                 
                     d_logtem(i) = log(tAC      (i))
                     call interpolate_2D_g(
     &                 d_logtem(i), logtem(i), d_N, d_Td, d_dTd,
     &                 d_Tg, d_dTg, d_Size, h2dustCa, h2AC      )
                  endif

                  if (idspecies .gt. 1) then
                     d_logtem(i) = log(tSiM     (i))
                     call interpolate_2D_g(
     &                 d_logtem(i), logtem(i), d_N, d_Td, d_dTd, 
     &                 d_Tg, d_dTg, d_Size, h2dustSa, h2SiM     )
             
                     d_logtem(i) = log(tFeM     (i))
                     call interpolate_2D_g(
     &                 d_logtem(i), logtem(i), d_N, d_Td, d_dTd,
     &                 d_Tg, d_dTg, d_Size, h2dustSa, h2FeM     )
                 
                     d_logtem(i) = log(tMg2SiO4 (i))
                     call interpolate_2D_g(
     &                 d_logtem(i), logtem(i), d_N, d_Td, d_dTd,
     &                 d_Tg, d_dTg, d_Size, h2dustSa, h2Mg2SiO4 )
                 
                     d_logtem(i) = log(tFe3O4   (i))
                     call interpolate_2D_g(
     &                 d_logtem(i), logtem(i), d_N, d_Td, d_dTd,
     &                 d_Tg, d_dTg, d_Size, h2dustSa, h2Fe3O4   )
                 
                     d_logtem(i) = log(tSiO2D   (i))
                     call interpolate_2D_g(
     &                 d_logtem(i), logtem(i), d_N, d_Td, d_dTd,
     &                 d_Tg, d_dTg, d_Size, h2dustSa, h2SiO2D   )
                 
                     d_logtem(i) = log(tMgO     (i))
                     call interpolate_2D_g(
     &                 d_logtem(i), logtem(i), d_N, d_Td, d_dTd,
     &                 d_Tg, d_dTg, d_Size, h2dustSa, h2MgO     )
                 
                     d_logtem(i) = log(tFeS     (i))
                     call interpolate_2D_g(
     &                 d_logtem(i), logtem(i), d_N, d_Td, d_dTd,
     &                 d_Tg, d_dTg, d_Size, h2dustSa, h2FeS     )
                 
                     d_logtem(i) = log(tAl2O3   (i))
                     call interpolate_2D_g(
     &                 d_logtem(i), logtem(i), d_N, d_Td, d_dTd,
     &                 d_Tg, d_dTg, d_Size, h2dustSa, h2Al2O3   )
                  endif

                  if (idspecies .gt. 2) then
                     d_logtem(i) = log(treforg  (i))
                     call interpolate_2D_g(
     &                 d_logtem(i), logtem(i), d_N, d_Td, d_dTd,
     &                 d_Tg, d_dTg, d_Size, h2dustSa, h2reforg  )
                 
                     d_logtem(i) = log(tvolorg  (i))
                     call interpolate_2D_g(
     &                 d_logtem(i), logtem(i), d_N, d_Td, d_dTd,
     &                 d_Tg, d_dTg, d_Size, h2dustSa, h2volorg  )
                 
                     d_logtem(i) = log(tH2Oice  (i))
                     call interpolate_2D_g(
     &                 d_logtem(i), logtem(i), d_N, d_Td, d_dTd, 
     &                 d_Tg, d_dTg, d_Size, h2dustSa, h2H2Oice  )
                  endif
              
                  if (idspecies .gt. 0) then
                     h2dust(i) = h2MgSiO3   * sgMgSiO3  (i)
     &                         + h2AC       * sgAC      (i)
                  endif
                  if (idspecies .gt. 1) then
                     h2dust(i) = h2dust(i)
     &                         + h2SiM      * sgSiM     (i)
     &                         + h2FeM      * sgFeM     (i)
     &                         + h2Mg2SiO4  * sgMg2SiO4 (i)
     &                         + h2Fe3O4    * sgFe3O4   (i)
     &                         + h2SiO2D    * sgSiO2D   (i)
     &                         + h2MgO      * sgMgO     (i)
     &                         + h2FeS      * sgFeS     (i)
     &                         + h2Al2O3    * sgAl2O3   (i)
                  endif
                  if (idspecies .gt. 2) then
                     h2dust(i) = h2dust(i)
     &                         + h2reforg   * sgreforg  (i)
     &                         + h2volorg   * sgvolorg  (i)
     &                         + h2H2Oice   * sgH2Oice  (i)
                  endif

               endif ! itdmulti

            endif
         enddo

!     Compute grain growth rate

         do i = is+1, ie+1
            if (itmask_metal(i) .ne. MASK_FALSE) then

            if (igrgr .eq. 1) then

               if (idspecies .gt. 0) then
               call interpolate_1D_g(
     &              logtem(i), int(nratec, 8), d_Tg, d_dTg,
     &              int(nratec, 8), grogra, kd)
            
               kdMgSiO3  (i) = kd * sgMgSiO3  (i) * d(i,j,k)
     &          * min( Mg  (i,j,k) / 24._DKIND**1.5_DKIND
     &               , SiOI(i,j,k) / 44._DKIND**1.5_DKIND
     &               , H2O (i,j,k) / 18._DKIND**1.5_DKIND / 2._DKIND )
!!             if ( idsub .eq. 1 )
!!   &            kdMgSiO3  (i) = kdMgSiO3  (i) * ( 1.d0 -  
!!   &           sqrt(tMgSiO3 (i) / tgas1d(i))
!!   &         * exp(-min(37.2400d4/tgas1d(i) - 104.872d0, 5.d1)) / (
!!   &           (     Mg  (i,j,k)*dom/24._DKIND * kboltz*tgas1d(i))
!!   &         * (     SiOI(i,j,k)*dom/44._DKIND * kboltz*tgas1d(i))
!!   &         * (2.d0*H2O (i,j,k)*dom/18._DKIND * kboltz*tgas1d(i))
!!   &         / (1.d0*H2I (i,j,k)*dom/ 2._DKIND * kboltz*tgas1d(i))
!!   &            ) )
!!             Formulation from Nozawa et al. (2003, 2012)
            
               kdAC      (i) = kd * sgAC      (i) * d(i,j,k)
     &          *      CI(i,j,k) / 12._DKIND**1.5_DKIND
               endif

               if (idspecies .gt. 1) then
               kdSiM     (i) = kd * sgSiM     (i) * d(i,j,k)
     &          *      SiI(i,j,k) / 28._DKIND**1.5_DKIND
            
               kdFeM     (i) = kd * sgFeM     (i) * d(i,j,k)
     &          *      Fe(i,j,k) / 56._DKIND**1.5_DKIND
            
               kdMg2SiO4 (i) = kd * sgMg2SiO4 (i) * d(i,j,k)
     &          * min( Mg  (i,j,k) / 24._DKIND**1.5_DKIND / 2._DKIND
     &               , SiOI(i,j,k) / 44._DKIND**1.5_DKIND
     &               , H2O (i,j,k) / 18._DKIND**1.5_DKIND / 3._DKIND )
            
               kdFe3O4   (i) = kd * sgFe3O4   (i) * d(i,j,k)
     &          * min( Fe  (i,j,k) / 56._DKIND**1.5_DKIND / 3._DKIND
     &               , H2O (i,j,k) / 18._DKIND**1.5_DKIND / 4._DKIND )
            
               kdSiO2D   (i) = kd * sgSiO2D   (i) * d(i,j,k)
     &          *      SiO2I(i,j,k) / 60._DKIND**1.5_DKIND
            
               kdMgO     (i) = kd * sgMgO     (i) * d(i,j,k)
     &          * min( Mg  (i,j,k) / 24._DKIND**1.5_DKIND
     &               , H2O (i,j,k) / 18._DKIND**1.5_DKIND )
            
               kdFeS     (i) = kd * sgFeS     (i) * d(i,j,k)
     &          * min( S (i,j,k) / 32._DKIND**1.5_DKIND
     &               , Fe(i,j,k) / 56._DKIND**1.5_DKIND )
            
               kdAl2O3   (i) = kd * sgAl2O3   (i) * d(i,j,k)
     &          * min( Al (i,j,k) / 27._DKIND**1.5_DKIND / 2._DKIND
     &               , H2O(i,j,k) / 18._DKIND**1.5_DKIND / 3._DKIND )
               endif

      ! We do not consider the growth of refractory organics, volatile
      ! organics, and water ice because their sublimation temperatures
      ! are low (100-600 K). They sublimate before the growth occurs.
               if (idspecies .gt. 2) then
                  kdreforg  (i) = 0.d0
                  kdvolorg  (i) = 0.d0
                  kdH2Oice  (i) = 0.d0
               endif

            endif

            if (idsub .eq. 1) then

               if (idspecies .gt. 0) then
                  kdMgSiO3  (i) = 0.d0
                  kdAC      (i) = 0.d0
               endif
               if (idspecies .gt. 1) then
                  kdSiM     (i) = 0.d0
                  kdFeM     (i) = 0.d0
                  kdMg2SiO4 (i) = 0.d0
                  kdFe3O4   (i) = 0.d0
                  kdSiO2D   (i) = 0.d0
                  kdMgO     (i) = 0.d0
                  kdFeS     (i) = 0.d0
                  kdAl2O3   (i) = 0.d0
               endif
               if (idspecies .gt. 2) then
                  kdreforg  (i) = 0.d0
                  kdvolorg  (i) = 0.d0
                  kdH2Oice  (i) = 0.d0
               endif

               if (itdmulti .eq. 0) then

                  if (idspecies .gt. 0) then
                     if (tdust    (i) .gt. 1222.d0) then
                        kdMgSiO3  (i) = (tiny8 - MgSiO3  (i,j,k)) / dt
                     endif
                     if (tdust    (i) .gt. 1800.d0) then
                        kdAC      (i) = (tiny8 - AC      (i,j,k)) / dt
                     endif
                  endif
                  
                  if (idspecies .gt. 1) then
                     if (tdust    (i) .gt. 1500.d0) then
                        kdSiM     (i) = (tiny8 - SiM     (i,j,k)) / dt
                     endif
                     if (tdust    (i) .gt. 1500.d0) then
                        kdFeM     (i) = (tiny8 - FeM     (i,j,k)) / dt
                     endif
                     if (tdust    (i) .gt. 1277.d0) then
                        kdMg2SiO4 (i) = (tiny8 - Mg2SiO4 (i,j,k)) / dt
                     endif
                     if (tdust    (i) .gt. 1500.d0) then
                        kdFe3O4   (i) = (tiny8 - Fe3O4   (i,j,k)) / dt
                     endif
                     if (tdust    (i) .gt. 1500.d0) then
                        kdSiO2D   (i) = (tiny8 - SiO2D   (i,j,k)) / dt
                     endif
                     if (tdust    (i) .gt. 1500.d0) then
                        kdMgO     (i) = (tiny8 - MgO     (i,j,k)) / dt
                     endif
                     if (tdust    (i) .gt. 680.d0) then
                        kdFeS     (i) = (tiny8 - FeS     (i,j,k)) / dt
                     endif
                     if (tdust    (i) .gt. 1500.d0) then
                        kdAl2O3   (i) = (tiny8 - Al2O3   (i,j,k)) / dt
                     endif
                  endif
                  
                  if (idspecies .gt. 2) then
                     if (tdust    (i) .gt. 575.d0) then
                        kdreforg  (i) = (tiny8 - reforg  (i,j,k)) / dt
                     endif
                     if (tdust    (i) .gt. 375.d0) then
                        kdvolorg  (i) = (tiny8 - volorg  (i,j,k)) / dt
                     endif
                     if (tdust    (i) .gt. 153.d0) then
                        kdH2Oice  (i) = (tiny8 - H2Oice  (i,j,k)) / dt
                     endif
                  endif

               else

                  if (idspecies .gt. 0) then
                     if (tMgSiO3  (i) .gt. 1222.d0) then
                        kdMgSiO3  (i) = (tiny8 - MgSiO3  (i,j,k)) / dt
                     endif
                     if (tAC      (i) .gt. 1800.d0) then
                        kdAC      (i) = (tiny8 - AC      (i,j,k)) / dt
                     endif
                  endif
                  
                  if (idspecies .gt. 1) then
                     if (tSiM     (i) .gt. 1500.d0) then
                        kdSiM     (i) = (tiny8 - SiM     (i,j,k)) / dt
                     endif
                     if (tFeM     (i) .gt. 1500.d0) then
                        kdFeM     (i) = (tiny8 - FeM     (i,j,k)) / dt
                     endif
                     if (tMg2SiO4 (i) .gt. 1277.d0) then
                        kdMg2SiO4 (i) = (tiny8 - Mg2SiO4 (i,j,k)) / dt
                     endif
                     if (tFe3O4   (i) .gt. 1500.d0) then
                        kdFe3O4   (i) = (tiny8 - Fe3O4   (i,j,k)) / dt
                     endif
                     if (tSiO2D   (i) .gt. 1500.d0) then
                        kdSiO2D   (i) = (tiny8 - SiO2D   (i,j,k)) / dt
                     endif
                     if (tMgO     (i) .gt. 1500.d0) then
                        kdMgO     (i) = (tiny8 - MgO     (i,j,k)) / dt
                     endif
                     if (tFeS     (i) .gt. 680.d0) then
                        kdFeS     (i) = (tiny8 - FeS     (i,j,k)) / dt
                     endif
                     if (tAl2O3   (i) .gt. 1500.d0) then
                        kdAl2O3   (i) = (tiny8 - Al2O3   (i,j,k)) / dt
                     endif
                  endif
                  
                  if (idspecies .gt. 2) then
                     if (treforg  (i) .gt. 575.d0) then
                        kdreforg  (i) = (tiny8 - reforg  (i,j,k)) / dt
                     endif
                     if (tvolorg  (i) .gt. 375.d0) then
                        kdvolorg  (i) = (tiny8 - volorg  (i,j,k)) / dt
                     endif
                     if (tH2Oice  (i) .gt. 153.d0) then
                        kdH2Oice  (i) = (tiny8 - H2Oice  (i,j,k)) / dt
                     endif
                  endif

               endif

            endif

            endif ! itmask_metal
         enddo

         endif !! idspecies

      endif

!        Include approximate self-shielding factors if requested

      do i = is+1, ie+1
         if (itmask(i) .ne. MASK_FALSE) then
            k24shield(i) = k24
            k25shield(i) = k25
            k26shield(i) = k26
            k28shield(i) = k28
            k29shield(i) = k29
            k30shield(i) = k30
         endif
      enddo

!
!     H2 self-shielding (Sobolev-like, spherically averaged, Wolcott-Green+ 2011)
!

      if (ispecies .gt. 1) then
!     If radiative transfer for LW photons have been already solved in
!     your hydro code, add kdissH2I later
      if (iradtrans == 0 .or. iuseH2shield == 1) then
         do i = is+1, ie+1
            if (itmask(i) .ne. MASK_FALSE) then
               k31shield(i) = k31
            endif 
         enddo
      else
         do i = is+1, ie+1
            if (itmask(i) .ne. MASK_FALSE) then
               k31shield(i) = k31 + kdissH2I(i,j,k)
            endif
         enddo

      endif

      if (iH2shield .gt. 0) then
         do i = is+1, ie+1
            if (itmask(i) .ne. MASK_FALSE) then

!              Calculate a Sobolev-like length assuming a 3D grid.
               if (iH2shield == 1) then

               divrhoa(1) = d(i+1, j  , k  ) - d(i,j,k)
               divrhoa(2) = d(i-1, j  , k  ) - d(i,j,k)
               divrhoa(3) = d(i  , j+1, k  ) - d(i,j,k)
               divrhoa(4) = d(i  , j-1, k  ) - d(i,j,k)
               divrhoa(5) = d(i  , j  , k+1) - d(i,j,k)
               divrhoa(6) = d(i  , j  , k-1) - d(i,j,k)
               divrho = tiny
!              Exclude directions with (drho/ds > 0)
               do n1 = 1, 6
                  if (divrhoa(n1) .lt. 0._DKIND) then
                     divrho = divrho + divrhoa(n1)
                  endif
               enddo
!              (rho / divrho) is the Sobolev-like length in cell widths
               l_H2shield = min(dx_cgs * d(i,j,k) / abs(divrho), xbase1)

!              User-supplied length-scale field.
               else if (iH2shield == 2) then
                  l_H2shield = xH2shield(i,j,k) * xbase1

!              Jeans Length
               else if (iH2shield == 3) then
                  l_H2shield = c_ljeans *
     &                 sqrt(tgas1d(i) / (d(i,j,k) * mmw(i)))

               else
                  l_H2shield = 0._RKIND
               endif

               N_H2 = dom*H2I(i,j,k) * l_H2shield

! update: self-shielding following Wolcott-Green & Haiman (2019)
! range of validity: T=100-8000 K, n<=1e7 cm^-3

               tgas_touse = max(tgas1d(i),1E2_DKIND)
               tgas_touse = min(tgas_touse,8E3_DKIND)
               ngas_touse = d(i,j,k) * dom / mmw(i)
               ngas_touse = min(ngas_touse,1E7_DKIND)

               aWG2019 = (0.8711_DKIND *
     &              log10(tgas_touse) - 1.928_DKIND) *
     &              exp(-0.2856_DKIND * log10(ngas_touse)) +
     &              (-0.9639_DKIND * log10(tgas_touse) + 3.892_DKIND)

               x = 2.0E-15_DKIND * N_H2
               b_doppler = 1E-5_DKIND *
     &                 sqrt(2._DKIND * kboltz *
     &                      tgas1d(i) / mass_h)
               f_shield = 0.965_DKIND /
     &              (1._DKIND + x/b_doppler)**aWG2019 +
     &              0.035_DKIND * exp(-8.5e-4_DKIND *
     &              sqrt(1._DKIND + x)) /
     &              sqrt(1._DKIND + x)

! avoid f>1
               f_shield = min(f_shield, 1._DKIND)

               k31shield(i) = f_shield * k31shield(i)
            endif
         enddo
      endif
!     If radiative transfer for LW photons have been already solved in
!     your hydro code, add kdissH2I here
      if (iradtrans == 1 .and. iuseH2shield == 1) then
C        write(*,*) 'kdissH2I included'
         do i = is+1, ie+1
            if (itmask(i) .ne. MASK_FALSE) then
               k31shield(i) = k31shield(i) + kdissH2I(i,j,k)
            endif 
         enddo
      endif

!     Custom H2 shielding
      if (iH2shieldcustom .gt. 0) then
        do i = is+1, ie+1
            if (itmask(i) .ne. MASK_FALSE) then
              k31shield(i) = f_shield_custom(i,j,k) * k31shield(i)
            endif
        enddo
      endif
      endif ! ispecies .gt. 1

      if (iradshield > 0) then
!     Compute shielding factors
        do i = is+1, ie+1
          if (itmask(i) .ne. MASK_FALSE) then

!         Compute shielding factor for H
            nSSh = 6.73e-3_DKIND *
     &           (avgsighi /2.49e-18_DKIND)**(-2._DKIND/3._DKIND) *
     &           (tgas1d(i)/1.0e4_DKIND)**(0.17_DKIND) *
     &           (k24/tbase1/1.0e-12_DKIND)**(2.0_DKIND/3.0_DKIND)

!           Compute the total Hydrogen number density
            nratio = (HI(i,j,k) + HII(i,j,k))
            if (ispecies .gt. 1) then
              nratio = nratio +
     &                          HM(i,j,k) + H2I(i,j,k) + H2II(i,j,k)

              if (ispecies .gt. 2) then
                nratio = nratio +
     &                       0.5_DKIND*(DI(i,j,k) + DII(i,j,k)) +
     &                       2.0_DKIND*HDI(i,j,k)/3.0_DKIND
              endif
            endif

            nratio = nratio*dom/nSSh

            f_shield_H(i) = (0.98_DKIND*
     &           (1.0_DKIND+nratio**(1.64_DKIND))**(-2.28_DKIND) +
     &            0.02_DKIND*(1.0_DKIND+nratio)**(-0.84_DKIND))

!       Compute shielding factor for He

            nSSh = 6.73e-3_DKIND *
     &           (avgsighei/2.49e-18_DKIND)**(-2._DKIND/3._DKIND)*
     &           (tgas1d(i)/1.0e4_DKIND)**(0.17_DKIND)*
     &           (k26/tbase1/1.0e-12_DKIND)**(2.0_DKIND/3.0_DKIND)

            nratio = 0.25_DKIND*
     &           (HeI(i,j,k) + HeII(i,j,k) + HeIII(i,j,k))*dom/nSSh

            f_shield_He(i) = (0.98_DKIND*
     &           (1.0_DKIND+nratio**(1.64_DKIND))**(-2.28_DKIND) +
     &            0.02_DKIND*(1.0_DKIND+nratio)**(-0.84_DKIND))

          endif
        enddo
      endif

      if (iradshield == 1) then
!
!     approximate self shielding using Eq. 13 and 14 from
!     Rahmati et. al. 2013 (MNRAS, 430, 2427-2445)
!     to shield HI, while leaving HeI and HeII optically thin
!
!       Attenuate radiation rates for direct H2 ionization (15.4 eV)
!       using same scaling. (rate k29)
!
        do i = is+1, ie+1
          if (itmask(i) .ne. MASK_FALSE) then

            if (k24 .lt. tiny8) then
              k24shield(i) = 0._DKIND
            else
              k24shield(i) = k24shield(i)*f_shield_H(i)
            endif

!     Scale H2 direct ionization radiation
            if (k29 .lt. tiny8) then
              k29shield(i) = 0._DKIND
            else
              k29shield(i) = k29shield(i)*f_shield_H(i)
            endif

            k25shield(i) = k25
            k26shield(i) = k26
          endif
        enddo

      else if (iradshield == 2) then
!
!     Better self-shielding in HI using Eq. 13 and 14 from
!     Rahmati et. al. 2013 (MNRAS, 430, 2427-2445)
!     approximate self shielding in HeI and HeII
!
!       Attenuate radiation rates for direct H2 ionization (15.4 eV)
!       using same scaling as HI. (rate k29)
!
!       Attenuate radiation rates for H2+ dissociation (30 eV)
!       using same scaling as HeII. (rate k28 and k30)
!

        do i = is+1, ie+1
          if (itmask(i) .ne. MASK_FALSE) then

            if (k24 .lt. tiny8) then
               k24shield(i) = 0._DKIND
            else
               k24shield(i) = k24shield(i)*f_shield_H(i)
             endif

!     Scale H2 direct ionization radiation
            if (k29 .lt. tiny8) then
              k29shield(i) = 0._DKIND
            else
              k29shield(i) = k29shield(i)*f_shield_H(i)
            endif

!
!     Apply same equations to HeI (assumes HeI closely follows HI)
!

            if (k26 .lt. tiny8) then
               k26shield(i) = 0._DKIND
            else
               k26shield(i) = k26shield(i)*f_shield_He(i)
            endif

!     Scale H2+ dissociation radiation
            if (k28 .lt. tiny8) then
                k28shield(i) = 0.0_DKIND
            else
                k28shield(i) = k28shield(i)*f_shield_He(i)
            endif

            if (k30 .lt. tiny8) then                 
                k30shield(i) = 0.0_DKIND
            else
                k30shield(i) = k30shield(i)*f_shield_He(i)
            endif

            k25shield(i) = k25
          endif
        enddo

      else if (iradshield == 3) then
!
!     shielding using Eq. 13 and 14 from
!     Rahmati et. al. 2013 (MNRAS, 430, 2427-2445)
!     in HI and HeI, but ignoring HeII heating entirely
!
        do i = is+1, ie+1
          if (itmask(i) .ne. MASK_FALSE) then

            if (k24 .lt. tiny8) then
               k24shield(i) = 0._DKIND
            else
               k24shield(i)=k24shield(i)*f_shield_H(i)
            endif

!     Scale H2 direct ionization radiation
            if (k29 .lt. tiny8) then
              k29shield(i) = 0._DKIND
            else
              k29shield(i) = k29shield(i)*f_shield_H(i)
            endif

!
!     Apply same equations to HeI (assumes HeI closely follows HI)
!

            if (k26 .lt. tiny8) then
              k26shield(i) = 0._DKIND
            else
              k26shield(i) = k26shield(i)*f_shield_He(i)
            endif

!     Scale H2+ dissociation radiation
            if (k28 .lt. tiny8) then                 
              k28shield(i) = 0.0_DKIND
            else
              k28shield(i) = k28shield(i)*f_shield_He(i)
            endif

            if (k30 .lt. tiny8) then
              k30shield(i) = 0.0_DKIND
            else
              k30shield(i) = k30shield(i)*f_shield_He(i)
            endif

            k25shield(i) = 0.0_DKIND

          endif
        enddo

      endif

#ifdef SECONDARY_IONIZATION_NOT_YET_IMPLEMENTED
!        If using a high-energy radiation field, then account for
!          effects of secondary electrons (Shull * Steenberg 1985)
!          (see calc_rate.src)

      do i = is+1, ie+1
         if (itmask(i) .ne. MASK_FALSE) then
            x = max(HII(i,j,k)/(HI(i,j,k)+HII(i,j,k)), 1.0e-4_DKIND)
            factor = 0.3908_DKIND*(1._DKIND -
     &           x**0.4092_DKIND)**1.7592_DKIND
            k24shield(i) = k24shield(i) + 
     &           factor*(piHI + 0.08_DKIND*piHeI)/
     &           (e24*everg) *coolunit*tbase1
            factor = 0.0554_DKIND*
     &           (1._DKIND - x**0.4614_DKIND)**1.6660_DKIND
            k26shield(i) = k26shield(i) + 
     &           factor*(piHI/0.08_DKIND + piHeI)/
     &           (e26*everg) *coolunit*tbase1
         endif
      enddo
#endif


!           If using H2, and using the density-dependent collisional
!             H2 dissociation rate, then replace the the density-independant
!                k13 rate with the new one.
!         May/00: there appears to be a problem with the density-dependent
!             collisional rates.  Currently turned off until further notice.

#define USE_DENSITY_DEPENDENT_H2_DISSOCIATION_RATE
#ifdef USE_DENSITY_DEPENDENT_H2_DISSOCIATION_RATE
            if (ispecies .gt. 1 .and. ithreebody .eq. 0) then
               do i = is+1, ie+1
                  if (itmask(i) .ne. MASK_FALSE) then
                  nh = min(HI(i,j,k)*dom, 1.0e9_DKIND)
                  k13(i) = tiny8
                  if (tgas1d(i) .ge. 500._DKIND .and.
     &                tgas1d(i) .lt. 1.0e6_DKIND) then
c Direct collisional dissociation
                     k13_CID = k13dd(i,1)-k13dd(i,2)/
     &                          (1._DKIND+(nh/k13dd(i,5))**k13dd(i,7))
     &                     + k13dd(i,3)-k13dd(i,4)/
     &                          (1._DKIND+(nh/k13dd(i,6))**k13dd(i,7))
                     k13_CID = max(10._DKIND**k13_CID, tiny8)
c Dissociative tunnelling
                     k13_DT  = k13dd(i,8)-k13dd(i,9)/
     &                          (1._DKIND+(nh/k13dd(i,12))**k13dd(i,14))
     &                     + k13dd(i,10)-k13dd(i,11)/
     &                          (1._DKIND+(nh/k13dd(i,13))**k13dd(i,14))
                     k13_DT  = max(10._DKIND**k13_DT, tiny8)
c
                     k13(i)  = k13_DT + k13_CID
                  endif
               endif
               enddo
            endif
!#define USE_PALLA_SALPETER_STAHLER1983
!#ifdef USE_PALLA_SALPETER_STAHLER1983
!           if (ispecies .gt. 1 .and. ithreebody .eq. 1) then
!              do i = is+1, ie+1
!                 if (itmask(i)) then
!                 nh = (HI(i,j,k) + H2I(i,j,k)/2._DKIND)*dom
!                 k13ind = 1._DKIND / (1._DKIND + nh / k13dd(i,3))
!                 k13(i) = 10._DKIND**(
!    &                     (1._DKIND-k13ind) * k13dd(i,2)
!    &                             + k13ind  * k13dd(i,1) )
!                 endif
!              enddo
!           endif
!#endif
#endif /*  USE_DENSITY_DEPENDENT_H2_DISSOCIATION_RATE */

      return
      end

! -------------------------------------------------------------------
!  This routine calculates the electron and HI rates of change in
!    order to determine the maximum permitted timestep

      subroutine rate_timestep_g(
     &                     dedot, HIdot, ispecies, anydust,
     &                     de, HI, HII, HeI, HeII, HeIII, d,
     &                     HM, H2I, H2II,
     &                     in, jn, kn, is, ie, j, k, 
     &                     k1, k2, k3, k4, k5, k6, k7, k8, k9, k10, k11,
     &                     k12, k13, k14, k15, k16, k17, k18, k19, k22,
     &                     k24, k25, k26, k27, k28, k29, k30,
     &                     k50, k51, k52, k53, k54, k55, k56, k57, k58, 
     &                     h2dust, ncrn, ncrd1, ncrd2, rhoH, 
     &                     k24shield, k25shield, k26shield, 
     &                     k28shield, k29shield, k30shield, k31shield,
     &                     iradtrans, irt_honly, 
     &                     kphHI, kphHeI, kphHeII,
     &                     itmask, edot, chunit, dom, metal
     &                   , HDI, imchem, CI, OI, OH, CO, H2O
     &                   , idissHDI, kdissHDI, iionZ, kphCI, kphOI
     &                   , idissZ, kdissCO, kdissOH, kdissH2O
     &                          )

! -------------------------------------------------------------------

      implicit NONE
#include "grackle_fortran_types.def"

!     arguments

      integer ispecies, is, ie, j, k, in, jn, kn,
     &        iradtrans, irt_honly
      real*8 dedot(in), HIdot(in), dom
      real*8 edot(in)
      MASK_TYPE itmask(in), anydust

!     Density fields

      R_PREC  de(in,jn,kn),   HI(in,jn,kn),   HII(in,jn,kn),
     &        HeI(in,jn,kn), HeII(in,jn,kn), HeIII(in,jn,kn),
     &        d(in,jn,kn),
     &        HM(in,jn,kn),  H2I(in,jn,kn), H2II(in,jn,kn)
      R_PREC  metal(in,jn,kn)

!      Radiative Transfer Fields
      R_PREC  kphHI(in,jn,kn), kphHeI(in,jn,kn), kphHeII(in,jn,kn)

      R_PREC  HDI(in,jn,kn)
      integer imchem
      R_PREC  CI(in,jn,kn), OI(in,jn,kn),
     &        CO(in,jn,kn), OH(in,jn,kn), H2O(in,jn,kn)
      integer idissHDI, iionZ, idissZ
      R_PREC  kdissHDI(in,jn,kn), kphCI(in,jn,kn), kphOI(in,jn,kn),
     &        kdissCO(in,jn,kn), kdissOH(in,jn,kn), kdissH2O(in,jn,kn)

      real*8 chunit

!     Rate values

      real*8 k1 (in), k2 (in), k3 (in), k4 (in), k5 (in),
     &       k6 (in), k7 (in), k8 (in), k9 (in), k10(in),
     &       k11(in), k12(in), k13(in), k14(in), k15(in),
     &       k16(in), k17(in), k18(in), k19(in), k22(in),
     &       k50(in), k51(in), k52(in), k53(in), k54(in),
     &       k55(in), k56(in), k57(in), k58(in), h2dust(in), 
     &       ncrn(in), ncrd1(in), ncrd2(in), rhoH(in), 
     &       k24shield(in), k25shield(in), k26shield(in),
     &       k28shield(in), k29shield(in), k30shield(in),
     &       k31shield(in),
     &       k24, k25, k26, k27, k28, k29, k30

!     locals

      integer i
      real*8 h2heatfac(in), H2delta(in), H2dmag, atten, tau

!     Debug
      integer i_max
      R_PREC  d_max

      if (ispecies .eq. 1) then

         do i = is+1, ie+1
            if (itmask(i) .ne. MASK_FALSE) then
!     Compute the electron density rate-of-change

            dedot(i) = 
     &               + k1(i)*HI(i,j,k)*de(i,j,k)
     &               + k3(i)*HeI(i,j,k)*de(i,j,k)/4._DKIND
     &               + k5(i)*HeII(i,j,k)*de(i,j,k)/4._DKIND
     &               - k2(i)*HII(i,j,k)*de(i,j,k)
     &               - k4(i)*HeII(i,j,k)*de(i,j,k)/4._DKIND
     &               - k6(i)*HeIII(i,j,k)*de(i,j,k)/4._DKIND
     &               + k57(i)*HI(i,j,k)*HI(i,j,k)
     &               + k58(i)*HI(i,j,k)*HeI(i,j,k)/4._DKIND
     &               +      ( k24shield(i)*HI(i,j,k)
     &               + k25shield(i)*HeII(i,j,k)/4._DKIND
     &               + k26shield(i)*HeI(i,j,k)/4._DKIND)

!     Compute the HI density rate-of-change

            HIdot(i) =
     &               - k1(i)*HI(i,j,k)*de(i,j,k)
     &               + k2(i)*HII(i,j,k)*de(i,j,k)
     &               - k57(i)*HI(i,j,k)*HI(i,j,k)
     &               - k58(i)*HI(i,j,k)*HeI(i,j,k)/4._DKIND
     &               -      k24shield(i)*HI(i,j,k)

         endif                  ! itmask
         enddo
      else

!         Include molecular hydrogen rates for HIdot

         do i = is+1, ie+1
            if (itmask(i) .ne. MASK_FALSE) then
               HIdot(i) = 
     &               -      k1(i) *de(i,j,k)    *HI(i,j,k)  
     &               -      k7(i) *de(i,j,k)    *HI(i,j,k)
     &               -      k8(i) *HM(i,j,k)    *HI(i,j,k)
     &               -      k9(i) *HII(i,j,k)   *HI(i,j,k)
     &               -      k10(i)*H2II(i,j,k)  *HI(i,j,k)/2._DKIND
     &               - 2._DKIND*k22(i)*HI(i,j,k)**2 *HI(i,j,k)
     &               +      k2(i) *HII(i,j,k)   *de(i,j,k) 
     &               + 2._DKIND*k13(i)*HI(i,j,k)    *H2I(i,j,k)/2._DKIND
     &               +      k11(i)*HII(i,j,k)   *H2I(i,j,k)/2._DKIND
     &               + 2._DKIND*k12(i)*de(i,j,k)    *H2I(i,j,k)/2._DKIND
     &               +      k14(i)*HM(i,j,k)    *de(i,j,k)
     &               +      k15(i)*HM(i,j,k)    *HI(i,j,k)
     &               + 2._DKIND*k16(i)*HM(i,j,k)    *HII(i,j,k)
     &               + 2._DKIND*k18(i)*H2II(i,j,k)  *de(i,j,k)/2._DKIND
     &               +      k19(i)*H2II(i,j,k)  *HM(i,j,k)/2._DKIND
     &               -      k57(i)*HI(i,j,k)    *HI(i,j,k)
     &               -      k58(i)*HI(i,j,k)    *HeI(i,j,k)/4._DKIND
     &               -      k24shield(i)*HI(i,j,k)
     &               +   2.0_DKIND*k31shield(i) * H2I(i,j,k)/2.0_DKIND

!     Add H2 formation on dust grains

            if (anydust .ne. MASK_FALSE) then
            if (metal(i,j,k) .gt. 1.e-9_DKIND * d(i,j,k)) then
               HIdot(i) = HIdot(i) 
     &              - 2._DKIND * h2dust(i) * rhoH(i) * HI(i,j,k)
            endif            ! correct GC20200701
            endif

!     Compute the electron density rate-of-change

            dedot(i) = 
     &               + k1(i) * HI(i,j,k)   * de(i,j,k)
     &               + k3(i) * HeI(i,j,k)  * de(i,j,k)/4._DKIND
     &               + k5(i) * HeII(i,j,k) * de(i,j,k)/4._DKIND
     &               + k8(i) * HM(i,j,k)   * HI(i,j,k)
     &               + k15(i)* HM(i,j,k)   * HI(i,j,k)
     &               + k17(i)* HM(i,j,k)   * HII(i,j,k)
     &               + k14(i)* HM(i,j,k)   * de(i,j,k)
     &               - k2(i) * HII(i,j,k)  * de(i,j,k)
     &               - k4(i) * HeII(i,j,k) * de(i,j,k)/4._DKIND
     &               - k6(i) * HeIII(i,j,k)* de(i,j,k)/4._DKIND
     &               - k7(i) * HI(i,j,k)   * de(i,j,k)
     &               - k18(i)* H2II(i,j,k) * de(i,j,k)/2._DKIND
     &               + k57(i)* HI(i,j,k)   * HI(i,j,k)
     &               + k58(i)* HI(i,j,k)   * HeI(i,j,k)/4._DKIND
     &               + (k24shield(i)*HI(i,j,k)
     &               +  k25shield(i)*HeII(i,j,k)/4._DKIND
     &               +  k26shield(i)*HeI(i,j,k)/4._DKIND)

!     HII, HeII, HeIII recombination heating

            edot(i) = edot(i) - chunit * (
     &    13.6_DKIND*( k1(i) * HI(i,j,k)   * de(i,j,k)
     &               - k2(i) * HII(i,j,k)  * de(i,j,k)          )
     &  + 24.6_DKIND*( k3(i) * HeI(i,j,k)  * de(i,j,k)/4._DKIND
     &               - k4(i) * HeII(i,j,k) * de(i,j,k)/4._DKIND )
     &  + 79.0_DKIND*( k5(i) * HeII(i,j,k) * de(i,j,k)/4._DKIND
     &               - k6(i) * HeIII(i,j,k)* de(i,j,k)/4._DKIND )
     &            )

!     H2 formation heating

!     Equation 23 from Omukai (2000)
            h2heatfac(i) = (1._DKIND + (ncrn(i) / (dom *
     &           (HI(i,j,k) * ncrd1(i) +
     &           H2I(i,j,k) * 0.5_DKIND * ncrd2(i)))))**(-1._DKIND)

            ! We only want to apply this if the formation dominates, but we
            ! need to apply it outside the delta calculation.

            H2delta(i) = 
     &          HI(i,j,k) *
     &           ( (3.53_DKIND * k8 (i) * HM(i,j,k)
     &            + 4.48_DKIND * k22(i) * HI(i,j,k)**2._DKIND)
     &            * h2heatfac(i)
     &            - 4.48_DKIND * k13(i) * H2I(i,j,k)/2._DKIND)
            !! corrected by GC 202002

!!          if(H2delta(i).gt.0._DKIND) then
!!            H2delta(i) = H2delta(i) * h2heatfac(i)
!!          endif


            if (anydust .ne. MASK_FALSE) then
            if (metal(i,j,k) .gt. 1.e-9_DKIND * d(i,j,k)) then
               H2delta(i) = H2delta(i) + 
     &              h2dust(i) * HI(i,j,k) * rhoH(i) * 
     &              (0.2_DKIND + 4.2_DKIND * h2heatfac(i))
            endif
            endif

!            H2dmag = abs(H2delta)/(
!     &          HI(i,j,k)*( k22(i) * HI(i,j,k)**2._DKIND
!     &                    + k13(i) * H2I(i,j,k)/2._DKIND))
!            tau = (H2dmag/1e-5_DKIND)**-1.0_DKIND
!            tau = max(tau, 1.e-5_DKIND)
!            atten = min((1.-exp(-tau))/tau,1._DKIND)
            atten = 1._DKIND
            edot(i) = edot(i) + chunit * H2delta(i) * atten
!     &       + H2I(i,j,k)*( k21(i) * HI(i,j,k)**2.0_DKIND
!     &                    - k23(i) * H2I(i,j,k))
!H * (k22 * H^2 - k13 * H_2) + H_2 * (k21 * H^2 - k23 * H_2) */
         endif                  ! itmask
         enddo

!!!!! output cooling rate for debug
!        d_max = 0._DKIND
!        do i = is+1, ie+1
!        if (itmask(i)) then
!           if (d(i,j,k) .gt. d_max) then
!              i_max = i
!              d_max = d(i,j,k)
!           endif
!        endif
!        enddo

!        if (d_max * dom .gt. 1.e9_DKIND) then
C           open(11,file='nH.dat',status='unknown',form='formatted'
C    &         , access='append'
C    &          )
C           do i = is+1, ie+1
C              if (itmask(i)) then
C                 write(11,'(6E13.5)')
C    &            d(i,j,k)*dom
C    &          , chunit * H2delta(i) * atten / d(i,j,k)
C    &          , 3.53_DKIND * k8 (i) * HM(i,j,k) * HI(i,j,k)
C    &             * h2heatfac(i) * chunit / d(i,j,k)
C    &          , 4.48_DKIND * k22(i) * HI(i,j,k)**2._DKIND * HI(i,j,k)
C    &             * h2heatfac(i) * chunit / d(i,j,k)
C    &          ,-4.48_DKIND * k13(i) * H2I(i,j,k)/2._DKIND * HI(i,j,k)
C    &                            *chunit / d(i,j,k)
C    &          ,(0.2_DKIND + 4.2_DKIND * h2heatfac(i)) * h2dust(i)
C    &             * HI(i,j,k) * rhoH(i) * chunit / d(i,j,k)
C              endif
C           enddo
C           close(11)
!        endif

!        if (d_max * dom .gt. 1.e11_DKIND) then
!           stop
!        endif
        

      endif

!     Add photo-ionization rates if needed

      if (iradtrans .eq. 1) then
         if (irt_honly .eq. 0) then
            do i = is+1, ie+1
               if (itmask(i) .ne. MASK_FALSE) then
                  HIdot(i) = HIdot(i) - kphHI(i,j,k)*HI(i,j,k)
                  dedot(i) = dedot(i) + kphHI(i,j,k)*HI(i,j,k)
     &                 + kphHeI(i,j,k) * HeI(i,j,k) / 4._DKIND
     &                 + kphHeII(i,j,k) * HeII(i,j,k) / 4._DKIND
               endif
            enddo
         else
            do i = is+1, ie+1
               if (itmask(i) .ne. MASK_FALSE) then
                  HIdot(i) = HIdot(i) - kphHI(i,j,k)*HI(i,j,k)
                  dedot(i) = dedot(i) + kphHI(i,j,k)*HI(i,j,k)
               endif
            enddo
         endif
         if ((ispecies .gt. 2).and.(idissHDI .gt. 0)) then
            do i = is+1, ie+1
               if (itmask(i) .ne. MASK_FALSE) then
                  HIdot(i) = HIdot(i)
     &              + kdissHDI(i,j,k) * HDI(i,j,k)/3.0_DKIND
               endif
            enddo
         endif
         if ((imchem .gt. 0).and.(iionZ .gt. 0)) then
            do i = is+1, ie+1
               if (itmask(i) .ne. MASK_FALSE) then
                  dedot(i) = dedot(i)
     &              + kphCI(i,j,k) * CI(i,j,k)/12.0_DKIND
     &              + kphOI(i,j,k) * OI(i,j,k)/16.0_DKIND
               endif
            enddo
         endif
         if ((imchem .gt. 0).and.(idissZ .gt. 0)) then
            do i = is+1, ie+1
               if (itmask(i) .ne. MASK_FALSE) then
                  HIdot(i) = HIdot(i)
     &              + kdissOH (i,j,k) * OH(i,j,k) /17.0_DKIND
     &              + kdissH2O(i,j,k) * H2O(i,j,k)/18.0_DKIND
               endif
            enddo
         endif
      endif

      


      return
      end


! -----------------------------------------------------------
!  This routine uses one linearly implicit Gauss-Seidel sweep of 
!   a backward-Euler time integrator to advance the rate equations 
!   by one (sub-)cycle (dtit).

      subroutine step_rate_g(de, HI, HII, HeI, HeII, HeIII, d,
     &                     HM, H2I, H2II, DI, DII, HDI, dtit,
     &                     in, jn, kn, is, ie, j, k, ispecies, anydust,
     &                     k1, k2, k3, k4, k5, k6, k7, k8, k9, k10, k11,
     &                     k12, k13, k14, k15, k16, k17, k18, k19, k22,
     &                     k24, k25, k26, k27, k28, k29, k30,
     &                     k50, k51, k52, k53, k54, k55, k56, k57, k58,
     &                     h2dust, rhoH,
     &                     k24shield, k25shield, k26shield, 
     &                     k28shield, k29shield, k30shield, k31shield,
     &                     HIp, HIIp, HeIp, HeIIp, HeIIIp, dep,
     &                     HMp, H2Ip, H2IIp, DIp, DIIp, HDIp,
     &                     dedot_prev, HIdot_prev,
     &                     iradtrans, irt_honly,
     &                     kphHI, kphHeI, kphHeII,
     &                     itmask, itmask_metal
     &                   , DM, HDII, HeHII, imetal, metal
     &                   , imchem, idspecies, igrgr, idsub
     &                   , CI, CII, CO, CO2
     &                   , OI, OH, H2O, O2
     &                   , SiI, SiOI, SiO2I
     &                   , CH, CH2, COII, OII
     &                   , OHII, H2OII, H3OII, O2II
     &                   , Mg, Al, S, Fe
     &                   , SiM, FeM, Mg2SiO4, MgSiO3, Fe3O4
     &                   , AC, SiO2D, MgO, FeS, Al2O3
     &                   , reforg, volorg, H2Oice
     &                   , k125, k129, k130, k131, k132
     &                   , k133, k134, k135, k136, k137
     &                   , k148, k149, k150, k151, k152
     &                   , k153
     &                   , kz15 , kz16 , kz17 , kz18 , kz19 
     &                   , kz20 , kz21 , kz22 , kz23 , kz24 
     &                   , kz25 , kz26 , kz27 , kz28 , kz29 
     &                   , kz30 , kz31 , kz32 , kz33 , kz34 
     &                   , kz35 , kz36 , kz37 , kz38 , kz39 
     &                   , kz40 , kz41 , kz42 , kz43 , kz44 
     &                   , kz45 , kz46 , kz47 , kz48 , kz49 
     &                   , kz50 , kz51 , kz52 , kz53 , kz54 
     &                   , DMp, HDIIp, HeHIIp
     &                   , CIp, CIIp, COp, CO2p
     &                   , OIp, OHp, H2Op, O2p
     &                   , SiIp, SiOIp, SiO2Ip
     &                   , CHp, CH2p, COIIp, OIIp
     &                   , OHIIp, H2OIIp, H3OIIp, O2IIp
     &                   , Mgp, Alp, Sp, Fep
     &                   , SiMp, FeMp, Mg2SiO4p, MgSiO3p, Fe3O4p
     &                   , ACp, SiO2Dp, MgOp, FeSp, Al2O3p
     &                   , reforgp, volorgp, H2Oicep
     &                   , kdSiM, kdFeM, kdMg2SiO4, kdMgSiO3, kdFe3O4
     &                   , kdAC, kdSiO2D, kdMgO, kdFeS, kdAl2O3
     &                   , kdreforg, kdvolorg, kdH2Oice
     &                   , idissHDI, kdissHDI, iionZ, kphCI, kphOI
     &                   , idissZ, kdissCO, kdissOH, kdissH2O
     &           )
c -------------------------------------------------------------------

      implicit NONE
#include "grackle_fortran_types.def"

!     arguments

      integer ispecies, in, jn, kn, is, ie, j, k,
     &        iradtrans, irt_honly
      real*8 dtit(in), dedot_prev(in), HIdot_prev(in)
      MASK_TYPE itmask(in), itmask_metal(in), anydust

!     Density fields

      R_PREC  de(in,jn,kn),   HI(in,jn,kn),   HII(in,jn,kn),
     &        HeI(in,jn,kn), HeII(in,jn,kn), HeIII(in,jn,kn),
     &        d(in,jn,kn),
     &        HM(in,jn,kn),  H2I(in,jn,kn), H2II(in,jn,kn),
     &        DI(in,jn,kn),  DII(in,jn,kn), HDI(in,jn,kn)
       integer imetal, imchem, igrgr, idspecies, idsub
       R_PREC metal(in,jn,kn)
       R_PREC DM(in,jn,kn)   , HDII(in,jn,kn)   , HeHII(in,jn,kn)
     &      , CI(in,jn,kn)   , CII(in,jn,kn)    , CO(in,jn,kn)
     &      , CO2(in,jn,kn)  , OI(in,jn,kn)     , OH(in,jn,kn)
     &      , H2O(in,jn,kn)  , O2(in,jn,kn)     , SiI(in,jn,kn)
     &      , SiOI(in,jn,kn) , SiO2I(in,jn,kn)  , CH(in,jn,kn)
     &      , CH2(in,jn,kn)  , COII(in,jn,kn)   , OII(in,jn,kn)
     &      , OHII(in,jn,kn) , H2OII(in,jn,kn)  , H3OII(in,jn,kn)
     &      , O2II(in,jn,kn) , Mg(in,jn,kn)     , Al(in,jn,kn)
     &      , S(in,jn,kn)    , Fe(in,jn,kn)     
      R_PREC  SiM(in,jn,kn), FeM(in,jn,kn), Mg2SiO4(in,jn,kn)
     &      , MgSiO3(in,jn,kn), Fe3O4(in,jn,kn), AC(in,jn,kn)
     &      , SiO2D(in,jn,kn), MgO(in,jn,kn), FeS(in,jn,kn)
     &      , Al2O3(in,jn,kn)
     &      , reforg(in,jn,kn), volorg(in,jn,kn), H2Oice(in,jn,kn)

!     Radiation Fields
      R_PREC  kphHI(in,jn,kn), kphHeI(in,jn,kn), kphHeII(in,jn,kn)

      integer idissHDI, iionZ, idissZ
      R_PREC  kdissHDI(in,jn,kn), kphCI(in,jn,kn), kphOI(in,jn,kn),
     &        kdissCO(in,jn,kn), kdissOH(in,jn,kn), kdissH2O(in,jn,kn)


!     Rate values

      real*8 k1 (in), k2 (in), k3 (in), k4 (in), k5 (in),
     &       k6 (in), k7 (in), k8 (in), k9 (in), k10(in),
     &       k11(in), k12(in), k13(in), k14(in), k15(in),
     &       k16(in), k17(in), k18(in), k19(in), k22(in),
     &       k50(in), k51(in), k52(in), k53(in), k54(in),
     &       k55(in), k56(in), k57(in), k58(in), 
     &       h2dust(in), rhoH(in),
     &       k24shield(in), k25shield(in), k26shield(in),
     &       k28shield(in), k29shield(in), k30shield(in),
     &       k31shield(in),
     &       k24, k25, k26, k27, k28, k29, k30
      real*8 k125(in), k129(in), k130(in), k131(in), k132(in)
     &     , k133(in), k134(in), k135(in), k136(in), k137(in)
     &     , k148(in), k149(in), k150(in), k151(in), k152(in)
     &     , k153(in)
     &     , kz15(in), kz16(in), kz17(in), kz18(in), kz19(in)
     &     , kz20(in), kz21(in), kz22(in), kz23(in), kz24(in)
     &     , kz25(in), kz26(in), kz27(in), kz28(in), kz29(in)
     &     , kz30(in), kz31(in), kz32(in), kz33(in), kz34(in)
     &     , kz35(in), kz36(in), kz37(in), kz38(in), kz39(in)
     &     , kz40(in), kz41(in), kz42(in), kz43(in), kz44(in)
     &     , kz45(in), kz46(in), kz47(in), kz48(in), kz49(in)
     &     , kz50(in), kz51(in), kz52(in), kz53(in), kz54(in)

!     temporaries (passed in)

      real*8 HIp(in), HIIp(in), HeIp(in), HeIIp(in), HeIIIp(in),
     &       HMp(in), H2Ip(in), H2IIp(in), dep(in),
     &       DIp(in), DIIp(in), HDIp(in)
      real*8 DMp(in)   , HDIIp(in)   , HeHIIp(in)
     &     , CIp(in)   , CIIp(in)    , COp(in)
     &     , CO2p(in)  , OIp(in)     , OHp(in)
     &     , H2Op(in)  , O2p(in)     , SiIp(in)
     &     , SiOIp(in) , SiO2Ip(in)  , CHp(in)
     &     , CH2p(in)  , COIIp(in)   , OIIp(in)
     &     , OHIIp(in) , H2OIIp(in)  , H3OIIp(in)
     &     , O2IIp(in) , Mgp(in)     , Alp(in)
     &     , Sp(in)    , Fep(in)     
      R_PREC  SiMp(in), FeMp(in), Mg2SiO4p(in)
     &      , MgSiO3p(in), Fe3O4p(in), ACp(in)
     &      , SiO2Dp(in), MgOp(in), FeSp(in)
     &      , Al2O3p(in)
     &      , reforgp(in), volorgp(in), H2Oicep(in)
      real*8  kdSiM(in), kdFeM(in), kdMg2SiO4(in)
     &      , kdMgSiO3(in), kdFe3O4(in), kdAC(in)
     &      , kdSiO2D(in), kdMgO(in), kdFeS(in)
     &      , kdAl2O3(in)
     &      , kdreforg(in), kdvolorg(in), kdH2Oice(in)

!     locals

      integer i
      real*8 scoef, acoef

!   A) the 6-species integrator
!      
      if (ispecies .eq. 1) then

         do i = is+1, ie+1
            if (itmask(i) .ne. MASK_FALSE) then

!        1) HI

            scoef  = k2(i)*HII(i,j,k)*de(i,j,k)
            acoef  = k1(i)*de(i,j,k)
     &             + k57(i)*HI(i,j,k)
     &             + k58(i)*HeI(i,j,k)/4._DKIND
     &             + k24shield(i)
            if (iradtrans .eq. 1) acoef = acoef + kphHI(i,j,k)
            HIp(i)  = (scoef*dtit(i) + HI(i,j,k))/
     &           (1._DKIND + acoef*dtit(i))
            if (HIp(i) .ne. HIp(i)) then
#ifdef _OPENMP
!$omp critical
#endif
               write(*,*) 'HUGE HIp! :: ', i, j, k, HIp(i), HI(i,j,k),
     $              HII(i,j,k), de(i,j,k), kphHI(i,j,k),
     $              scoef, acoef, dtit(i)
#ifdef _OPENMP
!$omp end critical
#endif
c               ERROR_MESSAGE
            endif

!        2) HII
c 
            scoef  = k1(i)*HIp(i)*de(i,j,k)
     &             + k57(i)*HIp(i)*HIp(i)
     &             + k58(i)*HIp(i)*HeI(i,j,k)/4._DKIND
     &             + k24shield(i)*HIp(i)
            if (iradtrans .eq. 1) 
     &          scoef = scoef + kphHI(i,j,k)*HIp(i)
            acoef  = k2(i)*de (i,j,k)
            HIIp(i) = (scoef*dtit(i) + HII(i,j,k))/
     &           (1._DKIND +acoef*dtit(i))
!
            if (HIIp(i) .le. 0._DKIND) then  !#####
#ifdef _OPENMP
!$omp critical
#endif
               write(*,*) 'negative HIIp! :: ', i, j, k, HIIp(i), 
     $              scoef, dtit(i), HII(i,j,k), acoef,
     $              k2(i), de(i,j,k),
     $              kphHI(i,j,k), HIp(i),
     $              k24shield(i)
#ifdef _OPENMP
!$omp end critical
#endif
            endif

!        3) Electron density

            scoef = 0._DKIND
     &                 + k57(i)*HIp(i)*HIp(i)
     &                 + k58(i)*HIp(i)*HeI(i,j,k)/4._DKIND
     &                 + k24shield(i)*HI(i,j,k)
     &                 + k25shield(i)*HeII(i,j,k)/4._DKIND
     &                 + k26shield(i)*HeI(i,j,k)/4._DKIND

            if ( (iradtrans .eq. 1) .and. ( irt_honly .eq. 0) )
     &          scoef = scoef + kphHI(i,j,k) * HI(i,j,k)
     &                + kphHeI(i,j,k)  * HeI(i,j,k)  / 4._DKIND
     &                + kphHeII(i,j,k) * HeII(i,j,k) / 4._DKIND
            if ( (iradtrans .eq. 1) .and. ( irt_honly .eq. 1) )
     &          scoef = scoef + kphHI(i,j,k) * HI(i,j,k)



            acoef = -(k1(i)*HI(i,j,k)      - k2(i)*HII(i,j,k)
     &              + k3(i)*HeI(i,j,k)/4._DKIND -
     &           k6(i)*HeIII(i,j,k)/4._DKIND
     &              + k5(i)*HeII(i,j,k)/4._DKIND -
     &           k4(i)*HeII(i,j,k)/4._DKIND)
            dep(i)   = (scoef*dtit(i) + de(i,j,k))
     &                     / (1._DKIND + acoef*dtit(i))

         endif                  ! itmask
         enddo

      endif                     ! (ispecies .eq. 1)

!  --- (B) Do helium chemistry in any case: (for all ispecies values) ---

      do i = is+1, ie+1
         if (itmask(i) .ne. MASK_FALSE) then

!        4) HeI

         scoef  = k4(i)*HeII(i,j,k)*de(i,j,k)
         acoef  = k3(i)*de(i,j,k)
     &                + k26shield(i)

         if ( (iradtrans .eq. 1) .and. (irt_honly .eq. 0))
     &       acoef = acoef + kphHeI(i,j,k)
         if (ispecies .gt. 3) then
            scoef = scoef +  4._DKIND * ( 0._DKIND
     &          + k152(i) * HeHII(i,j,k) *    HI(i,j,k) /  5._DKIND
     &          + k153(i) * HeHII(i,j,k) *    de(i,j,k) /  5._DKIND
     &          )
            acoef = acoef
     &          + k148(i) *   HII(i,j,k)
     &          + k149(i) *   HII(i,j,k)
     &          + k150(i) *  H2II(i,j,k) /  2._DKIND
         endif
         HeIp(i)   = ( scoef*dtit(i) + HeI(i,j,k) ) 
     &              / ( 1._DKIND + acoef*dtit(i) )

!        5) HeII

         scoef  = k3(i)*HeIp(i)*de(i,j,k)
     &          + k6(i)*HeIII(i,j,k)*de(i,j,k)
     &          + k26shield(i)*HeIp(i)
     
         if ( (iradtrans .eq. 1) .and. (irt_honly .eq. 0))
     &       scoef = scoef + kphHeI(i,j,k)*HeIp(i)

         acoef  = k4(i)*de(i,j,k) + k5(i)*de(i,j,k)
     &          + k25shield(i)
     
         if ( (iradtrans .eq. 1) .and. (irt_honly .eq. 0))
     &       acoef = acoef + kphHeII(i,j,k)
         if (ispecies .gt. 3) then
            acoef = acoef
     &          + k151(i) *    HI(i,j,k)
         endif
         HeIIp(i)  = ( scoef*dtit(i) + HeII(i,j,k) )
     &              / ( 1._DKIND + acoef*dtit(i) )

!       6) HeIII

         scoef   = k5(i)*HeIIp(i)*de(i,j,k)
     &           + k25shield(i)*HeIIp(i)
         if ((iradtrans .eq. 1) .and. (irt_honly .eq. 0))
     &       scoef = scoef + kphHeII(i,j,k) * HeIIp(i)
         acoef   = k6(i)*de(i,j,k)
         HeIIIp(i)  = ( scoef*dtit(i) + HeIII(i,j,k) )
     &                / ( 1._DKIND + acoef*dtit(i) )

      endif                     ! itmask
      enddo

c --- (C) Now do extra 3-species for molecular hydrogen ---

      if (ispecies .gt. 1) then

!        First, do HI/HII with molecular hydrogen terms

         do i = is+1, ie+1
            if (itmask(i) .ne. MASK_FALSE) then

!        1) HI
!     
            scoef  =      k2(i) * HII(i,j,k) * de(i,j,k) 
     &             + 2._DKIND*k13(i)* HI(i,j,k)  * H2I(i,j,k)/2._DKIND
     &             +      k11(i)* HII(i,j,k) * H2I(i,j,k)/2._DKIND
     &             + 2._DKIND*k12(i)* de(i,j,k)  * H2I(i,j,k)/2._DKIND
     &             +      k14(i)* HM(i,j,k)  * de(i,j,k)
     &             +      k15(i)* HM(i,j,k)  * HI(i,j,k)
     &             + 2._DKIND*k16(i)* HM(i,j,k)  * HII(i,j,k)
     &             + 2._DKIND*k18(i)* H2II(i,j,k)* de(i,j,k)/2._DKIND
     &             +      k19(i)* H2II(i,j,k)* HM(i,j,k)/2._DKIND
     &             + 2._DKIND*k31shield(i)   * H2I(i,j,k)/2._DKIND

            acoef  =      k1(i) * de(i,j,k)
     &             +      k7(i) * de(i,j,k)  
     &             +      k8(i) * HM(i,j,k)
     &             +      k9(i) * HII(i,j,k)
     &             +      k10(i)* H2II(i,j,k)/2._DKIND
     &             + 2._DKIND*k22(i)* HI(i,j,k)**2
     &             +      k57(i)* HI(i,j,k)
     &             +      k58(i)* HeI(i,j,k)/4._DKIND
     &             + k24shield(i)

            if (iradtrans .eq. 1) acoef = acoef + kphHI(i,j,k)
            if (iradtrans .eq. 1) then
               if ((ispecies .gt. 2).and.(idissHDI .gt. 0)) then
                  scoef = scoef
     &              + kdissHDI(i,j,k) * HDI(i,j,k)/3.0_DKIND
               endif
               if ( (imchem .eq. 1) .and.
     &              (itmask_metal(i) .ne. MASK_FALSE) ) then
               if (idissZ .gt. 0) then
                  scoef = scoef
     &              + kdissOH (i,j,k) * OH(i,j,k) /17.0_DKIND
     &              + kdissH2O(i,j,k) * H2O(i,j,k)/18.0_DKIND
               endif
               endif
            endif

            if (anydust .ne. MASK_FALSE) then
            if(itmask_metal(i) .ne. MASK_FALSE) then
               acoef = acoef + 2._DKIND * h2dust(i) * rhoH(i)
            endif
            endif
#ifdef CONTRIBUTION_OF_MINOR_SPECIES
            if (ispecies .gt. 2) then
               scoef = scoef 
     &               + k50(i) * HII(i,j,k) * DI(i,j,k)  / 2._DKIND
     &               + k54(i) * H2I(i,j,k) * DI(i,j,k)  / 4._DKIND
               acoef = acoef
     &               + k51(i) * DII(i,j,k) / 2._DKIND
     &               + k55(i) * HDI(i,j,k) / 3._DKIND
            endif
#endif
            if (ispecies .gt. 3) then
               scoef = scoef
     &             + k131(i) *  HDII(i,j,k) *    de(i,j,k) /  3._DKIND
     &             + k134(i) *   HII(i,j,k) *    DM(i,j,k) /  2._DKIND
     &             + k135(i) *    HM(i,j,k) *    DI(i,j,k) /  2._DKIND
     &             + k150(i) *   HeI(i,j,k) *  H2II(i,j,k) /  8._DKIND
     &             + k153(i) * HeHII(i,j,k) *    de(i,j,k) /  5._DKIND
               acoef = acoef
     &             + k125(i) *  HDII(i,j,k) /  3._DKIND
     &             + k130(i) *   DII(i,j,k) /  2._DKIND
     &             + k136(i) *    DM(i,j,k) /  2._DKIND
     &             + k137(i) *    DM(i,j,k) /  2._DKIND
     &             + k151(i) *  HeII(i,j,k) /  4._DKIND
     &             + k152(i) * HeHII(i,j,k) /  5._DKIND
            endif

            if ( (imchem .eq. 1) .and.
     &           (itmask_metal(i) .ne. MASK_FALSE) ) then
               scoef = scoef
     &             + kz20(i) *    CI(i,j,k) *   H2I(i,j,k) / 24._DKIND
     &             + kz21(i) *    OI(i,j,k) *   H2I(i,j,k) / 32._DKIND
     &             + kz22(i) *   HII(i,j,k) *    OI(i,j,k) / 16._DKIND
     &             + kz23(i) *   H2I(i,j,k) *    CH(i,j,k) / 26._DKIND
     &             + kz24(i) *   H2I(i,j,k) *    OH(i,j,k) / 34._DKIND
     &             + kz26(i) *    OH(i,j,k) *    CO(i,j,k) / 476._DKIND
     &             + kz28(i) *    CI(i,j,k) *    OH(i,j,k) / 204._DKIND
     &             + kz32(i) *    OI(i,j,k) *    CH(i,j,k) / 208._DKIND
     &             + kz33(i) *    OI(i,j,k) *    OH(i,j,k) / 272._DKIND
     &             + kz34(i) *   HII(i,j,k) *    OH(i,j,k) / 17._DKIND
     &             + kz35(i) *   HII(i,j,k) *   H2O(i,j,k) / 18._DKIND
     &             + kz36(i) *   HII(i,j,k) *    O2(i,j,k) / 32._DKIND
     &             + kz37(i) *   CII(i,j,k) *    OH(i,j,k) / 204._DKIND
     &             + kz40(i) *   OII(i,j,k) *   H2I(i,j,k) / 32._DKIND
     &             + kz41(i) *  OHII(i,j,k) *   H2I(i,j,k) / 34._DKIND
     &             + kz42(i) * H2OII(i,j,k) *   H2I(i,j,k) / 36._DKIND
     &             + kz46(i) * H2OII(i,j,k) *    de(i,j,k) / 18._DKIND
     &             + kz48(i) * H3OII(i,j,k) *    de(i,j,k) / 19._DKIND
     &             + kz49(i) * H3OII(i,j,k) *    de(i,j,k) / 9.5_DKIND
     &             + kz52(i) *   SiI(i,j,k) *    OH(i,j,k) / 476._DKIND
     &             + kz54(i) *  SiOI(i,j,k) *    OH(i,j,k) / 748._DKIND
               acoef = acoef
     &             + kz15(i) *    CH(i,j,k) / 13._DKIND
     &             + kz16(i) *   CH2(i,j,k) / 14._DKIND
     &             + kz17(i) *    OH(i,j,k) / 17._DKIND
     &             + kz18(i) *   H2O(i,j,k) / 18._DKIND
     &             + kz19(i) *    O2(i,j,k) / 32._DKIND
     &             + kz27(i) *    CI(i,j,k) / 12._DKIND
     &             + kz30(i) *    OI(i,j,k) / 16._DKIND
     &             + kz39(i) *   OII(i,j,k) / 16._DKIND
     &             + kz43(i) *  COII(i,j,k) / 28._DKIND
            endif
            HIp(i)  = ( scoef*dtit(i) + HI(i,j,k) ) / 
     &                      ( 1. + acoef*dtit(i) )
            if (HIp(i) .ne. HIp(i)) then
#ifdef _OPENMP
!$omp critical
#endif
               write(*,*) 'HUGE HIp! :: ', i, j, k, HIp(i), HI(i,j,k),
     $              HII(i,j,k), de(i,j,k), H2I(i,j,k),
     $              kphHI(i,j,k)
#ifdef _OPENMP
!$omp end critical
#endif
            endif

!          2) HII

            scoef  =    k1(i)  * HI(i,j,k) * de(i,j,k)
     &             +    k10(i) * H2II(i,j,k)*HI(i,j,k)/2._DKIND
     &             +    k57(i) * HI(i,j,k) * HI(i,j,k)
     &             +    k58(i) * HI(i,j,k) * HeI(i,j,k)/4._DKIND
     &             + k24shield(i)*HI(i,j,k)

            if (iradtrans .eq. 1) 
     &          scoef = scoef + kphHI(i,j,k) * HI(i,j,k)

            acoef  =    k2(i)  * de(i,j,k)
     &             +    k9(i)  * HI(i,j,k)
     &             +    k11(i) * H2I(i,j,k)/2._DKIND
     &             +    k16(i) * HM(i,j,k)
     &             +    k17(i) * HM(i,j,k)
#ifdef CONTRIBUTION_OF_MINOR_SPECIES
            if (ispecies .gt. 2) then
               scoef = scoef
     &               + k51(i) * HI (i,j,k) * DII(i,j,k) / 2._DKIND
     &               + k52(i) * H2I(i,j,k) * DII(i,j,k) / 4._DKIND
               acoef = acoef
     &               + k50(i) * DI (i,j,k) / 2._DKIND
     &               + k53(i) * HDI(i,j,k) / 3._DKIND
            endif
#endif
            if (ispecies .gt. 3) then
               scoef = scoef
     &             + k125(i) *  HDII(i,j,k) *    HI(i,j,k) /  3._DKIND
               acoef = acoef
     &             + k129(i) *    DI(i,j,k) /  2._DKIND
     &             + k134(i) *    DM(i,j,k) /  2._DKIND
     &             + k148(i) *   HeI(i,j,k) /  4._DKIND
     &             + k149(i) *   HeI(i,j,k) /  4._DKIND
            endif

            if ( (imchem .eq. 1) .and.
     &           (itmask_metal(i) .ne. MASK_FALSE) ) then
               scoef = scoef
     &             + kz39(i) *   OII(i,j,k) *    HI(i,j,k) / 16._DKIND
     &             + kz43(i) *  COII(i,j,k) *    HI(i,j,k) / 28._DKIND
               acoef = acoef
     &             + kz22(i) *    OI(i,j,k) / 16._DKIND
     &             + kz34(i) *    OH(i,j,k) / 17._DKIND
     &             + kz35(i) *   H2O(i,j,k) / 18._DKIND
     &             + kz36(i) *    O2(i,j,k) / 32._DKIND
            endif
            HIIp(i)   = ( scoef*dtit(i) + HII(i,j,k) )
     &                      / ( 1._DKIND + acoef*dtit(i) )
!     
!          3) electrons:

            scoef =   k8(i) * HM(i,j,k) * HI(i,j,k)
     &             +  k15(i)* HM(i,j,k) * HI(i,j,k)
     &             +  k17(i)* HM(i,j,k) * HII(i,j,k)
     &             +  k57(i)* HI(i,j,k) * HI(i,j,k)
     &             +  k58(i)* HI(i,j,k) * HeI(i,j,k)/4._DKIND
!                  
     &             + k24shield(i)*HIp(i)
     &             + k25shield(i)*HeIIp(i)/4._DKIND
     &             + k26shield(i)*HeIp(i)/4._DKIND

            if ( (iradtrans .eq. 1) .and. (irt_honly .eq. 0) )
     &          scoef = scoef + kphHI(i,j,k) * HIp(i)
     &                + kphHeI(i,j,k)  * HeIp(i)  / 4._DKIND
     &                + kphHeII(i,j,k) * HeIIp(i) / 4._DKIND
            if ( (iradtrans .eq. 1) .and. (irt_honly .eq. 1) )
     &          scoef = scoef + kphHI(i,j,k) * HIp(i)
            if (iradtrans .eq. 1) then
               if ( (imchem .eq. 1) .and.
     &              (itmask_metal(i) .ne. MASK_FALSE) ) then
               if (iionZ .gt. 0) then
                  scoef = scoef
     &              + kphCI(i,j,k) * CI(i,j,k)/12.0_DKIND
     &              + kphOI(i,j,k) * OI(i,j,k)/16.0_DKIND
               endif
               endif
            endif

            acoef = - (k1(i) *HI(i,j,k)    - k2(i)*HII(i,j,k)
     &              +  k3(i) *HeI(i,j,k)/4._DKIND -
     &           k6(i)*HeIII(i,j,k)/4._DKIND
     &              +  k5(i) *HeII(i,j,k)/4._DKIND -
     &           k4(i)*HeII(i,j,k)/4._DKIND
     &              +  k14(i)*HM(i,j,k)
     &              -  k7(i) *HI(i,j,k)
     &              -  k18(i)*H2II(i,j,k)/2._DKIND)
#ifdef CONTRIBUTION_OF_MINOR_SPECIES
            if (ispecies .gt. 2) then
               scoef = scoef
     &               + k56(i) * DI (i,j,k) * HM(i,j,k) / 2._DKIND
               acoef = acoef
     &               - k1 (i) * DI (i,j,k) / 2._DKIND
     &               + k2 (i) * DII(i,j,k) / 2._DKIND
            endif
#endif
            if (ispecies .gt. 3) then
               scoef = scoef
     &             + k137(i) *    DM(i,j,k) *    HI(i,j,k) /  2._DKIND
               acoef = acoef
     &             + k131(i) *  HDII(i,j,k) /  3._DKIND
     &             + k132(i) *    DI(i,j,k) /  2._DKIND
     &             + k153(i) * HeHII(i,j,k) /  5._DKIND
            endif

            if ( (imchem .eq. 1) .and.
     &           (itmask_metal(i) .ne. MASK_FALSE) ) then
               scoef = scoef
               acoef = acoef
     &             + kz44(i) *   CII(i,j,k) / 12._DKIND
     &             + kz45(i) *   OII(i,j,k) / 16._DKIND
     &             + kz46(i) * H2OII(i,j,k) / 18._DKIND
     &             + kz47(i) * H2OII(i,j,k) / 18._DKIND
     &             + kz48(i) * H3OII(i,j,k) / 19._DKIND
     &             + kz49(i) * H3OII(i,j,k) / 19._DKIND
     &             + kz50(i) *  O2II(i,j,k) / 32._DKIND
            endif
            dep(i)  = ( scoef*dtit(i) + de(i,j,k) )
     &                / ( 1._DKIND + acoef*dtit(i) )

!           7) H2

            scoef = 2._DKIND*(k8(i)  * HM(i,j,k)   * HI(i,j,k)
     &            +       k10(i) * H2II(i,j,k) * HI(i,j,k)/2._DKIND
     &            +       k19(i) * H2II(i,j,k) * HM(i,j,k)/2._DKIND
     &            +       k22(i) * HI(i,j,k) * (HI(i,j,k))**2._DKIND)
            acoef = ( k13(i)*HI(i,j,k) + k11(i)*HII(i,j,k)
     &              + k12(i)*de(i,j,k) )
     &              + k29shield(i) + k31shield(i)

            if (anydust .ne. MASK_FALSE) then
            if(itmask_metal(i) .ne. MASK_FALSE) then
               scoef = scoef + 2._DKIND * h2dust(i) *
     &              HI(i,j,k) * rhoH(i)
            endif
            endif
#ifdef CONTRIBUTION_OF_MINOR_SPECIES
            if (ispecies .gt. 2) then
               scoef = scoef + 2._DKIND * (
     &                 k53(i) * HDI(i,j,k) * HII(i,j,k) / 3._DKIND
     &               + k55(i) * HDI(i,j,k) * HI (i,j,k) / 3._DKIND
     &                  )
               acoef = acoef
     &               + k52(i) * DII(i,j,k) / 2._DKIND
     &               + k54(i) * DI (i,j,k) / 2._DKIND
            endif
#endif
            if ( (imchem .eq. 1) .and.
     &           (itmask_metal(i) .ne. MASK_FALSE) ) then
               scoef = scoef +  2._DKIND * ( 0._DKIND
     &             + kz15(i) *    HI(i,j,k) *    CH(i,j,k) / 13._DKIND
     &             + kz16(i) *    HI(i,j,k) *   CH2(i,j,k) / 14._DKIND
     &             + kz17(i) *    HI(i,j,k) *    OH(i,j,k) / 17._DKIND
     &             + kz18(i) *    HI(i,j,k) *   H2O(i,j,k) / 18._DKIND
     &             + kz47(i) * H2OII(i,j,k) *    de(i,j,k) / 18._DKIND
     &            )
               acoef = acoef
     &             + kz20(i) *    CI(i,j,k) / 12._DKIND
     &             + kz21(i) *    OI(i,j,k) / 16._DKIND
     &             + kz23(i) *    CH(i,j,k) / 13._DKIND
     &             + kz24(i) *    OH(i,j,k) / 17._DKIND
     &             + kz40(i) *   OII(i,j,k) / 16._DKIND
     &             + kz41(i) *  OHII(i,j,k) / 17._DKIND
     &             + kz42(i) * H2OII(i,j,k) / 18._DKIND
     &             + kz51(i) *    CI(i,j,k) / 12._DKIND
               if ((igrgr .eq. 1) .or. (idsub .eq. 1)) then
               if (idspecies .gt. 0) then
                  scoef = scoef + 2._DKIND *
     &                  kdMgSiO3  (i) * 2._DKIND

               endif
               if (idspecies .gt. 1) then
                  scoef = scoef + 2._DKIND * (
     &                  kdMg2SiO4 (i) * 3._DKIND
     &                + kdFe3O4   (i) * 4._DKIND
     &                + kdMgO     (i)
     &                + kdAl2O3   (i) * 3._DKIND
     &              )
               endif
               if (idspecies .gt. 2) then
                    acoef = acoef
     &            + kdvolorg  (i) / H2I(i,j,k) * 2._DKIND * 2._DKIND
               endif
               endif
            endif
            H2Ip(i) = ( scoef*dtit(i) + H2I(i,j,k) )
     &                / ( 1._DKIND + acoef*dtit(i) )

!           8) H-

            scoef = k7(i) * HI(i,j,k) * de(i,j,k) 
            acoef = (k8(i)  + k15(i))  * HI(i,j,k) + 
     &              (k16(i) + k17(i))  * HII(i,j,k) +  
     &	            k14(i) * de(i,j,k) + k19(i) * H2II(i,j,k)/2.0 +
     &	            k27
#ifdef CONTRIBUTION_OF_MINOR_SPECIES
            if (ispecies .gt. 2) then
               acoef = acoef
     &               + k56(i) * DI (i,j,k) / 2._DKIND
            endif
#endif
            if (ispecies .gt. 3) then
               scoef = scoef
     &             + k136(i) *    DM(i,j,k) *    HI(i,j,k) /  2._DKIND
               acoef = acoef
     &             + k135(i) *    DI(i,j,k) /  2._DKIND
            endif
            HMp(i) = (scoef*dtit(i) + HM(i,j,k))
     &           / (1.0 + acoef*dtit(i))


!           9) H2+

            H2IIp(i) = 2._DKIND*( k9 (i)*HIp(i)*HIIp(i)
     &                    +   k11(i)*H2Ip(i)/2._DKIND*HIIp(i)
     &                    +   k17(i)*HMp(i)*HIIp(i)
     &                    + k29shield(i)*H2Ip(i)
     &                    )
     &                 /  ( k10(i)*HIp(i) + k18(i)*dep(i)
     &                    + k19(i)*HMp(i)
     &                    + (k28shield(i)+k30shield(i))
     &                    )
            if (ispecies .gt. 3) then
             H2IIp(i) = 2._DKIND * (  k9 (i)*HIp(i)*HIIp(i)
     &                    +   k11(i)*H2Ip(i)/2._DKIND*HIIp(i)
     &                    +   k17(i)*HMp(i)*HIIp(i)
     &                    + k29shield(i)*H2Ip(i)
     &                    + k152(i)*HeHII(i,j,k)*HIp(i)/5._DKIND
     &                    )
     &                 /  ( k10(i)*HIp(i) + k18(i)*dep(i)
     &                    + k19(i)*HMp(i)
     &                    + (k28shield(i)+k30shield(i))
     &                    + k150(i)*HeIp(i)/4._DKIND
     &                    )
            endif
         endif                  ! itmask
         enddo
!     
      endif                     ! H2

!  --- (D) Now do extra 3-species for molecular HD ---
!     
      if (ispecies .gt. 2) then
         do i = is+1, ie+1
            if (itmask(i) .ne. MASK_FALSE) then
!     
!         1) DI
!     
            scoef =   (       k2(i) * DII(i,j,k) * de(i,j,k)
     &                 +      k51(i)* DII(i,j,k) * HI(i,j,k)
     &                 + 2._DKIND*k55(i)* HDI(i,j,k) *
     &              HI(i,j,k)/3._DKIND
     &                 )
            acoef  =    k1(i) * de(i,j,k)
     &             +    k50(i) * HII(i,j,k)
     &             +    k54(i) * H2I(i,j,k)/2._DKIND
     &             +    k56(i) * HM(i,j,k)
     &             + k24shield(i)
            if (iradtrans .eq. 1) acoef = acoef + kphHI(i,j,k)
            if (ispecies .gt. 3) then
               scoef = scoef +  2._DKIND * ( 0._DKIND
     &             + k131(i) *  HDII(i,j,k) *    de(i,j,k) /  3._DKIND
     &             + k133(i) *   DII(i,j,k) *    DM(i,j,k) /  2._DKIND
     &             + k134(i) *   HII(i,j,k) *    DM(i,j,k) /  2._DKIND
     &             + k136(i) *    DM(i,j,k) *    HI(i,j,k) /  2._DKIND
     &             )
               acoef = acoef
     &             + k129(i) *   HII(i,j,k)
     &             + k132(i) *    de(i,j,k)
     &             + k135(i) *    HM(i,j,k)
            endif
            if (iradtrans .eq. 1) then
               if (idissHDI .gt. 0) then
                  scoef = scoef
     &              + 2._DKIND * kdissHDI(i,j,k) * HDI(i,j,k)/3.0_DKIND
               endif
            endif
            DIp(i)    = ( scoef*dtit(i) + DI(i,j,k) ) / 
     &                  ( 1._DKIND + acoef*dtit(i) )

!         2) DII
c 
            scoef =   (   k1(i)  * DI(i,j,k) * de(i,j,k)
     &            +       k50(i) * HII(i,j,k)* DI(i,j,k)
     &            +  2._DKIND*k53(i) * HII(i,j,k)* HDI(i,j,k)/3._DKIND
     &            )
     &            + k24shield(i)*DI(i,j,k)
            acoef = 0._DKIND
            !! initialize GC202002
            if (iradtrans .eq. 1) scoef = scoef + kphHI(i,j,k)*DI(i,j,k)
            acoef =    k2(i)  * de(i,j,k)
     &            +    k51(i) * HI(i,j,k)
     &            +    k52(i) * H2I(i,j,k)/2._DKIND
            if (ispecies .gt. 3) then
               acoef = acoef
     &             + k130(i) *    HI(i,j,k)
     &             + k133(i) *    DM(i,j,k) /  2._DKIND
            endif
            DIIp(i)   = ( scoef*dtit(i) + DII(i,j,k) )
     &                 / ( 1._DKIND + acoef*dtit(i) )

!          3) HDI
c 
            scoef = 3._DKIND*(k52(i) * DII(i,j,k)* 
     &           H2I(i,j,k)/2._DKIND/2._DKIND
     &           + k54(i) * DI(i,j,k) * H2I(i,j,k)/2._DKIND/2._DKIND
!!   &           + 2._DKIND*k56(i) * DI(i,j,k) * HM(i,j,k)/2._DKIND
                       !! corrected by GC202005
     &           +          k56(i) * DI(i,j,k) * HM(i,j,k)/2._DKIND
     &                 )
            acoef  =    k53(i) * HII(i,j,k)
     &             +    k55(i) * HI(i,j,k)
            if (iradtrans .eq. 1) then
               if (idissHDI .gt. 0) then
                  acoef = acoef
     &              + kdissHDI(i,j,k)
               endif
            endif
            if (ispecies .gt. 3) then
               scoef = scoef +  3._DKIND * ( 0._DKIND
     &             + k125(i) *  HDII(i,j,k) *    HI(i,j,k) /  3._DKIND
     &             + k137(i) *    DM(i,j,k) *    HI(i,j,k) /  2._DKIND
     &             )
            endif
            HDIp(i)   = ( scoef*dtit(i) + HDI(i,j,k) )
     &                 / ( 1._DKIND + acoef*dtit(i) )

         endif                  ! itmask
         enddo
      endif

!  --- (D2) Now do extra 3-species for minor primordial species ---
!     
      if (ispecies .gt. 3) then
         do i = is+1, ie+1
            if (itmask(i) .ne. MASK_FALSE) then
!     
!         1) DM
!     
            scoef =
     &            k132(i) *    DI(i,j,k) *    de(i,j,k)
     &          + k135(i) *    HM(i,j,k) *    DI(i,j,k)
            acoef = 
     &            k133(i) *   DII(i,j,k) /  2._DKIND
     &          + k134(i) *   HII(i,j,k)
     &          + k136(i) *    HI(i,j,k)
     &          + k137(i) *    HI(i,j,k)

            DMp(i)    = ( scoef*dtit(i) + DM(i,j,k) ) / 
     &                  ( 1._DKIND + acoef*dtit(i) )

!         2) HDII
c 
            scoef = 3._DKIND * (
     &            k129(i) *    DI(i,j,k) *   HII(i,j,k) /  2._DKIND
     &          + k130(i) *   DII(i,j,k) *    HI(i,j,k) /  2._DKIND
     &          )
            acoef = 
     &            k125(i) *    HI(i,j,k)
     &          + k131(i) *    de(i,j,k)

            HDIIp(i)   = ( scoef*dtit(i) + HDII(i,j,k) )
     &                 / ( 1._DKIND + acoef*dtit(i) )

!          3) HeHII
c 
            scoef = 5._DKIND * (
     &            k148(i) *   HeI(i,j,k) *   HII(i,j,k) /  4._DKIND
     &          + k149(i) *   HeI(i,j,k) *   HII(i,j,k) /  4._DKIND
     &          + k150(i) *   HeI(i,j,k) *  H2II(i,j,k) /  8._DKIND
     &          + k151(i) *  HeII(i,j,k) *    HI(i,j,k) /  4._DKIND
     &          )
            acoef = 
     &            k152(i) *    HI(i,j,k)
     &          + k153(i) *    de(i,j,k)

            HeHIIp(i)   = ( scoef*dtit(i) + HeHII(i,j,k) )
     &                 / ( 1._DKIND + acoef*dtit(i) )

         endif                  ! itmask
         enddo
      endif

!  --- (D3) Now do metal species ---
!     
      if (imchem .eq. 1) then
         do i = is+1, ie+1
            if (itmask_metal(i) .ne. MASK_FALSE) then

C***** CI **********
               scoef = 0._DKIND + 12._DKIND * ( 0._DKIND
     &             + kz15(i) *    HI(i,j,k) *    CH(i,j,k) / 13._DKIND
     &             + kz44(i) *   CII(i,j,k) *    de(i,j,k) / 12._DKIND
     &            )
               acoef = 0._DKIND
     &             + kz20(i) *   H2I(i,j,k) /  2._DKIND
     &             + kz27(i) *    HI(i,j,k)
     &             + kz28(i) *    OH(i,j,k) / 17._DKIND
     &             + kz29(i) *    O2(i,j,k) / 32._DKIND
     &             + kz51(i) *   H2I(i,j,k) /  2._DKIND
               if ( ( igrgr .eq. 1 ) .or. ( idsub .eq. 1) ) then
               if (idspecies .gt. 0) then
                    acoef = acoef 
     &            + kdAC      (i) / CI(i,j,k) * 12._DKIND
               endif
               endif
               if (iradtrans .eq. 1) then
                  if (iionZ .gt. 0) then
                     acoef = acoef
     &                 + kphCI(i,j,k)
                  endif
                  if (idissZ .gt. 0) then
                     scoef = scoef + 12._DKIND *
     &                   kdissCO (i,j,k) * CO(i,j,k) /28.0_DKIND
                  endif
               endif

            CIp(i)   = ( scoef*dtit(i) + CI(i,j,k) )
     &                 / ( 1._DKIND + acoef*dtit(i) )


C***** CII **********
               scoef = 0._DKIND + 12._DKIND * ( 0._DKIND
     &            )
               acoef = 0._DKIND
     &             + kz37(i) *    OH(i,j,k) / 17._DKIND
     &             + kz38(i) *    O2(i,j,k) / 32._DKIND
     &             + kz44(i) *    de(i,j,k)
               if (iradtrans .eq. 1) then
                  if (iionZ .gt. 0) then
                     scoef = scoef
     &                 + kphCI(i,j,k) * CI(i,j,k)
                  endif
               endif

            CIIp(i)   = ( scoef*dtit(i) + CII(i,j,k) )
     &                 / ( 1._DKIND + acoef*dtit(i) )


C***** CO **********
               scoef = 0._DKIND + 28._DKIND * ( 0._DKIND
     &             + kz28(i) *    CI(i,j,k) *    OH(i,j,k) / 204._DKIND
     &             + kz29(i) *    CI(i,j,k) *    O2(i,j,k) / 384._DKIND
     &             + kz32(i) *    OI(i,j,k) *    CH(i,j,k) / 208._DKIND
     &             + kz38(i) *   CII(i,j,k) *    O2(i,j,k) / 384._DKIND
     &             + kz43(i) *  COII(i,j,k) *    HI(i,j,k) / 28._DKIND
     &            )
               acoef = 0._DKIND
     &             + kz26(i) *    OH(i,j,k) / 17._DKIND
               if ( ( igrgr .eq. 1 ) .or. ( idsub .eq. 1) ) then
               if (idspecies .gt. 2) then
                    acoef = acoef
     &            + kdreforg  (i) / CO(i,j,k) * 17._DKIND * 0.5_DKIND
     &            + kdvolorg  (i) / CO(i,j,k) * 17._DKIND
               endif
               endif
               if (iradtrans .eq. 1) then
                  if (idissZ .gt. 0) then
                     acoef = acoef
     &                 + kdissCO (i,j,k)
                  endif
               endif

            COp(i)   = ( scoef*dtit(i) + CO(i,j,k) )
     &                 / ( 1._DKIND + acoef*dtit(i) )


C***** CO2 **********
               scoef = 0._DKIND + 44._DKIND * ( 0._DKIND
     &             + kz26(i) *    OH(i,j,k) *    CO(i,j,k) / 476._DKIND
     &            )
               acoef = 0._DKIND

            CO2p(i)   = ( scoef*dtit(i) + CO2(i,j,k) )
     &                 / ( 1._DKIND + acoef*dtit(i) )


C***** OI **********
               scoef = 0._DKIND + 16._DKIND * ( 0._DKIND
     &             + kz17(i) *    HI(i,j,k) *    OH(i,j,k) / 17._DKIND
     &             + kz19(i) *    HI(i,j,k) *    O2(i,j,k) / 32._DKIND
     &             + kz25(i) *    OH(i,j,k) *    OH(i,j,k) / 289._DKIND
     &             + kz29(i) *    CI(i,j,k) *    O2(i,j,k) / 384._DKIND
     &             + kz39(i) *   OII(i,j,k) *    HI(i,j,k) / 16._DKIND
     &             + kz45(i) *   OII(i,j,k) *    de(i,j,k) / 16._DKIND
     &             + kz47(i) * H2OII(i,j,k) *    de(i,j,k) / 18._DKIND
     &             + kz50(i) *  O2II(i,j,k) *    de(i,j,k) / 16._DKIND
     &             + kz53(i) *   SiI(i,j,k) *    O2(i,j,k) / 896._DKIND
     &            )
               acoef = 0._DKIND
     &             + kz21(i) *   H2I(i,j,k) /  2._DKIND
     &             + kz22(i) *   HII(i,j,k)
     &             + kz30(i) *    HI(i,j,k)
     &             + kz31(i) *    OI(i,j,k) / 8._DKIND
     &             + kz32(i) *    CH(i,j,k) / 13._DKIND
     &             + kz33(i) *    OH(i,j,k) / 17._DKIND
               if (iradtrans .eq. 1) then
                  if (iionZ .gt. 0) then
                     acoef = acoef
     &                 + kphOI(i,j,k)
                  endif
                  if (idissZ .gt. 0) then
                     scoef = scoef + 16._DKIND *
     &                 ( kdissOH (i,j,k) * OH(i,j,k) /17.0_DKIND
     &                 + kdissCO (i,j,k) * CO(i,j,k) /28.0_DKIND)
                  endif
               endif

            OIp(i)   = ( scoef*dtit(i) + OI(i,j,k) )
     &                 / ( 1._DKIND + acoef*dtit(i) )


C***** OH **********
               scoef = 0._DKIND + 17._DKIND * ( 0._DKIND
     &             + kz18(i) *    HI(i,j,k) *   H2O(i,j,k) / 18._DKIND
     &             + kz19(i) *    HI(i,j,k) *    O2(i,j,k) / 32._DKIND
     &             + kz21(i) *    OI(i,j,k) *   H2I(i,j,k) / 32._DKIND
     &             + kz30(i) *    OI(i,j,k) *    HI(i,j,k) / 16._DKIND
     &             + kz46(i) * H2OII(i,j,k) *    de(i,j,k) / 18._DKIND
     &             + kz49(i) * H3OII(i,j,k) *    de(i,j,k) / 19._DKIND
     &            )
               acoef = 0._DKIND
     &             + kz17(i) *    HI(i,j,k)
     &             + kz24(i) *   H2I(i,j,k) /  2._DKIND
     &             + kz25(i) *    OH(i,j,k) / 8.5_DKIND
     &             + kz26(i) *    CO(i,j,k) / 28._DKIND
     &             + kz28(i) *    CI(i,j,k) / 12._DKIND
     &             + kz33(i) *    OI(i,j,k) / 16._DKIND
     &             + kz34(i) *   HII(i,j,k)
     &             + kz37(i) *   CII(i,j,k) / 12._DKIND
     &             + kz52(i) *   SiI(i,j,k) / 28._DKIND
     &             + kz54(i) *  SiOI(i,j,k) / 44._DKIND
               if (iradtrans .eq. 1) then
                  if (idissZ .gt. 0) then
                     acoef = acoef
     &                 + kdissOH (i,j,k)
                     scoef = scoef + 17._DKIND *
     &                   kdissH2O(i,j,k) * H2O(i,j,k)/18.0_DKIND
                  endif
               endif

            OHp(i)   = ( scoef*dtit(i) + OH(i,j,k) )
     &                 / ( 1._DKIND + acoef*dtit(i) )


C***** H2O **********
               scoef = 0._DKIND + 18._DKIND * ( 0._DKIND
     &             + kz24(i) *   H2I(i,j,k) *    OH(i,j,k) / 34._DKIND
     &             + kz25(i) *    OH(i,j,k) *    OH(i,j,k) / 289._DKIND
     &             + kz48(i) * H3OII(i,j,k) *    de(i,j,k) / 19._DKIND
     &            )
               acoef = 0._DKIND
     &             + kz18(i) *    HI(i,j,k)
     &             + kz35(i) *   HII(i,j,k)
               if ( ( igrgr .eq. 1 ) .or. ( idsub .eq. 1) ) then
               if (idspecies .gt. 0) then
                    acoef = acoef
     &            + kdMgSiO3  (i) / H2O(i,j,k) * 18._DKIND * 2._DKIND
               endif
               if (idspecies .gt. 1) then
                    acoef = acoef
     &            + kdMg2SiO4 (i) / H2O(i,j,k) * 18._DKIND * 3._DKIND
     &            + kdFe3O4   (i) / H2O(i,j,k) * 18._DKIND * 4._DKIND
     &            + kdMgO     (i) / H2O(i,j,k) * 18._DKIND
     &            + kdAl2O3   (i) / H2O(i,j,k) * 18._DKIND * 3._DKIND
               endif
               if (idspecies .gt. 2) then
                    acoef = acoef
     &            + kdH2Oice  (i) / H2O(i,j,k) * 18._DKIND
               endif
               endif
               if (iradtrans .eq. 1) then
                  if (idissZ .gt. 0) then
                     acoef = acoef
     &                 + kdissH2O(i,j,k)
                  endif
               endif

            H2Op(i)   = ( scoef*dtit(i) + H2O(i,j,k) )
     &                 / ( 1._DKIND + acoef*dtit(i) )


C***** O2 **********
               scoef = 0._DKIND + 32._DKIND * ( 0._DKIND
     &             + kz31(i) *    OI(i,j,k) *    OI(i,j,k) / 256._DKIND
     &             + kz33(i) *    OI(i,j,k) *    OH(i,j,k) / 272._DKIND
     &            )
               acoef = 0._DKIND
     &             + kz19(i) *    HI(i,j,k)
     &             + kz29(i) *    CI(i,j,k) / 12._DKIND
     &             + kz36(i) *   HII(i,j,k)
     &             + kz38(i) *   CII(i,j,k) / 12._DKIND
     &             + kz53(i) *   SiI(i,j,k) / 28._DKIND

            O2p(i)   = ( scoef*dtit(i) + O2(i,j,k) )
     &                 / ( 1._DKIND + acoef*dtit(i) )


C***** SiI **********
               scoef = 0._DKIND + 28._DKIND * ( 0._DKIND
     &            )
               acoef = 0._DKIND
     &             + kz52(i) *    OH(i,j,k) / 17._DKIND
     &             + kz53(i) *    O2(i,j,k) / 32._DKIND
               if ( ( igrgr .eq. 1 ) .or. ( idsub .eq. 1) ) then
               if (idspecies .gt. 1) then
                     acoef = acoef 
     &               + kdSiM     (i) / SiI(i,j,k) * 28._DKIND
               endif
               endif

            SiIp(i)   = ( scoef*dtit(i) + SiI(i,j,k) )
     &                 / ( 1._DKIND + acoef*dtit(i) )


C***** SiOI **********
               scoef = 0._DKIND + 44._DKIND * ( 0._DKIND
     &             + kz52(i) *   SiI(i,j,k) *    OH(i,j,k) / 476._DKIND
     &             + kz53(i) *   SiI(i,j,k) *    O2(i,j,k) / 896._DKIND
     &            )
               acoef = 0._DKIND
     &             + kz54(i) *    OH(i,j,k) / 17._DKIND
               if ( ( igrgr .eq. 1 ) .or. ( idsub .eq. 1) ) then
               if (idspecies .gt. 0) then
                       acoef = acoef 
     &               + kdMgSiO3  (i) / SiOI(i,j,k) * 44._DKIND
               endif
               if (idspecies .gt. 1) then
                       acoef = acoef 
     &               + kdMg2SiO4 (i) / SiOI(i,j,k) * 44._DKIND
               endif
               endif

            SiOIp(i)   = ( scoef*dtit(i) + SiOI(i,j,k) )
     &                 / ( 1._DKIND + acoef*dtit(i) )


C***** SiO2I **********
               scoef = 0._DKIND + 60._DKIND * ( 0._DKIND
     &             + kz54(i) *  SiOI(i,j,k) *    OH(i,j,k) / 748._DKIND
     &            )
               acoef = 0._DKIND
               if ( ( igrgr .eq. 1 ) .or. ( idsub .eq. 1) ) then
               if (idspecies .gt. 1) then
                       acoef = acoef 
     &               + kdSiO2D   (i) / SiO2I(i,j,k) * 60._DKIND
               endif
               endif

            SiO2Ip(i)   = ( scoef*dtit(i) + SiO2I(i,j,k) )
     &                 / ( 1._DKIND + acoef*dtit(i) )

            ! MINOR BUT IMPORTANT SPECIES FOR MOLECULAR FORMATION
C***** CH **********
               scoef = 0._DKIND + 13._DKIND * ( 0._DKIND
     &             + kz16(i) *    HI(i,j,k) *   CH2(i,j,k) / 14._DKIND
     &             + kz20(i) *    CI(i,j,k) *   H2I(i,j,k) / 24._DKIND
     &             + kz27(i) *    CI(i,j,k) *    HI(i,j,k) / 12._DKIND
     &            )
               acoef = 0._DKIND
     &             + kz15(i) *    HI(i,j,k)
     &             + kz23(i) *   H2I(i,j,k) /  2._DKIND
     &             + kz32(i) *    OI(i,j,k) / 16._DKIND

            CHp(i)   = ( scoef*dtit(i) + CH(i,j,k) )
     &                 / ( 1._DKIND + acoef*dtit(i) )


C***** CH2 **********
               scoef = 0._DKIND + 14._DKIND * ( 0._DKIND
     &             + kz23(i) *   H2I(i,j,k) *    CH(i,j,k) / 26._DKIND
     &             + kz51(i) *   H2I(i,j,k) *    CI(i,j,k) / 24._DKIND
     &            )
               acoef = 0._DKIND
     &             + kz16(i) *    HI(i,j,k)
               if ( ( igrgr .eq. 1 ) .or. ( idsub .eq. 1) ) then
               if (idspecies .gt. 2) then
                    acoef = acoef 
     &            + kdreforg  (i) / CH2(i,j,k) * 14._DKIND * 0.5_DKIND
               endif
               endif

            CH2p(i)   = ( scoef*dtit(i) + CH2(i,j,k) )
     &                 / ( 1._DKIND + acoef*dtit(i) )


C***** COII **********
               scoef = 0._DKIND + 28._DKIND * ( 0._DKIND
     &             + kz37(i) *   CII(i,j,k) *    OH(i,j,k) / 204._DKIND
     &            )
               acoef = 0._DKIND
     &             + kz43(i) *    HI(i,j,k)

            COIIp(i)   = ( scoef*dtit(i) + COII(i,j,k) )
     &                 / ( 1._DKIND + acoef*dtit(i) )


C***** OII **********
               scoef = 0._DKIND + 16._DKIND * ( 0._DKIND
     &             + kz22(i) *   HII(i,j,k) *    OI(i,j,k) / 16._DKIND
     &             + kz38(i) *   CII(i,j,k) *    O2(i,j,k) / 384._DKIND
     &            )
               acoef = 0._DKIND
     &             + kz39(i) *    HI(i,j,k)
     &             + kz40(i) *   H2I(i,j,k) /  2._DKIND
     &             + kz45(i) *    de(i,j,k)
               if (iradtrans .eq. 1) then
                  if (iionZ .gt. 0) then
                     scoef = scoef
     &                 + kphOI(i,j,k) * OI(i,j,k)
                  endif
               endif

            OIIp(i)   = ( scoef*dtit(i) + OII(i,j,k) )
     &                 / ( 1._DKIND + acoef*dtit(i) )


C***** OHII **********
               scoef = 0._DKIND + 17._DKIND * ( 0._DKIND
     &             + kz34(i) *   HII(i,j,k) *    OH(i,j,k) / 17._DKIND
     &             + kz40(i) *   OII(i,j,k) *   H2I(i,j,k) / 32._DKIND
     &            )
               acoef = 0._DKIND
     &             + kz41(i) *   H2I(i,j,k) /  2._DKIND

            OHIIp(i)   = ( scoef*dtit(i) + OHII(i,j,k) )
     &                 / ( 1._DKIND + acoef*dtit(i) )


C***** H2OII **********
               scoef = 0._DKIND + 18._DKIND * ( 0._DKIND
     &             + kz35(i) *   HII(i,j,k) *   H2O(i,j,k) / 18._DKIND
     &             + kz41(i) *  OHII(i,j,k) *   H2I(i,j,k) / 34._DKIND
     &            )
               acoef = 0._DKIND
     &             + kz42(i) *   H2I(i,j,k) /  2._DKIND
     &             + kz46(i) *    de(i,j,k)
     &             + kz47(i) *    de(i,j,k)

            H2OIIp(i)   = ( scoef*dtit(i) + H2OII(i,j,k) )
     &                 / ( 1._DKIND + acoef*dtit(i) )


C***** H3OII **********
               scoef = 0._DKIND + 19._DKIND * ( 0._DKIND
     &             + kz42(i) * H2OII(i,j,k) *   H2I(i,j,k) / 36._DKIND
     &            )
               acoef = 0._DKIND
     &             + kz48(i) *    de(i,j,k)
     &             + kz49(i) *    de(i,j,k)

            H3OIIp(i)   = ( scoef*dtit(i) + H3OII(i,j,k) )
     &                 / ( 1._DKIND + acoef*dtit(i) )


C***** O2II **********
               scoef = 0._DKIND + 32._DKIND * ( 0._DKIND
     &             + kz36(i) *   HII(i,j,k) *    O2(i,j,k) / 32._DKIND
     &            )
               acoef = 0._DKIND
     &             + kz50(i) *    de(i,j,k)

            O2IIp(i)   = ( scoef*dtit(i) + O2II(i,j,k) )
     &                 / ( 1._DKIND + acoef*dtit(i) )


            if ( ( igrgr .eq. 1 ) .or. ( idsub .eq. 1) ) then
            if (idspecies .gt. 0) then
C***** Mg **********
               scoef = 0._DKIND
               acoef = 0._DKIND
                 acoef = acoef 
     &         + kdMgSiO3  (i) / Mg(i,j,k) * 24._DKIND
               if (idspecies .gt. 1) then
                    acoef = acoef 
     &            + kdMg2SiO4 (i) / Mg(i,j,k) * 24._DKIND * 2._DKIND
     &            + kdMgO     (i) / Mg(i,j,k) * 24._DKIND
               endif

            Mgp(i)   = ( scoef*dtit(i) + Mg(i,j,k) )
     &                 / ( 1._DKIND + acoef*dtit(i) )

            endif

            if (idspecies .gt. 1) then
C***** Al **********
               scoef = 0._DKIND 
               acoef = 0._DKIND
                 acoef = acoef 
     &         + kdAl2O3   (i) / Al(i,j,k) * 27._DKIND * 2._DKIND

            Alp(i)   = ( scoef*dtit(i) + Al(i,j,k) )
     &                 / ( 1._DKIND + acoef*dtit(i) )


C***** S  **********
               scoef = 0._DKIND 
               acoef = 0._DKIND
                 acoef = acoef 
     &         + kdFeS     (i) / S(i,j,k) * 32._DKIND

            Sp(i)    = ( scoef*dtit(i) + S(i,j,k) )
     &                 / ( 1._DKIND + acoef*dtit(i) )


C***** Fe **********
               scoef = 0._DKIND 
               acoef = 0._DKIND
                 acoef = acoef 
     &         + kdFeM     (i) / Fe(i,j,k) * 56._DKIND
     &         + kdFe3O4   (i) / Fe(i,j,k) * 56._DKIND * 3._DKIND
     &         + kdFeS     (i) / Fe(i,j,k) * 56._DKIND

            Fep(i)   = ( scoef*dtit(i) + Fe(i,j,k) )
     &                 / ( 1._DKIND + acoef*dtit(i) )

            endif
            endif

            endif ! itmask_metal
         enddo
      endif ! imchem

!  --- (D4) Now do dust species ---
!     
      if ( ( igrgr .eq. 1 ) .or. ( idsub .eq. 1) ) then
         do i = is+1, ie+1
            if (itmask_metal(i) .ne. MASK_FALSE) then

            if (idspecies .gt. 0) then
C***** MgSiO3 **********
               scoef = 0._DKIND 
                 scoef = scoef 
     &         + kdMgSiO3  (i) * 100._DKIND
               acoef = 0._DKIND

            MgSiO3p(i)   = ( scoef*dtit(i) + MgSiO3(i,j,k) )
     &                 / ( 1._DKIND + acoef*dtit(i) )


C***** AC **********
               scoef = 0._DKIND 
                 scoef = scoef 
     &         + kdAC      (i) * 12._DKIND
               acoef = 0._DKIND

            ACp(i)   = ( scoef*dtit(i) + AC(i,j,k) )
     &                 / ( 1._DKIND + acoef*dtit(i) )

            endif

            if (idspecies .gt. 1) then
C***** SiM **********
               scoef = 0._DKIND
                 scoef = scoef 
     &         + kdSiM     (i) * 28._DKIND
               acoef = 0._DKIND

            SiMp(i)   = ( scoef*dtit(i) + SiM(i,j,k) )
     &                 / ( 1._DKIND + acoef*dtit(i) )


C***** FeM **********
               scoef = 0._DKIND
                 scoef = scoef 
     &         + kdFeM     (i) * 56._DKIND
               acoef = 0._DKIND

            FeMp(i)   = ( scoef*dtit(i) + FeM(i,j,k) )
     &                 / ( 1._DKIND + acoef*dtit(i) )


C***** Mg2SiO4 **********
               scoef = 0._DKIND
                 scoef = scoef 
     &         + kdMg2SiO4 (i) * 140._DKIND
               acoef = 0._DKIND

            Mg2SiO4p(i)   = ( scoef*dtit(i) + Mg2SiO4(i,j,k) )
     &                 / ( 1._DKIND + acoef*dtit(i) )


C***** Fe3O4 **********
               scoef = 0._DKIND 
                 scoef = scoef 
     &         + kdFe3O4   (i) * 232._DKIND
               acoef = 0._DKIND

            Fe3O4p(i)   = ( scoef*dtit(i) + Fe3O4(i,j,k) )
     &                 / ( 1._DKIND + acoef*dtit(i) )


C***** SiO2D **********
               scoef = 0._DKIND 
                 scoef = scoef 
     &         + kdSiO2D   (i) * 60._DKIND
               acoef = 0._DKIND

            SiO2Dp(i)   = ( scoef*dtit(i) + SiO2D(i,j,k) )
     &                 / ( 1._DKIND + acoef*dtit(i) )


C***** MgO **********
               scoef = 0._DKIND 
                 scoef = scoef 
     &         + kdMgO     (i) * 40._DKIND
               acoef = 0._DKIND

            MgOp(i)   = ( scoef*dtit(i) + MgO(i,j,k) )
     &                 / ( 1._DKIND + acoef*dtit(i) )


C***** FeS **********
               scoef = 0._DKIND 
                 scoef = scoef 
     &         + kdFeS     (i) * 88._DKIND
               acoef = 0._DKIND

            FeSp(i)   = ( scoef*dtit(i) + FeS(i,j,k) )
     &                 / ( 1._DKIND + acoef*dtit(i) )


C***** Al2O3 **********
               scoef = 0._DKIND 
                 scoef = scoef 
     &         + kdAl2O3   (i) * 102._DKIND
               acoef = 0._DKIND

            Al2O3p(i)   = ( scoef*dtit(i) + Al2O3(i,j,k) )
     &                 / ( 1._DKIND + acoef*dtit(i) )

            endif

            if (idspecies .gt. 2) then
C***** reforg **********
               scoef = 0._DKIND 
                 scoef = scoef 
     &         + kdreforg  (i) * 22.68_DKIND
               acoef = 0._DKIND

            reforgp(i)   = ( scoef*dtit(i) + reforg(i,j,k) )
     &                 / ( 1._DKIND + acoef*dtit(i) )


C***** volorg **********
               scoef = 0._DKIND 
                 scoef = scoef 
     &         + kdvolorg  (i) * 32._DKIND
               acoef = 0._DKIND

            volorgp(i)   = ( scoef*dtit(i) + volorg(i,j,k) )
     &                 / ( 1._DKIND + acoef*dtit(i) )


C***** H2Oice **********
               scoef = 0._DKIND 
                 scoef = scoef 
     &         + kdH2Oice  (i) * 18._DKIND
               acoef = 0._DKIND

            H2Oicep(i)   = ( scoef*dtit(i) + H2Oice(i,j,k) )
     &                 / ( 1._DKIND + acoef*dtit(i) )

            endif

            endif ! itmask_metal
         enddo
      endif ! igrgr or idsub

!   --- (E) Set densities from 1D temps to 3D fields ---

      do i = is+1, ie+1
         if (itmask(i) .ne. MASK_FALSE) then
         HIdot_prev(i) = abs(HI(i,j,k)-HIp(i)) /
     &           max(real(dtit(i), DKIND), tiny8)
         HI(i,j,k)    = max(real(HIp(i), RKIND), tiny)
         HII(i,j,k)   = max(real(HIIp(i), RKIND), tiny)
         HeI(i,j,k)   = max(real(HeIp(i), RKIND), tiny)
         HeII(i,j,k)  = max(real(HeIIp(i), RKIND), tiny)
         HeIII(i,j,k) = max(real(HeIIIp(i), RKIND), 1e-5_RKIND*tiny)

!        de(i,j,k)    = dep(i)

!        Use charge conservation to determine electron fraction

         dedot_prev(i) = de(i,j,k)
         de(i,j,k) = HII(i,j,k) + HeII(i,j,k)/4._RKIND +
     &        HeIII(i,j,k)/2._RKIND
         if (ispecies .gt. 1) 
     &        de(i,j,k) = de(i,j,k) - HM(i,j,k) + H2II(i,j,k)/2._RKIND

         if (ispecies .gt. 2)
     &        de(i,j,k) = de(i,j,k) + DII(i,j,k)/2._RKIND
         if (ispecies .gt. 3)
     &        de(i,j,k) = de(i,j,k) - DM(i,j,k)/2._RKIND
     &             + HDII(i,j,k)/3._RKIND + HeHII(i,j,k)/5._RKIND
         if ( (imchem .eq. 1) .and.
     &        (itmask_metal(i) .ne. MASK_FALSE) )
     &        de(i,j,k) = de(i,j,k)
     &             + CII(i,j,k)/12._RKIND + COII(i,j,k)/28._RKIND
     &             + OII(i,j,k)/16._RKIND + OHII(i,j,k)/17._RKIND
     &             + H2OII(i,j,k)/18._RKIND + H3OII(i,j,k)/19._RKIND
     &             + O2II(i,j,k)/32._RKIND

         dedot_prev(i) = abs(de(i,j,k)-dedot_prev(i))/
     &        max(dtit(i),tiny8)

         if (ispecies .gt. 1) then
            HM(i,j,k)    = max(real(HMp(i), RKIND), tiny)
            H2I(i,j,k)   = max(real(H2Ip(i),RKIND), tiny)
            H2II(i,j,k)  = max(real(H2IIp(i), RKIND), tiny)
         endif

         if (ispecies .gt. 2) then
            DI(i,j,k)    = max(real(DIp(i), RKIND), tiny)
            DII(i,j,k)   = max(real(DIIp(i), RKIND), tiny)
            HDI(i,j,k)   = max(real(HDIp(i), RKIND), tiny)
         endif

         if (ispecies .gt. 3) then
            DM(i,j,k)    = max(real(DMp(i), RKIND), tiny)
            HDII(i,j,k)  = max(real(HDIIp(i), RKIND), tiny)
            HeHII(i,j,k) = max(real(HeHIIp(i), RKIND), tiny)
         endif

         if ( (imchem .eq. 1) .and.
     &        (itmask_metal(i) .ne. MASK_FALSE) ) then
            CI(i,j,k)      = max(real(CIp(i)     , RKIND), tiny)
            CII(i,j,k)     = max(real(CIIp(i)    , RKIND), tiny)
            CO(i,j,k)      = max(real(COp(i)     , RKIND), tiny)
            CO2(i,j,k)     = max(real(CO2p(i)    , RKIND), tiny)
            OI(i,j,k)      = max(real(OIp(i)     , RKIND), tiny)
            OH(i,j,k)      = max(real(OHp(i)     , RKIND), tiny)
            H2O(i,j,k)     = max(real(H2Op(i)    , RKIND), tiny)
            O2(i,j,k)      = max(real(O2p(i)     , RKIND), tiny)
            SiI(i,j,k)     = max(real(SiIp(i)    , RKIND), tiny)
            SiOI(i,j,k)    = max(real(SiOIp(i)   , RKIND), tiny)
            SiO2I(i,j,k)   = max(real(SiO2Ip(i)  , RKIND), tiny)
            CH(i,j,k)      = max(real(CHp(i)     , RKIND), tiny)
            CH2(i,j,k)     = max(real(CH2p(i)    , RKIND), tiny)
            COII(i,j,k)    = max(real(COIIp(i)   , RKIND), tiny)
            OII(i,j,k)     = max(real(OIIp(i)    , RKIND), tiny)
            OHII(i,j,k)    = max(real(OHIIp(i)   , RKIND), tiny)
            H2OII(i,j,k)   = max(real(H2OIIp(i)  , RKIND), tiny)
            H3OII(i,j,k)   = max(real(H3OIIp(i)  , RKIND), tiny)
            O2II(i,j,k)    = max(real(O2IIp(i)   , RKIND), tiny)
            if ( ( igrgr .eq. 1 ) .or. ( idsub .eq. 1) ) then
            if (idspecies .gt. 0) then
            Mg(i,j,k)      = max(real(Mgp(i)     , RKIND), tiny)
            endif
            if (idspecies .gt. 1) then
            Al(i,j,k)      = max(real(Alp(i)     , RKIND), tiny)
            S(i,j,k)       = max(real(Sp(i)      , RKIND), tiny)
            Fe(i,j,k)      = max(real(Fep(i)     , RKIND), tiny)
            endif
            endif
         endif

         if ( ( igrgr .eq. 1 ) .or. ( idsub .eq. 1) ) then
         if (idspecies .gt. 0) then
            MgSiO3(i,j,k)  = max(real(MgSiO3p(i) , RKIND), tiny)
            AC(i,j,k)      = max(real(ACp(i)     , RKIND), tiny)
         endif
         if (idspecies .gt. 1) then
            SiM(i,j,k)     = max(real(SiMp(i)    , RKIND), tiny)
            FeM(i,j,k)     = max(real(FeMp(i)    , RKIND), tiny)
            Mg2SiO4(i,j,k) = max(real(Mg2SiO4p(i), RKIND), tiny)
            Fe3O4(i,j,k)   = max(real(Fe3O4p(i)  , RKIND), tiny)
            SiO2D(i,j,k)   = max(real(SiO2Dp(i)  , RKIND), tiny)
            MgO(i,j,k)     = max(real(MgOp(i)    , RKIND), tiny)
            FeS(i,j,k)     = max(real(FeSp(i)    , RKIND), tiny)
            Al2O3(i,j,k)   = max(real(Al2O3p(i)  , RKIND), tiny)
         endif
         if (idspecies .gt. 2) then
            reforg(i,j,k)  = max(real(reforgp(i)  , RKIND), tiny)
            volorg(i,j,k)  = max(real(volorgp(i)  , RKIND), tiny)
            H2Oice(i,j,k)  = max(real(H2Oicep(i)  , RKIND), tiny)
         endif
         endif

      endif                     ! itmask
!     

      if (HI(i,j,k) .ne. HI(i,j,k)) then
#ifdef _OPENMP
!$omp critical
#endif
         write(*,*) 'HUGE HI! :: ', i, j, k, HI(i,j,k)
#ifdef _OPENMP
!$omp end critical
#endif
      endif

      enddo                     ! end loop over i

      return
      end


! ------------------------------------------------------------------
!   This routine correct the highest abundence species to
!     insure conservation of particle number and charge.

      subroutine make_consistent_g(de, HI, HII, HeI, HeII, HeIII,
     &                     HM, H2I, H2II, DI, DII, HDI, metal, dust,
     &                     d, is, ie, js, je, ks, ke,
     &                     in, jn, kn, ispecies, imetal, fh, dtoh
     &                   , idustfield, imchem, igrgr, dom
     &                   , DM, HDII, HeHII
     &                   , CI, CII, CO, CO2
     &                   , OI, OH, H2O, O2
     &                   , SiI, SiOI, SiO2I
     &                   , CH, CH2, COII, OII
     &                   , OHII, H2OII, H3OII, O2II
     &                   , Mg, Al, S, Fe
     &                   , SiM, FeM, Mg2SiO4, MgSiO3, Fe3O4
     &                   , AC, SiO2D, MgO, FeS, Al2O3
     &                   , reforg, volorg, H2Oice
     &                   , immulti, imabund, idspecies, itdmulti, idsub
     &                   , metal_loc
     &                   , metal_C13, metal_C20, metal_C25, metal_C30
     &                   , metal_F13, metal_F15, metal_F50, metal_F80
     &                   , metal_P170, metal_P200, metal_Y19
     &                   , SN0_N
     &                   , SN0_XC, SN0_XO, SN0_XMg, SN0_XAl, SN0_XSi
     &                   , SN0_XS, SN0_XFe
     &                   , SN0_fC, SN0_fO, SN0_fMg, SN0_fAl, SN0_fSi
     &                   , SN0_fS, SN0_fFe
     &                      )
! -------------------------------------------------------------------

      implicit NONE
#include "grackle_fortran_types.def"

!     Arguments

      integer in, jn, kn, is, ie, js, je, ks, ke, ispecies, imetal
      integer idustfield, imchem, igrgr
      R_PREC  de(in,jn,kn),   HI(in,jn,kn),   HII(in,jn,kn),
     &        HeI(in,jn,kn), HeII(in,jn,kn), HeIII(in,jn,kn),
     &        d(in,jn,kn), metal(in,jn,kn), dust(in,jn,kn),
     &        HM(in,jn,kn),  H2I(in,jn,kn), H2II(in,jn,kn),
     &        DI(in,jn,kn),  DII(in,jn,kn), HDI(in,jn,kn)
      real*8 fh, dtoh
      real*8 dom
       R_PREC DM(in,jn,kn)   , HDII(in,jn,kn)   , HeHII(in,jn,kn)
     &      , CI(in,jn,kn)   , CII(in,jn,kn)    , CO(in,jn,kn)
     &      , CO2(in,jn,kn)  , OI(in,jn,kn)     , OH(in,jn,kn)
     &      , H2O(in,jn,kn)  , O2(in,jn,kn)     , SiI(in,jn,kn)
     &      , SiOI(in,jn,kn) , SiO2I(in,jn,kn)  , CH(in,jn,kn)
     &      , CH2(in,jn,kn)  , COII(in,jn,kn)   , OII(in,jn,kn)
     &      , OHII(in,jn,kn) , H2OII(in,jn,kn)  , H3OII(in,jn,kn)
     &      , O2II(in,jn,kn) , Mg(in,jn,kn)     , Al(in,jn,kn)
     &      , S(in,jn,kn)    , Fe(in,jn,kn)     
      R_PREC  SiM(in,jn,kn), FeM(in,jn,kn), Mg2SiO4(in,jn,kn)
     &      , MgSiO3(in,jn,kn), Fe3O4(in,jn,kn), AC(in,jn,kn)
     &      , SiO2D(in,jn,kn), MgO(in,jn,kn), FeS(in,jn,kn)
     &      , Al2O3(in,jn,kn)
     &      , reforg(in,jn,kn), volorg(in,jn,kn), H2Oice(in,jn,kn)
      integer immulti, imabund, idspecies, itdmulti, idsub
       R_PREC metal_loc(in,jn,kn)
     &      , metal_C13(in,jn,kn), metal_C20(in,jn,kn)
     &      , metal_C25(in,jn,kn), metal_C30(in,jn,kn)
     &      , metal_F13(in,jn,kn), metal_F15(in,jn,kn)
     &      , metal_F50(in,jn,kn), metal_F80(in,jn,kn)
     &      , metal_P170(in,jn,kn), metal_P200(in,jn,kn)
     &      , metal_Y19(in,jn,kn)
      integer SN0_N
      real*8  SN0_XC (SN0_N), SN0_XO(SN0_N), SN0_XMg(SN0_N)
     &      , SN0_XAl(SN0_N), SN0_XSi(SN0_N), SN0_XS(SN0_N)
     &      , SN0_XFe(SN0_N)
      real*8  SN0_fC (SN0_N), SN0_fO(SN0_N), SN0_fMg(SN0_N)
     &      , SN0_fAl(SN0_N), SN0_fSi(SN0_N), SN0_fS(SN0_N)
     &      , SN0_fFe(SN0_N)

!     locals

      integer i, j, k
      real*8 totalH(in), totalHe(in),
     &       totalD, metalfree(in)
      R_PREC correctH, correctHe, correctD
      real*8 totalZ
      real*8 totalC, totalO, totalMg, totalAl
     &     , totalSi, totalS, totalFe
      real*8 totalCg, totalOg, totalMgg, totalAlg
     &     , totalSig, totalSg, totalFeg
      real*8 totalCd, totalOd, totalMgd, totalAld
     &     , totalSid, totalSd, totalFed
      R_PREC correctC, correctO, correctMg, correctAl
     &     , correctSi, correctS, correctFe
      R_PREC correctCg, correctOg, correctMgg, correctAlg
     &     , correctSig, correctSg, correctFeg
      R_PREC correctCd, correctOd, correctMgd, correctAld
     &     , correctSid, correctSd, correctFed
      R_PREC correctZ
      integer iSN, nSN, iSN0
      integer SN_i(SN0_N)
      R_PREC  SN_metal(in, SN0_N)
      real*8 Ct(in), Ot(in), Mgt(in), Alt(in)
     &     , Sit(in), St(in), Fet(in)
      real*8 Cg(in), Og(in), Mgg(in), Alg(in)
     &     , Sig(in), Sg(in), Feg(in)
      real*8 Cd(in), Od(in), Mgd(in), Ald(in)
     &     , Sid(in), Sd(in), Fed(in)

!     Loop over all zones

      do k = ks+1, ke+1
      do j = js+1, je+1

!     Compute total densities of H and He
!         (ensure non-negativity)

      if (imetal .eq. 1) then
         do i = is+1, ie+1
            metalfree(i) = d(i,j,k) - metal(i,j,k)
         enddo
      else
         do i = is+1, ie+1
            metalfree(i) = d(i,j,k)
         enddo
      endif

      do i = is+1, ie+1
         HI   (i,j,k) = abs(HI   (i,j,k))
         HII  (i,j,k) = abs(HII  (i,j,k))
         HeI  (i,j,k) = abs(HeI  (i,j,k))
         HeII (i,j,k) = abs(HeII (i,j,k))
         HeIII(i,j,k) = abs(HeIII(i,j,k))
         totalH(i) = HI(i,j,k) + HII(i,j,k)
         totalHe(i) = HeI(i,j,k) + HeII(i,j,k) + HeIII(i,j,k)
      enddo

!     include molecular hydrogen

      if (ispecies .gt. 1) then
         do i = is+1, ie+1
            HM   (i,j,k) = abs(HM   (i,j,k))
            H2II (i,j,k) = abs(H2II (i,j,k))
            H2I  (i,j,k) = abs(H2I  (i,j,k))
            totalH(i) = totalH(i) + HM(i,j,k) + H2I(i,j,k) + H2II(i,j,k)
         enddo
      endif

      if(ispecies .gt. 2) then
         do i = is+1, ie+1
            HDI(i,j,k) = abs(HDI(i,j,k))
            totalH (i) = totalH (i)
     &           + 1._DKIND/3._DKIND*HDI(i,j,k)
         enddo
      endif
      !! GC202005

      if(ispecies .gt. 3) then
         do i = is+1, ie+1
            HDII (i,j,k) = abs(HDII (i,j,k))
            HeHII(i,j,k) = abs(HeHII(i,j,k))
            totalH (i) = totalH (i)
     &           + 1._DKIND/3._DKIND*HDII (i,j,k)
     &           + 1._DKIND/5._DKIND*HeHII(i,j,k)
            totalHe(i) = totalHe(i)
     &           + 4._DKIND/5._DKIND*HeHII(i,j,k)
         enddo
      endif

!     Iteration mask for metal-rich cells

!     do i = is+1, ie + 1
!        itmask_metal(i) = .false.
!     enddo
!     if (imetal .eq. 1) then
!         do i = is+1, ie + 1
!            if (metal(i,j,k) .gt. 1.e-9_DKIND * d(i,j,k)) then
!               itmask_metal(i) = .true.
!            endif
!         enddo
!     endif

      if(imchem .gt. 0) then
         if(immulti .eq. 0) then
            iSN0 = imabund + 1
            do i = is+1, ie+1
                Ct(i) = SN0_XC (iSN0) * metal(i,j,k)
                Ot(i) = SN0_XO (iSN0) * metal(i,j,k)
               Mgt(i) = SN0_XMg(iSN0) * metal(i,j,k)
               Alt(i) = SN0_XAl(iSN0) * metal(i,j,k)
               Sit(i) = SN0_XSi(iSN0) * metal(i,j,k)
                St(i) = SN0_XS (iSN0) * metal(i,j,k)
               Fet(i) = SN0_XFe(iSN0) * metal(i,j,k)
         
                Cg(i) = SN0_fC (iSN0) * metal(i,j,k)
                Og(i) = SN0_fO (iSN0) * metal(i,j,k)
               Mgg(i) = SN0_fMg(iSN0) * metal(i,j,k)
               Alg(i) = SN0_fAl(iSN0) * metal(i,j,k)
               Sig(i) = SN0_fSi(iSN0) * metal(i,j,k)
                Sg(i) = SN0_fS (iSN0) * metal(i,j,k)
               Feg(i) = SN0_fFe(iSN0) * metal(i,j,k)
            enddo
         
         else

C           do i = is+1, ie+1
C              totalZ = metal_loc(i,j,k)
C    &           + metal_C13(i,j,k) + metal_C20(i,j,k)
C    &           + metal_C25(i,j,k) + metal_C30(i,j,k)
C    &           + metal_F13(i,j,k) + metal_F15(i,j,k)
C    &           + metal_F50(i,j,k) + metal_F80(i,j,k)
C    &           + metal_P170(i,j,k)+ metal_P200(i,j,k)
C    &           + metal_Y19(i,j,k)
C              correctZ = metal(i,j,k) / totalZ
C              metal_loc(i,j,k) = metal_loc(i,j,k) * correctZ
C              metal_C13(i,j,k) = metal_C13(i,j,k) * correctZ
C              metal_C20(i,j,k) = metal_C20(i,j,k) * correctZ
C              metal_C25(i,j,k) = metal_C25(i,j,k) * correctZ
C              metal_C30(i,j,k) = metal_C30(i,j,k) * correctZ
C              metal_F13(i,j,k) = metal_F13(i,j,k) * correctZ
C              metal_F15(i,j,k) = metal_F15(i,j,k) * correctZ
C              metal_F50(i,j,k) = metal_F50(i,j,k) * correctZ
C              metal_F80(i,j,k) = metal_F80(i,j,k) * correctZ
C              metal_P170(i,j,k)= metal_P170(i,j,k)* correctZ
C              metal_P200(i,j,k)= metal_P200(i,j,k)* correctZ
C              metal_Y19(i,j,k) = metal_Y19(i,j,k) * correctZ
C           enddo

            nSN = 12
            SN_i( 1) = 1
            SN_metal(:, 1) = metal_loc(:,j,k)
            SN_i( 2) = 2
            SN_metal(:, 2) = metal_C13(:,j,k)
            SN_i( 3) = 3
            SN_metal(:, 3) = metal_C20(:,j,k)
            SN_i( 4) = 4
            SN_metal(:, 4) = metal_C25(:,j,k)
            SN_i( 5) = 5
            SN_metal(:, 5) = metal_C30(:,j,k)
            SN_i( 6) = 6
            SN_metal(:, 6) = metal_F13(:,j,k)
            SN_i( 7) = 7
            SN_metal(:, 7) = metal_F15(:,j,k)
            SN_i( 8) = 8
            SN_metal(:, 8) = metal_F50(:,j,k)
            SN_i( 9) = 9
            SN_metal(:, 9) = metal_F80(:,j,k)
            SN_i(10) =10
            SN_metal(:,10) = metal_P170(:,j,k)
            SN_i(11) =11
            SN_metal(:,11) = metal_P200(:,j,k)
            SN_i(12) =12
            SN_metal(:,12) = metal_Y19(:,j,k)
         
            do i = is+1, ie+1
                Ct(i) = 0._DKIND
                Cg(i) = 0._DKIND
                Ot(i) = 0._DKIND
                Og(i) = 0._DKIND
               Mgt(i) = 0._DKIND
               Mgg(i) = 0._DKIND
               Alt(i) = 0._DKIND
               Alg(i) = 0._DKIND
               Sit(i) = 0._DKIND
               Sig(i) = 0._DKIND
                St(i) = 0._DKIND
                Sg(i) = 0._DKIND
               Fet(i) = 0._DKIND
               Feg(i) = 0._DKIND
               do iSN = 1, nSN
                  iSN0 = SN_i(iSN)

                   Ct(i) =  Ct(i) + SN0_XC (iSN0) * SN_metal(i,iSN)
                   Ot(i) =  Ot(i) + SN0_XO (iSN0) * SN_metal(i,iSN)
                  Mgt(i) = Mgt(i) + SN0_XMg(iSN0) * SN_metal(i,iSN)
                  Alt(i) = Alt(i) + SN0_XAl(iSN0) * SN_metal(i,iSN)
                  Sit(i) = Sit(i) + SN0_XSi(iSN0) * SN_metal(i,iSN)
                   St(i) =  St(i) + SN0_XS (iSN0) * SN_metal(i,iSN)
                  Fet(i) = Fet(i) + SN0_XFe(iSN0) * SN_metal(i,iSN)

                   Cg(i) =  Cg(i) + SN0_fC (iSN0) * SN_metal(i,iSN)
                   Og(i) =  Og(i) + SN0_fO (iSN0) * SN_metal(i,iSN)
                  Mgg(i) = Mgg(i) + SN0_fMg(iSN0) * SN_metal(i,iSN)
                  Alg(i) = Alg(i) + SN0_fAl(iSN0) * SN_metal(i,iSN)
                  Sig(i) = Sig(i) + SN0_fSi(iSN0) * SN_metal(i,iSN)
                   Sg(i) =  Sg(i) + SN0_fS (iSN0) * SN_metal(i,iSN)
                  Feg(i) = Feg(i) + SN0_fFe(iSN0) * SN_metal(i,iSN)
               enddo
            enddo
            
         endif
            
         do i = is+1, ie+1
             Cd(i) =  Ct(i) -  Cg(i)
             Od(i) =  Ot(i) -  Og(i)
            Mgd(i) = Mgt(i) - Mgg(i)
            Ald(i) = Alt(i) - Alg(i)
            Sid(i) = Sit(i) - Sig(i)
             Sd(i) =  St(i) -  Sg(i)
            Fed(i) = Fet(i) - Feg(i)
         enddo

         do i = is+1, ie+1
!        if (itmask_metal(i)) then
            OH   (i,j,k) = abs(OH   (i,j,k))
            H2O  (i,j,k) = abs(H2O  (i,j,k))
            CH   (i,j,k) = abs(CH   (i,j,k))
            CH2  (i,j,k) = abs(CH2  (i,j,k))
            OHII (i,j,k) = abs(OHII (i,j,k))
            H2OII(i,j,k) = abs(H2OII(i,j,k))
            H3OII(i,j,k) = abs(H3OII(i,j,k))
            totalH(i) = totalH(i)
     &        + OH   (i,j,k)/17._DKIND
     &        + H2O  (i,j,k)/18._DKIND*2._DKIND
     &        + CH   (i,j,k)/13._DKIND
     &        + CH2  (i,j,k)/14._DKIND*2._DKIND
     &        + OHII (i,j,k)/17._DKIND
     &        + H2OII(i,j,k)/18._DKIND*2._DKIND
     &        + H3OII(i,j,k)/19._DKIND*3._DKIND
!        endif
         enddo
      endif

!     Correct densities by keeping fractions the same

      do i = is+1, ie+1
         correctH = real(fh*(1._DKIND - dtoh)*metalfree(i)/totalH(i)
     &              , RKIND)
         !! GC202005
!!       correctH = real(fh*metalfree(i)/totalH(i), RKIND)
         HI(i,j,k)  = HI(i,j,k)*correctH
         HII(i,j,k) = HII(i,j,k)*correctH

         correctHe = real((1._DKIND - fh)*
     &        metalfree(i)/totalHe(i), RKIND)
         HeI(i,j,k)   = HeI(i,j,k)*correctHe
         HeII(i,j,k)  = HeII(i,j,k)*correctHe
         HeIII(i,j,k) = HeIII(i,j,k)*correctHe

!     Correct molecular hydrogen-related fractions

         if (ispecies .gt. 1) then
            HM   (i,j,k) = HM(i,j,k)*correctH
            H2II (i,j,k) = H2II(i,j,k)*correctH
            H2I  (i,j,k) = H2I(i,j,k)*correctH
         endif
         if(ispecies .gt. 3) then
!!          HDII (i,j,k) = HDII (i,j,k)*correctH
            HeHII(i,j,k) = HeHII(i,j,k)*correctHe
         endif
      enddo

!     Do the same thing for deuterium (ignore HD) Assumes dtoh is small

      if (ispecies .gt. 2) then
         do i = is+1, ie+1
            DI  (i,j,k) = abs(DI  (i,j,k))
            DII (i,j,k) = abs(DII (i,j,k))
            HDI (i,j,k) = abs(HDI (i,j,k))
            totalD = DI(i,j,k) + DII(i,j,k) +
     &           2._DKIND/3._DKIND*HDI(i,j,k)
            if(ispecies .gt. 3) then
               DM   (i,j,k) = abs(DM   (i,j,k))
               HDII (i,j,k) = abs(HDII (i,j,k))
               totalD = totalD + DM(i,j,k) + 
     &           2._DKIND/3._DKIND*HDII(i,j,k)
            endif
            correctD = real(fh*dtoh*metalfree(i)/totalD, RKIND)
            DI  (i,j,k) = DI (i,j,k)*correctD
            DII (i,j,k) = DII(i,j,k)*correctD
            HDI (i,j,k) = HDI(i,j,k)*correctD
            if(ispecies .gt. 3) then
               DM   (i,j,k) = DM   (i,j,k)*correctD
               HDII (i,j,k) = HDII (i,j,k)*correctD
            endif
         enddo
      endif

!     Do the same thing for metal species

      if (imchem .eq. 1) then
      do i = is+1, ie+1
!        if (itmask_metal(i)) then
            CI(i,j,k)      = abs(CI(i,j,k)     )
            CII(i,j,k)     = abs(CII(i,j,k)    )
            CO(i,j,k)      = abs(CO(i,j,k)     )
            CO2(i,j,k)     = abs(CO2(i,j,k)    )
            OI(i,j,k)      = abs(OI(i,j,k)     )
            OH(i,j,k)      = abs(OH(i,j,k)     )
            H2O(i,j,k)     = abs(H2O(i,j,k)    )
            O2(i,j,k)      = abs(O2(i,j,k)     )
            SiI(i,j,k)     = abs(SiI(i,j,k)    )
            SiOI(i,j,k)    = abs(SiOI(i,j,k)   )
            SiO2I(i,j,k)   = abs(SiO2I(i,j,k)  )
            CH(i,j,k)      = abs(CH(i,j,k)     )
            CH2(i,j,k)     = abs(CH2(i,j,k)    )
            COII(i,j,k)    = abs(COII(i,j,k)   )
            OII(i,j,k)     = abs(OII(i,j,k)    )
            OHII(i,j,k)    = abs(OHII(i,j,k)   )
            H2OII(i,j,k)   = abs(H2OII(i,j,k)  )
            H3OII(i,j,k)   = abs(H3OII(i,j,k)  )
            O2II(i,j,k)    = abs(O2II(i,j,k)   )
            if ( ( igrgr .eq. 1 ) .or. ( idsub .eq. 1) ) then
               if (idspecies .gt. 0) then
                  Mg(i,j,k)      = abs(Mg(i,j,k)     )
               endif
               if (idspecies .gt. 1) then
                  Al(i,j,k)      = abs(Al(i,j,k)     )
                  S(i,j,k)       = abs(S(i,j,k)      )
                  Fe(i,j,k)      = abs(Fe(i,j,k)     )
               endif
            endif
!        endif
      enddo
      endif

      if ( ( igrgr .eq. 1 ) .or. ( idsub .eq. 1) ) then
      do i = is+1, ie+1
!        if (itmask_metal(i)) then
         if (idspecies .gt. 0) then
            MgSiO3(i,j,k)  = abs(MgSiO3(i,j,k) )
            AC(i,j,k)      = abs(AC(i,j,k)     )
         endif
         if (idspecies .gt. 1) then
            SiM(i,j,k)     = abs(SiM(i,j,k)    )
            FeM(i,j,k)     = abs(FeM(i,j,k)    )
            Mg2SiO4(i,j,k) = abs(Mg2SiO4(i,j,k))
            Fe3O4(i,j,k)   = abs(Fe3O4(i,j,k)  )
            SiO2D(i,j,k)   = abs(SiO2D(i,j,k)  )
            MgO(i,j,k)     = abs(MgO(i,j,k)    )
            FeS(i,j,k)     = abs(FeS(i,j,k)    )
            Al2O3(i,j,k)   = abs(Al2O3(i,j,k)  )
         endif
         if (idspecies .gt. 2) then
            reforg(i,j,k)  = abs(reforg(i,j,k)  )
            volorg(i,j,k)  = abs(volorg(i,j,k)  )
            H2Oice(i,j,k)  = abs(H2Oice(i,j,k)  )
         endif
!        endif
      enddo
      endif

      if (imchem .eq. 1) then
      do i = is+1, ie+1
!     if (itmask_metal(i)) then
c        if (d(i,j,k)*dom .lt. 1.e-2_DKIND) then
!!       if (d(i,j,k)*dom .lt. 
!!   &    min(1.e6_DKIND/(metal(i,j,k)/d(i,j,k)/0.02d-4)**2
!!   &       ,1.e6_DKIND)) then
         if ( ( (imetal .eq. 0)
     &    .and. (d(i,j,k)*dom .lt. 1.e8_DKIND) )
     &   .or. ( (imetal .eq. 1)
     &    .and. ( ( (metal(i,j,k) .le. 1.e-9_DKIND * d(i,j,k))
     &        .and. (d(i,j,k)*dom .lt. 1.e8_DKIND) )
     &       .or. ( (metal(i,j,k) .gt. 1.e-9_DKIND * d(i,j,k))
     &        .and. (d(i,j,k)*dom .lt. 1.e6_DKIND) ) ) ) ) then

            totalOg = 16._DKIND/28._DKIND*   CO(i,j,k)
     &              + 32._DKIND/44._DKIND*  CO2(i,j,k)
     &              +                        OI(i,j,k)
     &              + 16._DKIND/17._DKIND*   OH(i,j,k)
     &              + 16._DKIND/18._DKIND*  H2O(i,j,k)
     &              +                        O2(i,j,k)
     &              + 16._DKIND/44._DKIND* SiOI(i,j,k)
     &              + 32._DKIND/60._DKIND*SiO2I(i,j,k)
     &              + 16._DKIND/28._DKIND* COII(i,j,k)
     &              +                       OII(i,j,k)
     &              + 16._DKIND/17._DKIND* OHII(i,j,k)
     &              + 16._DKIND/18._DKIND*H2OII(i,j,k)
     &              + 16._DKIND/19._DKIND*H3OII(i,j,k)
     &              +                      O2II(i,j,k)
            correctOg = real(Og(i)/totalOg, RKIND)
               CO(i,j,k) =    CO(i,j,k)*correctOg
              CO2(i,j,k) =   CO2(i,j,k)*correctOg
               OI(i,j,k) =    OI(i,j,k)*correctOg
               OH(i,j,k) =    OH(i,j,k)*correctOg
              H2O(i,j,k) =   H2O(i,j,k)*correctOg
               O2(i,j,k) =    O2(i,j,k)*correctOg
             SiOI(i,j,k) =  SiOI(i,j,k)*correctOg
            SiO2I(i,j,k) = SiO2I(i,j,k)*correctOg
             COII(i,j,k) =  COII(i,j,k)*correctOg
              OII(i,j,k) =   OII(i,j,k)*correctOg
             OHII(i,j,k) =  OHII(i,j,k)*correctOg
            H2OII(i,j,k) = H2OII(i,j,k)*correctOg
            H3OII(i,j,k) = H3OII(i,j,k)*correctOg
             O2II(i,j,k) =  O2II(i,j,k)*correctOg
         if ( ( igrgr .eq. 1 ) .or. ( idsub .eq. 1) ) then
         if (idspecies .gt. 0) then
            totalOd = 48._DKIND/100._DKIND* MgSiO3(i,j,k)
         endif
         if (idspecies .gt. 1) then
            totalOd = totalOd
     &              +  64._DKIND/140._DKIND*Mg2SiO4(i,j,k)
     &              + 64._DKIND/232._DKIND*  Fe3O4(i,j,k)  
     &              + 32._DKIND/ 60._DKIND*  SiO2D(i,j,k)  
     &              + 16._DKIND/ 40._DKIND*    MgO(i,j,k)    
     &              + 48._DKIND/102._DKIND*  Al2O3(i,j,k)  
         endif
         if (idspecies .gt. 2) then
            totalOd = totalOd
     &              +  8._DKIND/22.68_DKIND*reforg(i,j,k)
     &              + 16._DKIND/32._DKIND  *volorg(i,j,k)
     &              + 16._DKIND/18._DKIND  *H2Oice(i,j,k)
         endif
            correctOd = real(Od(i)/totalOd, RKIND)
         if (idspecies .gt. 0) then
             MgSiO3(i,j,k) =  MgSiO3(i,j,k)*correctOd
         endif
         if (idspecies .gt. 1) then
            Mg2SiO4(i,j,k) = Mg2SiO4(i,j,k)*correctOd
              Fe3O4(i,j,k) =   Fe3O4(i,j,k)*correctOd
              SiO2D(i,j,k) =   SiO2D(i,j,k)*correctOd
                MgO(i,j,k) =     MgO(i,j,k)*correctOd
              Al2O3(i,j,k) =   Al2O3(i,j,k)*correctOd
         endif
         if (idspecies .gt. 2) then
             reforg(i,j,k) =  reforg(i,j,k)*correctOd
             volorg(i,j,k) =  volorg(i,j,k)*correctOd
             H2Oice(i,j,k) =  H2Oice(i,j,k)*correctOd
         endif
         endif
  
            totalCg =                       CI(i,j,k)
     &              +                      CII(i,j,k)
     &              + 12._DKIND/28._DKIND*  CO(i,j,k)
     &              + 12._DKIND/44._DKIND* CO2(i,j,k)
     &              + 12._DKIND/13._DKIND*  CH(i,j,k)
     &              + 12._DKIND/14._DKIND* CH2(i,j,k)
     &              + 12._DKIND/28._DKIND*COII(i,j,k)
            correctCg = real(Cg(i)/totalCg, RKIND)
               CI(i,j,k) =   CI(i,j,k)*correctCg
              CII(i,j,k) =  CII(i,j,k)*correctCg
               CO(i,j,k) =   CO(i,j,k)*correctCg
              CO2(i,j,k) =  CO2(i,j,k)*correctCg
               CH(i,j,k) =   CH(i,j,k)*correctCg
              CH2(i,j,k) =  CH2(i,j,k)*correctCg
             COII(i,j,k) = COII(i,j,k)*correctCg
         if ( ( igrgr .eq. 1 ) .or. ( idsub .eq. 1) ) then
         if (idspecies .gt. 0) then
            totalCd =                           AC(i,j,k)
         endif
         if (idspecies .gt. 2) then
            totalCd = totalCd
     &              + 12._DKIND/22.68_DKIND*reforg(i,j,k)
     &              + 12._DKIND/32._DKIND  *volorg(i,j,k)
         endif
            correctCd = real(Cd(i)/totalCd, RKIND)
         if (idspecies .gt. 0) then
                AC(i,j,k) =     AC(i,j,k)*correctCd
         endif
         if (idspecies .gt. 2) then
            reforg(i,j,k) = reforg(i,j,k)*correctCd
            volorg(i,j,k) = volorg(i,j,k)*correctCd
         endif
         endif
            
            totalSig =                        SiI(i,j,k)
     &               + 28._DKIND/ 44._DKIND* SiOI(i,j,k)
     &               + 28._DKIND/ 60._DKIND*SiO2I(i,j,k)
            correctSig = real(Sig(i)/totalSig, RKIND)
              SiI(i,j,k) =   SiI(i,j,k)*correctSig
             SiOI(i,j,k) =  SiOI(i,j,k)*correctSig
            SiO2I(i,j,k) = SiO2I(i,j,k)*correctSig
         if ( ( igrgr .eq. 1 ) .or. ( idsub .eq. 1) ) then
         if (idspecies .gt. 0) then
            totalSid = 28._DKIND/100._DKIND* MgSiO3(i,j,k)
         endif
         if (idspecies .gt. 1) then
            totalSid = totalSid
     &               +                          SiM(i,j,k)
     &               + 28._DKIND/140._DKIND*Mg2SiO4(i,j,k)
     &               + 28._DKIND/ 60._DKIND*  SiO2D(i,j,k)
         endif
            correctSid = real(Sid(i)/totalSid, RKIND)
         if (idspecies .gt. 0) then
             MgSiO3(i,j,k) =  MgSiO3(i,j,k)*correctSid
         endif
         if (idspecies .gt. 1) then
                SiM(i,j,k) =     SiM(i,j,k)*correctSid
            Mg2SiO4(i,j,k) = Mg2SiO4(i,j,k)*correctSid
              SiO2D(i,j,k) =   SiO2D(i,j,k)*correctSid
         endif
         endif

         if ( ( igrgr .eq. 1 ) .or. ( idsub .eq. 1) ) then
         if (idspecies .gt. 1) then
            totalFeg = Fe(i,j,k)
            correctFeg = real(Feg(i)/totalFeg, RKIND)
            Fe(i,j,k) =    Fe(i,j,k)*correctFeg

            totalFed =                        FeM(i,j,k)
     &               +168._DKIND/232._DKIND*Fe3O4(i,j,k)
     &               + 56._DKIND/ 88._DKIND*  FeS(i,j,k)
            correctFed = real(Fed(i)/totalFed, RKIND)
              FeM(i,j,k) =   FeM(i,j,k)*correctFed
            Fe3O4(i,j,k) = Fe3O4(i,j,k)*correctFed
              FeS(i,j,k) =   FeS(i,j,k)*correctFed
         endif

         if (idspecies .gt. 0) then
            totalMgg =                   Mg(i,j,k)
            correctMgg = real( Mgg(i)/totalMgg, RKIND)
            Mg(i,j,k)      = Mg(i,j,k)     *correctMgg
            totalMgd = 24._DKIND/100._DKIND* MgSiO3(i,j,k) 
            if (idspecies .gt. 1) then
            totalMgd = totalMgd
     &               + 48._DKIND/140._DKIND*Mg2SiO4(i,j,k)
     &               + 24._DKIND/ 40._DKIND*    MgO(i,j,k)    
            endif
            correctMgd = real( Mgd(i)/totalMgd, RKIND)
            MgSiO3(i,j,k)  = MgSiO3(i,j,k) *correctMgd
            if (idspecies .gt. 1) then
            Mg2SiO4(i,j,k) = Mg2SiO4(i,j,k)*correctMgd
            MgO(i,j,k)     = MgO(i,j,k)    *correctMgd
            endif
         endif

         if (idspecies .gt. 1) then
              S(i,j,k) =                         Sg(i)
            FeS(i,j,k) = 88._DKIND / 32._DKIND * Sd(i)

               Al(i,j,k) =                         Alg(i)
            Al2O3(i,j,k) =  102._DKIND/54._DKIND * Ald(i)
         endif
         endif

         else ! d(i,j,k)

            totalO  = 16._DKIND/28._DKIND*   CO(i,j,k)
     &              + 32._DKIND/44._DKIND*  CO2(i,j,k)
     &              +                        OI(i,j,k)
     &              + 16._DKIND/17._DKIND*   OH(i,j,k)
     &              + 16._DKIND/18._DKIND*  H2O(i,j,k)
     &              +                        O2(i,j,k)
     &              + 16._DKIND/44._DKIND* SiOI(i,j,k)
     &              + 32._DKIND/60._DKIND*SiO2I(i,j,k)
     &              + 16._DKIND/28._DKIND* COII(i,j,k)
     &              +                       OII(i,j,k)
     &              + 16._DKIND/17._DKIND* OHII(i,j,k)
     &              + 16._DKIND/18._DKIND*H2OII(i,j,k)
     &              + 16._DKIND/19._DKIND*H3OII(i,j,k)
     &              +                      O2II(i,j,k)
         if ( ( igrgr .eq. 1 ) .or. ( idsub .eq. 1) ) then
         if (idspecies .gt. 0) then
            totalO  = totalO
     &              + 48._DKIND/100._DKIND* MgSiO3(i,j,k)
         endif
         if (idspecies .gt. 1) then
            totalO  = totalO
     &              + 64._DKIND/140._DKIND*Mg2SiO4(i,j,k)
     &              + 64._DKIND/232._DKIND*  Fe3O4(i,j,k)  
     &              + 32._DKIND/ 60._DKIND*  SiO2D(i,j,k)  
     &              + 16._DKIND/ 40._DKIND*    MgO(i,j,k)    
     &              + 48._DKIND/102._DKIND*  Al2O3(i,j,k)  
         endif
         if (idspecies .gt. 2) then
            totalO  = totalO
     &              +  8._DKIND/22.68_DKIND*reforg(i,j,k)
     &              + 16._DKIND/32._DKIND  *volorg(i,j,k)
     &              + 16._DKIND/18._DKIND  *H2Oice(i,j,k)
         endif
         endif
         if ( ( igrgr .eq. 0 ) .and. ( idsub .eq. 0) ) then
            correctO  = real(Og(i)/ totalO, RKIND)
               CO(i,j,k)     =    CO(i,j,k)*correctO
              CO2(i,j,k)     =   CO2(i,j,k)*correctO
               OI(i,j,k)     =    OI(i,j,k)*correctO
               OH(i,j,k)     =    OH(i,j,k)*correctO
              H2O(i,j,k)     =   H2O(i,j,k)*correctO
               O2(i,j,k)     =    O2(i,j,k)*correctO
             SiOI(i,j,k)     =  SiOI(i,j,k)*correctO
            SiO2I(i,j,k)     = SiO2I(i,j,k)*correctO
             COII(i,j,k)     =  COII(i,j,k)*correctO
              OII(i,j,k)     =   OII(i,j,k)*correctO
             OHII(i,j,k)     =  OHII(i,j,k)*correctO
            H2OII(i,j,k)     = H2OII(i,j,k)*correctO
            H3OII(i,j,k)     = H3OII(i,j,k)*correctO
             O2II(i,j,k)     =  O2II(i,j,k)*correctO
         else
            correctO  = real(Ot(i)/ totalO, RKIND)
               CO(i,j,k)     =    CO(i,j,k)*correctO
              CO2(i,j,k)     =   CO2(i,j,k)*correctO
               OI(i,j,k)     =    OI(i,j,k)*correctO
               OH(i,j,k)     =    OH(i,j,k)*correctO
              H2O(i,j,k)     =   H2O(i,j,k)*correctO
               O2(i,j,k)     =    O2(i,j,k)*correctO
             SiOI(i,j,k)     =  SiOI(i,j,k)*correctO
            SiO2I(i,j,k)     = SiO2I(i,j,k)*correctO
             COII(i,j,k)     =  COII(i,j,k)*correctO
              OII(i,j,k)     =   OII(i,j,k)*correctO
             OHII(i,j,k)     =  OHII(i,j,k)*correctO
            H2OII(i,j,k)     = H2OII(i,j,k)*correctO
            H3OII(i,j,k)     = H3OII(i,j,k)*correctO
             O2II(i,j,k)     =  O2II(i,j,k)*correctO
         if (idspecies .gt. 0) then
             MgSiO3(i,j,k) =  MgSiO3(i,j,k)*correctO 
         endif
         if (idspecies .gt. 1) then
            Mg2SiO4(i,j,k) = Mg2SiO4(i,j,k)*correctO 
              Fe3O4(i,j,k) =   Fe3O4(i,j,k)*correctO 
              SiO2D(i,j,k) =   SiO2D(i,j,k)*correctO 
                MgO(i,j,k) =     MgO(i,j,k)*correctO 
              Al2O3(i,j,k) =   Al2O3(i,j,k)*correctO 
         endif
         if (idspecies .gt. 2) then
             reforg(i,j,k) =  reforg(i,j,k)*correctO 
             volorg(i,j,k) =  volorg(i,j,k)*correctO 
             H2Oice(i,j,k) =  H2Oice(i,j,k)*correctO 
         endif
         endif
  
            totalC  =                           CI(i,j,k)
     &              +                          CII(i,j,k)
     &              + 12._DKIND/28._DKIND    *  CO(i,j,k)
     &              + 12._DKIND/44._DKIND    * CO2(i,j,k)
     &              + 12._DKIND/13._DKIND    *  CH(i,j,k)
     &              + 12._DKIND/14._DKIND    * CH2(i,j,k)
     &              + 12._DKIND/28._DKIND    *COII(i,j,k)
         if ( ( igrgr .eq. 1 ) .or. ( idsub .eq. 1 ) ) then
         if (idspecies .gt. 0) then
            totalC  = totalC
     &              +                           AC(i,j,k)
         endif
         if (idspecies .gt. 2) then
            totalC  = totalC
     &              + 12._DKIND/22.68_DKIND*reforg(i,j,k)
     &              + 12._DKIND/32._DKIND  *volorg(i,j,k)
         endif
         endif
         if ( ( igrgr .eq. 0 ) .and. ( idsub .eq. 0 ) ) then
            correctC = real(Cg(i)/ totalC, RKIND)
               CI(i,j,k) =   CI(i,j,k)*correctC
              CII(i,j,k) =  CII(i,j,k)*correctC
               CO(i,j,k) =   CO(i,j,k)*correctC
              CO2(i,j,k) =  CO2(i,j,k)*correctC
               CH(i,j,k) =   CH(i,j,k)*correctC
              CH2(i,j,k) =  CH2(i,j,k)*correctC
             COII(i,j,k) = COII(i,j,k)*correctC
         else
            correctC  = real(  Ct(i)/ totalC, RKIND)
               CI(i,j,k) =     CI(i,j,k)*correctC
              CII(i,j,k) =    CII(i,j,k)*correctC
               CO(i,j,k) =     CO(i,j,k)*correctC
              CO2(i,j,k) =    CO2(i,j,k)*correctC
               CH(i,j,k) =     CH(i,j,k)*correctC
              CH2(i,j,k) =    CH2(i,j,k)*correctC
             COII(i,j,k) =   COII(i,j,k)*correctC
         if (idspecies .gt. 0) then
               AC(i,j,k) =     AC(i,j,k)*correctC
         endif
         if (idspecies .gt. 2) then
           reforg(i,j,k) = reforg(i,j,k)*correctC
           volorg(i,j,k) = volorg(i,j,k)*correctC
         endif
         endif
            
            totalSi =                       SiI(i,j,k)
     &              + 28._DKIND/ 44._DKIND*SiOI(i,j,k)
     &              + 28._DKIND/ 60._DKIND*SiO2I(i,j,k)
         if ( ( igrgr .eq. 1 ) .or. ( idsub .eq. 1 ) ) then
         if (idspecies .gt. 0) then
            totalSi = totalSi
     &              + 28._DKIND/100._DKIND* MgSiO3(i,j,k)
         endif
         if (idspecies .gt. 1) then
            totalSi = totalSi
     &              +                          SiM(i,j,k)
     &              + 28._DKIND/140._DKIND*Mg2SiO4(i,j,k)
     &              + 28._DKIND/ 60._DKIND*  SiO2D(i,j,k)
         endif
         endif
         if ( ( igrgr .eq. 0 ) .and. ( idsub .eq. 0 ) ) then
            correctSi = real(Sig(i)/totalSi, RKIND)
                SiI(i,j,k) =   SiI(i,j,k)*correctSi
               SiOI(i,j,k) =  SiOI(i,j,k)*correctSi
              SiO2I(i,j,k) = SiO2I(i,j,k)*correctSi
         else
            correctSi = real(Sit(i)/totalSi, RKIND)
                SiI(i,j,k) =   SiI(i,j,k)*correctSi
               SiOI(i,j,k) =  SiOI(i,j,k)*correctSi
              SiO2I(i,j,k) = SiO2I(i,j,k)*correctSi
         if (idspecies .gt. 0) then
             MgSiO3(i,j,k) =  MgSiO3(i,j,k)*correctSi
         endif
         if (idspecies .gt. 1) then
                SiM(i,j,k) =     SiM(i,j,k)*correctSi
            Mg2SiO4(i,j,k) = Mg2SiO4(i,j,k)*correctSi
              SiO2D(i,j,k) =   SiO2D(i,j,k)*correctSi
         endif
         endif

         if ( ( igrgr .eq. 1 ) .or. ( idsub .eq. 1 ) ) then
         if (idspecies .gt. 1) then
            totalFe =                         Fe(i,j,k)     
     &              +                        FeM(i,j,k)  
     &              +168._DKIND/232._DKIND*Fe3O4(i,j,k)
     &              + 56._DKIND/ 88._DKIND*  FeS(i,j,k)  
            correctFe = real( Fet(i)/totalFe, RKIND)
            Fe(i,j,k)    =    Fe(i,j,k)*correctFe
            FeM(i,j,k)   =   FeM(i,j,k)*correctFe
            Fe3O4(i,j,k) = Fe3O4(i,j,k)*correctFe
            FeS(i,j,k)   =   FeS(i,j,k)*correctFe
         endif

         if (idspecies .gt. 0) then
            totalMg =                           Mg(i,j,k)     
     &              + 24._DKIND/100._DKIND* MgSiO3(i,j,k) 
            if (idspecies .gt. 1) then
            totalMg = totalMg
     &              + 48._DKIND/140._DKIND*Mg2SiO4(i,j,k)
     &              + 24._DKIND/ 40._DKIND*    MgO(i,j,k)    
            endif
            correctMg = real( Mgt(i)/totalMg, RKIND)
                 Mg(i,j,k) =      Mg(i,j,k)*correctMg
             MgSiO3(i,j,k) =  MgSiO3(i,j,k)*correctMg
            if (idspecies .gt. 1) then
            Mg2SiO4(i,j,k) = Mg2SiO4(i,j,k)*correctMg
                MgO(i,j,k) =     MgO(i,j,k)*correctMg
            endif
         endif

         if (idspecies .gt. 1) then
            totalS  =                        S(i,j,k)  
     &              + 32._DKIND/ 88._DKIND*FeS(i,j,k)
            correctS  = real(  St(i)/totalS , RKIND)
              S(i,j,k) =   S(i,j,k)*correctS
            FeS(i,j,k) = FeS(i,j,k)*correctS

            totalAl =                         Al(i,j,k)  
     &              + 54._DKIND/102._DKIND*Al2O3(i,j,k)
            correctAl = real( Alt(i)/totalAl, RKIND)
               Al(i,j,k) =    Al(i,j,k)*correctAl
            Al2O3(i,j,k) = Al2O3(i,j,k)*correctAl
         endif
         endif

         endif ! d(i,j,k)

!           CI(i,j,k)      = max(CI(i,j,k), tiny)
!           CII(i,j,k)     = max(CII(i,j,k), tiny)
!           CO(i,j,k)      = max(CO(i,j,k), tiny)
!           CO2(i,j,k)     = max(CO2(i,j,k), tiny)
!           OI(i,j,k)      = max(OI(i,j,k), tiny)
!           OH(i,j,k)      = max(OH(i,j,k), tiny)
!           H2O(i,j,k)     = max(H2O(i,j,k), tiny)
!           O2(i,j,k)      = max(O2(i,j,k), tiny)
!           SiI(i,j,k)     = max(SiI(i,j,k), tiny)
!           SiOI(i,j,k)    = max(SiOI(i,j,k), tiny)
!           SiO2I(i,j,k)   = max(SiO2I(i,j,k), tiny)
!           CH(i,j,k)      = max(CH(i,j,k), tiny)
!           CH2(i,j,k)     = max(CH2(i,j,k), tiny)
!           COII(i,j,k)    = max(COII(i,j,k), tiny)
!           OII(i,j,k)     = max(OII(i,j,k), tiny)
!           OHII(i,j,k)    = max(OHII(i,j,k), tiny)
!           H2OII(i,j,k)   = max(H2OII(i,j,k), tiny)
!           H3OII(i,j,k)   = max(H3OII(i,j,k), tiny)
!           O2II(i,j,k)    = max(O2II(i,j,k), tiny)
!        if ( ( igrgr .eq. 1 ) .or. ( idsub .eq. 1 ) ) then
!        if (idspecies .gt. 0) then
!           Mg(i,j,k)      = max(Mg(i,j,k), tiny)
!           MgSiO3(i,j,k)  = max(MgSiO3(i,j,k), tiny)
!           AC(i,j,k)      = max(AC(i,j,k), tiny)
!        endif
!        if (idspecies .gt. 1) then
!           Al(i,j,k)      = max(Al(i,j,k), tiny)
!           S(i,j,k)       = max(S(i,j,k), tiny)
!           Fe(i,j,k)      = max(Fe(i,j,k), tiny)
!           SiM(i,j,k)     = max(SiM(i,j,k), tiny)
!           FeM(i,j,k)     = max(FeM(i,j,k), tiny)
!           Mg2SiO4(i,j,k) = max(Mg2SiO4(i,j,k), tiny)
!           Fe3O4(i,j,k)   = max(Fe3O4(i,j,k), tiny)
!           SiO2D(i,j,k)   = max(SiO2D(i,j,k), tiny)
!           MgO(i,j,k)     = max(MgO(i,j,k), tiny)
!           FeS(i,j,k)     = max(FeS(i,j,k), tiny)
!           Al2O3(i,j,k)   = max(Al2O3(i,j,k), tiny)
!        endif
!        if (idspecies .gt. 2) then
!           reforg(i,j,k)  = max(reforg(i,j,k), tiny)
!           volorg(i,j,k)  = max(volorg(i,j,k), tiny)
!           H2Oice(i,j,k)  = max(H2Oice(i,j,k), tiny)
!        endif
!        endif

!     endif
      enddo
      endif ! imchem

C     if ( (idustfield .gt. 0) .and. (idspecies .gt. 0) ) then
C        do i = is+1, ie+1
C!          if ( itmask_metal(i) ) then
C           if (idspecies .gt. 0) then
C              dust(i,j,k) = MgSiO3  (i,j,k)
C    &                     + AC      (i,j,k)
C           endif
C           if (idspecies .gt. 1) then
C              dust(i,j,k) = dust(i,j,k)
C    &                     + SiM     (i,j,k)
C    &                     + FeM     (i,j,k)
C    &                     + Mg2SiO4 (i,j,k)
C    &                     + Fe3O4   (i,j,k)
C    &                     + SiO2D   (i,j,k)
C    &                     + MgO     (i,j,k)
C    &                     + FeS     (i,j,k)
C    &                     + Al2O3   (i,j,k)
C           endif
C           if (idspecies .gt. 2) then
C              dust(i,j,k) = dust(i,j,k)
C    &                     + reforg  (i,j,k)
C    &                     + volorg  (i,j,k)
C    &                     + H2Oice  (i,j,k)
C           endif
C!          endif
C        enddo
C     endif

!       Set the electron density

      do i = is+1, ie+1
         de (i,j,k) = HII(i,j,k) + HeII(i,j,k)/4._RKIND +
     &        HeIII(i,j,k)/2._RKIND
         if (ispecies .gt. 1) de(i,j,k) = de(i,j,k)
     &        - HM(i,j,k) + H2II(i,j,k)/2._RKIND
         if (ispecies .gt. 3) de(i,j,k) = de(i,j,k)
     &        - DM   (i,j,k)/2._RKIND
     &        + HDII (i,j,k)/3._RKIND
     &        + HeHII(i,j,k)/5._RKIND
         if (imchem .eq. 1) then
!        if (itmask_metal(i)) then
            de(i,j,k) = de(i,j,k)
     &        + CII  (i,j,k)/12._RKIND
     &        + COII (i,j,k)/28._RKIND
     &        + OII  (i,j,k)/16._RKIND
     &        + OHII (i,j,k)/17._RKIND
     &        + H2OII(i,j,k)/18._RKIND
     &        + H3OII(i,j,k)/19._RKIND
     &        + O2II (i,j,k)/32._RKIND
!        endif
         endif
      enddo

      enddo  ! end loop over j
      enddo  ! end loop over k

      return
      end<|MERGE_RESOLUTION|>--- conflicted
+++ resolved
@@ -544,20 +544,7 @@
       MASK_TYPE itmask(in), anydust
       MASK_TYPE itmask_tmp(in), itmask_nr(in)
       MASK_TYPE itmask_metal(in)
-<<<<<<< HEAD
-      integer itr, imp_eng(in), itr_time
-      integer nsp, isp, jsp, id
-      real*8  dspj, err, err_max
-      integer,parameter   :: i_eng = 52
-      real*8  dsp(i_eng), dsp0(i_eng), dsp1(i_eng)
-     &      , dspdot(i_eng), dspdot1(i_eng)
-     &      , ddsp(i_eng), der(i_eng,i_eng)
-      integer,allocatable :: idsp(:)
-      real*8, allocatable :: mtrx(:,:), vec(:)
-      real*8, parameter   :: eps = 1.d-4
-=======
       integer itr, imp_eng(in)
->>>>>>> ac1be72d
 
 !
 !\\\\\\\\\\\\\\\\\\\\\\\\\\\\\\\\\\\\\\/////////////////////////////////
@@ -1260,672 +1247,6 @@
      &                   , idissZ, kdissCO, kdissOH, kdissH2O
      &           )
 
-<<<<<<< HEAD
-!     Note 10/18/2024: the code from here to the comment "end Newton-Raphson scheme"
-!     should be put into its own function.
-!           Start Newton-Raphson scheme
-            do i = is+1, ie+1
-            if (itmask_nr(i) .ne. MASK_FALSE) then
-
-!           If density and temperature are low, update gas energy explicitly
-
-               if (icool .eq. 1) then
-                  if (imp_eng(i) .eq. 0) then
-                     e(i,j,k)  = e(i,j,k) +
-     &                    real(edot(i)/d(i,j,k)*dtit(i), RKIND)
-                  endif
-               endif
-
-!              initialize arrays
-               if (ispecies .gt. 0) nsp = 6
-               if (ispecies .gt. 1) nsp = nsp + 3
-               if (ispecies .gt. 2) nsp = nsp + 3
-               if (ispecies .gt. 3) nsp = nsp + 3
-               if (itmask_metal(i) .ne. MASK_FALSE) then
-                  if (imchem .eq. 1) then
-                     nsp = nsp + 19
-                     if ( ( igrgr .eq. 1 ) .or. ( idsub .eq. 1) ) then
-                        if (idspecies .gt. 0) nsp = nsp + 1
-                        if (idspecies .gt. 1) nsp = nsp + 3
-                     endif
-                  endif
-                  if ( ( igrgr .eq. 1 ) .or. ( idsub .eq. 1) ) then
-                     if (idspecies .gt. 0) nsp = nsp + 2
-                     if (idspecies .gt. 1) nsp = nsp + 8
-                     if (idspecies .gt. 2) nsp = nsp + 3
-                  endif
-               endif
-               nsp = nsp + imp_eng(i)
-               allocate(idsp(nsp))
-               allocate(mtrx(nsp,nsp))
-               allocate(vec(nsp))
-
-               if ( ispecies .gt. 0 ) then
-                  dsp( 1) = de(i,j,k)
-                  dsp( 2) = HI(i,j,k)
-                  dsp( 3) = HII(i,j,k)
-                  dsp( 4) = HeI(i,j,k)
-                  dsp( 5) = HeII(i,j,k)
-                  dsp( 6) = HeIII(i,j,k)
-               endif
-               if ( ispecies .gt. 1 ) then
-                  dsp( 7) = HM(i,j,k)
-                  dsp( 8) = H2I(i,j,k)
-                  dsp( 9) = H2II(i,j,k)
-               endif
-               if ( ispecies .gt. 2 ) then
-                  dsp(10) = DI(i,j,k)
-                  dsp(11) = DII(i,j,k)
-                  dsp(12) = HDI(i,j,k)
-               endif
-               if ( ispecies .gt. 3 ) then
-                  dsp(13) = DM(i,j,k)
-                  dsp(14) = HDII(i,j,k)
-                  dsp(15) = HeHII(i,j,k)
-               endif
-               if ( itmask_metal(i) .ne. MASK_FALSE ) then
-                  if ( imchem .eq. 1 ) then
-                     dsp(16) = CI(i,j,k)
-                     dsp(17) = CII(i,j,k)
-                     dsp(18) = CO(i,j,k)
-                     dsp(19) = CO2(i,j,k)
-                     dsp(20) = OI(i,j,k)
-                     dsp(21) = OH(i,j,k)
-                     dsp(22) = H2O(i,j,k)
-                     dsp(23) = O2(i,j,k)
-                     dsp(24) = SiI(i,j,k)
-                     dsp(25) = SiOI(i,j,k)
-                     dsp(26) = SiO2I(i,j,k)
-                     dsp(27) = CH(i,j,k)
-                     dsp(28) = CH2(i,j,k)
-                     dsp(29) = COII(i,j,k)
-                     dsp(30) = OII(i,j,k)
-                     dsp(31) = OHII(i,j,k)
-                     dsp(32) = H2OII(i,j,k)
-                     dsp(33) = H3OII(i,j,k)
-                     dsp(34) = O2II(i,j,k)
-                     if ( ( igrgr .eq. 1 ) .or. ( idsub .eq. 1) ) then
-                        if (idspecies .gt. 0) then
-                           dsp(35) = Mg(i,j,k)
-                        endif
-                        if (idspecies .gt. 1) then
-                           dsp(36) = Al(i,j,k)
-                           dsp(37) = S(i,j,k)
-                           dsp(38) = Fe(i,j,k)
-                        endif
-                     endif
-                  endif
-                  if ( ( igrgr .eq. 1 ) .or. ( idsub .eq. 1) ) then
-                     if (idspecies .gt. 0) then
-                        dsp(39) = MgSiO3(i,j,k)
-                        dsp(40) = AC(i,j,k)
-                     endif
-                     if (idspecies .gt. 1) then
-                        dsp(41) = SiM(i,j,k)
-                        dsp(42) = FeM(i,j,k)
-                        dsp(43) = Mg2SiO4(i,j,k)
-                        dsp(44) = Fe3O4(i,j,k)
-                        dsp(45) = SiO2D(i,j,k)
-                        dsp(46) = MgO(i,j,k)
-                        dsp(47) = FeS(i,j,k)
-                        dsp(48) = Al2O3(i,j,k)
-                     endif
-                     if (idspecies .gt. 2) then
-                        dsp(49) = reforg(i,j,k)
-                        dsp(50) = volorg(i,j,k)
-                        dsp(51) = H2Oice(i,j,k)
-                     endif
-                  endif
-               endif ! if ( itmask_metal(i) )
-               dsp(i_eng) = e(i,j,k)
-
-               id = 0
-               if (ispecies .gt. 0) then
-                  do isp = 1, 6
-                     id = id + 1
-                     idsp(id) = isp
-                  enddo
-               endif
-               if (ispecies .gt. 1) then
-                  do isp = 7, 9
-                     id = id + 1
-                     idsp(id) = isp
-                  enddo
-               endif
-               if (ispecies .gt. 2) then
-                  do isp = 10, 12
-                     id = id + 1
-                     idsp(id) = isp
-                  enddo
-               endif
-               if (ispecies .gt. 3) then
-                  do isp = 13, 15
-                     id = id + 1
-                     idsp(id) = isp
-                  enddo
-               endif
-               if (itmask_metal(i) .ne. MASK_FALSE) then
-                  if (imchem .eq. 1) then
-                     do isp = 16, 34
-                        id = id + 1
-                        idsp(id) = isp
-                     enddo
-                     if ( ( igrgr .eq. 1 ) .or. ( idsub .eq. 1) ) then
-                        if (idspecies .gt. 0) then
-                           do isp = 35, 35
-                              id = id + 1
-                              idsp(id) = isp
-                           enddo
-                        endif
-                        if (idspecies .gt. 1) then
-                           do isp = 36, 38
-                              id = id + 1
-                              idsp(id) = isp
-                           enddo
-                        endif
-                     endif
-                  endif
-                  if ( ( igrgr .eq. 1 ) .or. ( idsub .eq. 1) ) then
-                     if (idspecies .gt. 0) then
-                        do isp = 39, 40
-                           id = id + 1
-                           idsp(id) = isp
-                        enddo
-                     endif
-                     if (idspecies .gt. 1) then
-                        do isp = 41, 48
-                           id = id + 1
-                           idsp(id) = isp
-                        enddo
-                     endif
-                     if (idspecies .gt. 2) then
-                        do isp = 49, 51
-                           id = id + 1
-                           idsp(id) = isp
-                        enddo
-                     endif
-                  endif
-               endif
-               if ( imp_eng(i) .eq.1 ) then
-                  id = id + 1
-                  idsp(id) = i_eng
-               endif
-
-!              Save arrays at ttot(i)
-
-               dsp0 = dsp
-               ddsp = 0.d0
-
-!              Search for the timestep for which chemistry converges
-
-               ierror=1
-               itr_time=0
-               do while ((ierror.eq.1))
-
-!                 If not converge, restore arrays at ttot(i)
-
-                  dsp = dsp0
-                  ddsp = 0.d0
-
-!                 Iteration to solve ODEs
-
-                  err_max=1.d2
-                  itr=0
-                  do while (err_max.gt.1.d-8)
-                    if(itr.ge.20) then
-                       ierror = 1
-                       go to 9996
-                    endif
-
-            call lookup_cool_rates0d(dtit(i),
-     &   d(i,j,k), u(i,j,k), v(i,j,k), w(i,j,k), 
-     &   nsp, dsp, dspdot, nratec, 
-     &   iexpand, ispecies, imetal, imcool,
-     &   idust, idustall, idustfield, idustrec,
-     &   ih2co, ipiht, iter, igammah,
-     &   aye, temstart, temend, z_solar, fgr,
-     &   utem, uxyz, uaye, urho, utim,
-     &   gamma, fh,
-     &   ceHIa, ceHeIa, ceHeIIa, ciHIa, ciHeIa, 
-     &   ciHeISa, ciHeIIa, reHIIa, reHeII1a, 
-     &   reHeII2a, reHeIIIa, brema, compa, gammaha,
-     &   isrf, regra, gamma_isrfa, comp_xraya, comp_temp,
-     &   piHI, piHeI, piHeII, comp1, comp2,
-     &   metal(i,j,k), dust(i,j,k),
-     &   hyd01ka, h2k01a, vibha, rotha, rotla,
-     &   hyd01k(i), h2k01(i), vibh(i), roth(i), rotl(i),
-     &   gpldla, gphdla, gpldl(i), gphdl(i),
-     &   hdltea, hdlowa, hdlte(i), hdlow(i),
-     &   gaHIa, gaH2a, gaHea, 
-     &   gaHpa, gaela,
-     &   h2ltea, gasgra,
-     &   ceHI(i), ceHeI(i), ceHeII(i), ciHI(i), ciHeI(i), 
-     &   ciHeIS(i), ciHeII(i),
-     &   reHII(i), reHeII1(i), reHeII2(i), reHeIII(i), brem(i),
-     &   indixe(i), t1(i), t2(i), logtem(i), tdef(i), edot(i),
-     &   tgas(i), tgasold(i), mmw(i), p2d(i), tdust(i), metallicity(i),
-     &   dust2gas(i), rhoH(i), mynh(i), myde(i),
-     &   gammaha_eff(i), gasgr_tdust(i), regr(i),
-     &   iradshield, avgsighi, avgsighei, avgsigheii,
-     &   iradtrans, irt_honly,
-     &   ih2optical, iciecool, ih2cr, ihdcr, ciecoa, cieco(i),
-     &   icmbTfloor, iClHeat, clEleFra,
-     &   priGridRank, priGridDim,
-     &   priPar1, priPar2, priPar3, priPar4, priPar5,
-     &   priDataSize, priCooling, priHeating, priMMW,
-     &   metGridRank, metGridDim,
-     &   metPar1, metPar2, metPar3, metPar4, metPar5,
-     &   metDataSize, metCooling, metHeating, clnew,
-     &   iVheat, iMheat, Vheat(i,j,k), Mheat(i,j,k),
-     &   iTfloor, Tfloor_scalar, Tfloor(i,j,k),
-     &   iisrffield, isrf_habing,
-     &   ithreebody, anydust, iH2shield, 
-     &   k1a, k2a, k3a, k4a, k5a, k6a, k7a, k8a, k9a, k10a,
-     &   k11a, k12a, k13a, k13dda, k14a, k15a, k16a,
-     &   k17a, k18a, k19a, k22a,
-     &   k24, k25, k26, k27, k28, k29, k30, k31,
-     &   k50a, k51a, k52a, k53a, k54a, k55a, k56a, 
-     &   k57a, k58a, ndratec, dtemstart, dtemend, h2dusta, 
-     &   ncrna, ncrd1a, ncrd2a, 
-     &   h2dust(i), ncrn(i), ncrd1(i), ncrd2(i), 
-     &   dom, coolunit, tbase1, xbase1, dx_cgs, c_ljeans,
-     &   kphHI(i,j,k), kphHeI(i,j,k), kphHeII(i,j,k), kdissH2I(i,j,k), 
-     &   photogamma(i,j,k), xH2shield(i,j,k), chunit, itmask_nr(i),
-     &   itmask_metal(i)
-     & , imchem, igrgr, ipcont, tmcool
-     & , k125a, k129a, k130a, k131a, k132a
-     & , k133a, k134a, k135a, k136a, k137a
-     & , k148a, k149a, k150a, k151a, k152a
-     & , k153a
-     & , kz15a, kz16a, kz17a, kz18a, kz19a
-     & , kz20a, kz21a, kz22a, kz23a, kz24a
-     & , kz25a, kz26a, kz27a, kz28a, kz29a
-     & , kz30a, kz31a, kz32a, kz33a, kz34a
-     & , kz35a, kz36a, kz37a, kz38a, kz39a
-     & , kz40a, kz41a, kz42a, kz43a, kz44a
-     & , kz45a, kz46a, kz47a, kz48a, kz49a
-     & , kz50a, kz51a, kz52a, kz53a, kz54a
-     & , cieY06a
-     & , LH2_N, LH2_Size
-     & , LH2_D, LH2_T, LH2_H
-     & , LH2_dD, LH2_dT, LH2_dH, LH2_L
-     & , LHD_N, LHD_Size
-     & , LHD_D, LHD_T, LHD_H
-     & , LHD_dD, LHD_dT, LHD_dH, LHD_L
-     & , LCI_N, LCI_Size
-     & , LCI_D, LCI_T, LCI_H
-     & , LCI_dD, LCI_dT, LCI_dH, LCI_L
-     & , LCII_N, LCII_Size
-     & , LCII_D, LCII_T, LCII_H
-     & , LCII_dD, LCII_dT, LCII_dH, LCII_L
-     & , LOI_N, LOI_Size
-     & , LOI_D, LOI_T, LOI_H
-     & , LOI_dD, LOI_dT, LOI_dH, LOI_L
-     & , LCO_N, LCO_Size
-     & , LCO_D, LCO_T, LCO_H
-     & , LCO_dD, LCO_dT, LCO_dH, LCO_L
-     & , LOH_N, LOH_Size
-     & , LOH_D, LOH_T, LOH_H
-     & , LOH_dD, LOH_dT, LOH_dH, LOH_L
-     & , LH2O_N, LH2O_Size
-     & , LH2O_D, LH2O_T, LH2O_H
-     & , LH2O_dD, LH2O_dT, LH2O_dH, LH2O_L
-     & , alphap_N, alphap_Size
-     & , alphap_D, alphap_T, alphap_dD, alphap_dT
-     & , alphap_Data
-     & , immulti, imabund, idspecies, itdmulti, idsub
-     & , metal_loc(i,j,k), metal_C13(i,j,k), metal_C20(i,j,k)
-     & , metal_C25(i,j,k), metal_C30(i,j,k), metal_F13(i,j,k)
-     & , metal_F15(i,j,k), metal_F50(i,j,k), metal_F80(i,j,k)
-     & , metal_P170(i,j,k), metal_P200(i,j,k), metal_Y19(i,j,k)
-     & , SN0_N
-     & , SN0_fSiM, SN0_fFeM, SN0_fMg2SiO4, SN0_fMgSiO3
-     & , SN0_fFe3O4, SN0_fAC, SN0_fSiO2D, SN0_fMgO
-     & , SN0_fFeS, SN0_fAl2O3
-     & , SN0_freforg, SN0_fvolorg, SN0_fH2Oice
-     & , SN0_r0SiM, SN0_r0FeM, SN0_r0Mg2SiO4, SN0_r0MgSiO3
-     & , SN0_r0Fe3O4, SN0_r0AC, SN0_r0SiO2D, SN0_r0MgO
-     & , SN0_r0FeS, SN0_r0Al2O3
-     & , SN0_r0reforg, SN0_r0volorg, SN0_r0H2Oice
-     & , gr_N, gr_Size, gr_dT, gr_Td
-     & , SN0_kpSiM, SN0_kpFeM, SN0_kpMg2SiO4, SN0_kpMgSiO3
-     & , SN0_kpFe3O4, SN0_kpAC, SN0_kpSiO2D, SN0_kpMgO
-     & , SN0_kpFeS, SN0_kpAl2O3
-     & , SN0_kpreforg, SN0_kpvolorg, SN0_kpH2Oice
-     & , h2dustSa, h2dustCa, grogra
-     & , tSiM(i), tFeM(i), tMg2SiO4(i), tMgSiO3(i), tFe3O4(i)
-     & , tAC(i), tSiO2D(i), tMgO(i), tFeS(i), tAl2O3(i)
-     & , treforg(i), tvolorg(i), tH2Oice(i)
-     & , gasgr2a, gamma_isrf2a
-     & , imp_eng(i)
-     & , idissHDI, kdissHDI(i,j,k), iionZ, kphCI(i,j,k), kphOI(i,j,k)
-     & , idissZ, kdissCO(i,j,k), kdissOH(i,j,k), kdissH2O(i,j,k)
-     & , iuseH2shield
-     &   )
-
-                    do jsp = 1, nsp
-                      dspj = eps * dsp(idsp(jsp))
-                      do isp = 1, nsp
-                        if(isp .eq. jsp) then
-                          dsp1(idsp(isp)) = dsp(idsp(isp)) + dspj
-                        else
-                          dsp1(idsp(isp)) = dsp(idsp(isp))
-                        endif
-                      enddo
-
-            call lookup_cool_rates0d(dtit(i),
-     &   d(i,j,k), u(i,j,k), v(i,j,k), w(i,j,k), 
-     &   nsp, dsp1, dspdot1, nratec, 
-     &   iexpand, ispecies, imetal, imcool,
-     &   idust, idustall, idustfield, idustrec,
-     &   ih2co, ipiht, iter, igammah,
-     &   aye, temstart, temend, z_solar, fgr,
-     &   utem, uxyz, uaye, urho, utim,
-     &   gamma, fh,
-     &   ceHIa, ceHeIa, ceHeIIa, ciHIa, ciHeIa, 
-     &   ciHeISa, ciHeIIa, reHIIa, reHeII1a, 
-     &   reHeII2a, reHeIIIa, brema, compa, gammaha,
-     &   isrf, regra, gamma_isrfa, comp_xraya, comp_temp,
-     &   piHI, piHeI, piHeII, comp1, comp2,
-     &   metal(i,j,k), dust(i,j,k),
-     &   hyd01ka, h2k01a, vibha, rotha, rotla,
-     &   hyd01k(i), h2k01(i), vibh(i), roth(i), rotl(i),
-     &   gpldla, gphdla, gpldl(i), gphdl(i),
-     &   hdltea, hdlowa, hdlte(i), hdlow(i),
-     &   gaHIa, gaH2a, gaHea, 
-     &   gaHpa, gaela,
-     &   h2ltea, gasgra,
-     &   ceHI(i), ceHeI(i), ceHeII(i), ciHI(i), ciHeI(i), 
-     &   ciHeIS(i), ciHeII(i),
-     &   reHII(i), reHeII1(i), reHeII2(i), reHeIII(i), brem(i),
-     &   indixe(i), t1(i), t2(i), logtem(i), tdef(i), edot(i),
-     &   tgas(i), tgasold(i), mmw(i), p2d(i), tdust(i), metallicity(i),
-     &   dust2gas(i), rhoH(i), mynh(i), myde(i),
-     &   gammaha_eff(i), gasgr_tdust(i), regr(i),
-     &   iradshield, avgsighi, avgsighei, avgsigheii,
-     &   iradtrans, irt_honly,
-     &   ih2optical, iciecool, ih2cr, ihdcr, ciecoa, cieco(i),
-     &   icmbTfloor, iClHeat, clEleFra,
-     &   priGridRank, priGridDim,
-     &   priPar1, priPar2, priPar3, priPar4, priPar5,
-     &   priDataSize, priCooling, priHeating, priMMW,
-     &   metGridRank, metGridDim,
-     &   metPar1, metPar2, metPar3, metPar4, metPar5,
-     &   metDataSize, metCooling, metHeating, clnew,
-     &   iVheat, iMheat, Vheat(i,j,k), Mheat(i,j,k),
-     &   iTfloor, Tfloor_scalar, Tfloor(i,j,k),
-     &   iisrffield, isrf_habing,
-     &   ithreebody, anydust, iH2shield, 
-     &   k1a, k2a, k3a, k4a, k5a, k6a, k7a, k8a, k9a, k10a,
-     &   k11a, k12a, k13a, k13dda, k14a, k15a, k16a,
-     &   k17a, k18a, k19a, k22a,
-     &   k24, k25, k26, k27, k28, k29, k30, k31,
-     &   k50a, k51a, k52a, k53a, k54a, k55a, k56a, 
-     &   k57a, k58a, ndratec, dtemstart, dtemend, h2dusta, 
-     &   ncrna, ncrd1a, ncrd2a, 
-     &   h2dust(i), ncrn(i), ncrd1(i), ncrd2(i), 
-     &   dom, coolunit, tbase1, xbase1, dx_cgs, c_ljeans,
-     &   kphHI(i,j,k), kphHeI(i,j,k), kphHeII(i,j,k), kdissH2I(i,j,k), 
-     &   photogamma(i,j,k), xH2shield(i,j,k), chunit, itmask_nr(i),
-     &   itmask_metal(i)
-     & , imchem, igrgr, ipcont, tmcool
-     & , k125a, k129a, k130a, k131a, k132a
-     & , k133a, k134a, k135a, k136a, k137a
-     & , k148a, k149a, k150a, k151a, k152a
-     & , k153a
-     & , kz15a, kz16a, kz17a, kz18a, kz19a
-     & , kz20a, kz21a, kz22a, kz23a, kz24a
-     & , kz25a, kz26a, kz27a, kz28a, kz29a
-     & , kz30a, kz31a, kz32a, kz33a, kz34a
-     & , kz35a, kz36a, kz37a, kz38a, kz39a
-     & , kz40a, kz41a, kz42a, kz43a, kz44a
-     & , kz45a, kz46a, kz47a, kz48a, kz49a
-     & , kz50a, kz51a, kz52a, kz53a, kz54a
-     & , cieY06a
-     & , LH2_N, LH2_Size
-     & , LH2_D, LH2_T, LH2_H
-     & , LH2_dD, LH2_dT, LH2_dH, LH2_L
-     & , LHD_N, LHD_Size
-     & , LHD_D, LHD_T, LHD_H
-     & , LHD_dD, LHD_dT, LHD_dH, LHD_L
-     & , LCI_N, LCI_Size
-     & , LCI_D, LCI_T, LCI_H
-     & , LCI_dD, LCI_dT, LCI_dH, LCI_L
-     & , LCII_N, LCII_Size
-     & , LCII_D, LCII_T, LCII_H
-     & , LCII_dD, LCII_dT, LCII_dH, LCII_L
-     & , LOI_N, LOI_Size
-     & , LOI_D, LOI_T, LOI_H
-     & , LOI_dD, LOI_dT, LOI_dH, LOI_L
-     & , LCO_N, LCO_Size
-     & , LCO_D, LCO_T, LCO_H
-     & , LCO_dD, LCO_dT, LCO_dH, LCO_L
-     & , LOH_N, LOH_Size
-     & , LOH_D, LOH_T, LOH_H
-     & , LOH_dD, LOH_dT, LOH_dH, LOH_L
-     & , LH2O_N, LH2O_Size
-     & , LH2O_D, LH2O_T, LH2O_H
-     & , LH2O_dD, LH2O_dT, LH2O_dH, LH2O_L
-     & , alphap_N, alphap_Size
-     & , alphap_D, alphap_T, alphap_dD, alphap_dT
-     & , alphap_Data
-     & , immulti, imabund, idspecies, itdmulti, idsub
-     & , metal_loc(i,j,k), metal_C13(i,j,k), metal_C20(i,j,k)
-     & , metal_C25(i,j,k), metal_C30(i,j,k), metal_F13(i,j,k)
-     & , metal_F15(i,j,k), metal_F50(i,j,k), metal_F80(i,j,k)
-     & , metal_P170(i,j,k), metal_P200(i,j,k), metal_Y19(i,j,k)
-     & , SN0_N
-     & , SN0_fSiM, SN0_fFeM, SN0_fMg2SiO4, SN0_fMgSiO3
-     & , SN0_fFe3O4, SN0_fAC, SN0_fSiO2D, SN0_fMgO
-     & , SN0_fFeS, SN0_fAl2O3
-     & , SN0_freforg, SN0_fvolorg, SN0_fH2Oice
-     & , SN0_r0SiM, SN0_r0FeM, SN0_r0Mg2SiO4, SN0_r0MgSiO3
-     & , SN0_r0Fe3O4, SN0_r0AC, SN0_r0SiO2D, SN0_r0MgO
-     & , SN0_r0FeS, SN0_r0Al2O3
-     & , SN0_r0reforg, SN0_r0volorg, SN0_r0H2Oice
-     & , gr_N, gr_Size, gr_dT, gr_Td
-     & , SN0_kpSiM, SN0_kpFeM, SN0_kpMg2SiO4, SN0_kpMgSiO3
-     & , SN0_kpFe3O4, SN0_kpAC, SN0_kpSiO2D, SN0_kpMgO
-     & , SN0_kpFeS, SN0_kpAl2O3
-     & , SN0_kpreforg, SN0_kpvolorg, SN0_kpH2Oice
-     & , h2dustSa, h2dustCa, grogra
-     & , tSiM(i), tFeM(i), tMg2SiO4(i), tMgSiO3(i), tFe3O4(i)
-     & , tAC(i), tSiO2D(i), tMgO(i), tFeS(i), tAl2O3(i)
-     & , treforg(i), tvolorg(i), tH2Oice(i)
-     & , gasgr2a, gamma_isrf2a
-     & , imp_eng(i)
-     & , idissHDI, kdissHDI(i,j,k), iionZ, kphCI(i,j,k), kphOI(i,j,k)
-     & , idissZ, kdissCO(i,j,k), kdissOH(i,j,k), kdissH2O(i,j,k)
-     & , iuseH2shield
-     &   )
-
-                      do isp = 1, nsp
-                        if ( (dsp(idsp(isp)).eq.0.d0)
-     &                 .and. (dspdot1(idsp(isp))
-     &                   .eq.  dspdot(idsp(isp))) ) then
-                          der(idsp(isp),idsp(jsp)) = 0.d0
-                        else
-                          der(idsp(isp),idsp(jsp)) = 
-     &                       (dspdot1(idsp(isp))
-     &                       - dspdot(idsp(isp))) / dspj
-                        endif
-                      enddo
-
-                    enddo ! jsp
-
-                    do isp = 1, nsp
-                      do jsp = 1, nsp
-                        if(isp .eq. jsp) then
-                          mtrx(isp,jsp) = 1.d0 - dtit(i) 
-     &                       * der(idsp(isp),idsp(jsp))
-                        else
-                          mtrx(isp,jsp) =      - dtit(i)
-     &                       * der(idsp(isp),idsp(jsp))
-                        endif
-                      enddo
-                    enddo
-
-                    do isp = 1, nsp
-                      vec(isp) = dspdot(idsp(isp)) * dtit(i)
-     &                       - ddsp(idsp(isp))
-                    enddo
-
-!                   to get more accuracy
-                    do isp = 1, nsp
-                      vec(isp) = vec(isp)/d(i,j,k)
-                    enddo
-
-                    call gaussj_g(nsp, mtrx, vec, ierror)
-                    if(ierror .eq. 1) then
-                      go to 9998
-                    endif
-
-!                   multiply with density again
-                    do isp = 1, nsp
-                      vec(isp) = vec(isp)*d(i,j,k)
-                    enddo
-
-                    do isp = 1, nsp
-                      ddsp(idsp(isp)) = ddsp(idsp(isp)) + vec(isp)
-                      dsp(idsp(isp))  = dsp(idsp(isp))  + vec(isp)
-                    enddo
-
-                    if (imp_eng(i) .eq. 1) then
-                    if( (ispecies .gt. 0) .and. (icool .eq. 1) ) then
-                       do isp = 1, nsp
-                          if ( (dsp(idsp(isp)) .ne. dsp(idsp(isp)))
-     &                    .or. (dsp(idsp(isp)) .le. 0._DKIND) ) then
-                             ierror = 1
-                             go to 9997
-                          endif
-                       enddo
-                    endif
-                    endif
-
-                    err_max = 0.d0
-                    do isp = 1, nsp
-                      if(dsp(idsp(isp)) .gt. tiny8) then
-                        err = dabs(vec(isp) / dsp(idsp(isp)))
-                      else
-                        err = 0.d0
-                      endif
-                      if(err .gt. err_max) then
-                        err_max = err
-                      endif
-                    enddo
-
-                    itr=itr+1
-                  enddo
-
-9998              continue
-9997              continue
-9996              continue
-
-
-!             Check if the fractions are valid after an iteration
-
-                  if( (ispecies .gt. 0) .and. (icool .eq. 1) ) then
-                     do isp = 1, nsp
-                        if ( (dsp(idsp(isp)) .ne. dsp(idsp(isp)))
-     &                  .or. (dsp(idsp(isp)) .le. 0._DKIND) ) then
-                           ierror = 1
-                        endif
-                     enddo
-                  endif
-                  if(ierror .eq. 1) then
-                     dtit(i) = 0.5d0*dtit(i)
-                  endif
-
-                  itr_time=itr_time+1
-               enddo
-
-               if ( ispecies .gt. 0 ) then
-                  de(i,j,k)      = dsp( 1)
-                  HI(i,j,k)      = dsp( 2)
-                  HII(i,j,k)     = dsp( 3)
-                  HeI(i,j,k)     = dsp( 4)
-                  HeII(i,j,k)    = dsp( 5)
-                  HeIII(i,j,k)   = dsp( 6)
-               endif
-               if ( ispecies .gt. 1 ) then
-                  HM(i,j,k)      = dsp( 7)
-                  H2I(i,j,k)     = dsp( 8)
-                  H2II(i,j,k)    = dsp( 9)
-               endif
-               if ( ispecies .gt. 2 ) then
-                  DI(i,j,k)      = dsp(10)
-                  DII(i,j,k)     = dsp(11)
-                  HDI(i,j,k)     = dsp(12)
-               endif
-               if ( ispecies .gt. 3 ) then
-                  DM(i,j,k)      = dsp(13)
-                  HDII(i,j,k)    = dsp(14)
-                  HeHII(i,j,k)   = dsp(15)
-               endif
-               if ( itmask_metal(i) .ne. MASK_FALSE ) then
-                  if ( imchem .eq. 1 ) then
-                     CI(i,j,k)      = dsp(16)
-                     CII(i,j,k)     = dsp(17)
-                     CO(i,j,k)      = dsp(18)
-                     CO2(i,j,k)     = dsp(19)
-                     OI(i,j,k)      = dsp(20)
-                     OH(i,j,k)      = dsp(21)
-                     H2O(i,j,k)     = dsp(22)
-                     O2(i,j,k)      = dsp(23)
-                     SiI(i,j,k)     = dsp(24)
-                     SiOI(i,j,k)    = dsp(25)
-                     SiO2I(i,j,k)   = dsp(26)
-                     CH(i,j,k)      = dsp(27)
-                     CH2(i,j,k)     = dsp(28)
-                     COII(i,j,k)    = dsp(29)
-                     OII(i,j,k)     = dsp(30)
-                     OHII(i,j,k)    = dsp(31)
-                     H2OII(i,j,k)   = dsp(32)
-                     H3OII(i,j,k)   = dsp(33)
-                     O2II(i,j,k)    = dsp(34)
-                     if ( ( igrgr .eq. 1 ) .or. ( idsub .eq. 1 ) ) then
-                        if (idspecies .gt. 0) then
-                           Mg(i,j,k)      = dsp(35)
-                        endif
-                        if (idspecies .gt. 1) then
-                           Al(i,j,k)      = dsp(36)
-                           S(i,j,k)       = dsp(37)
-                           Fe(i,j,k)      = dsp(38)
-                        endif
-                     endif
-                  endif
-                  if ( ( igrgr .eq. 1 ) .or. ( idsub .eq. 1 ) ) then
-                     if (idspecies .gt. 0) then
-                        MgSiO3(i,j,k)  = dsp(39)
-                        AC(i,j,k)      = dsp(40)
-                     endif
-                     if (idspecies .gt. 1) then
-                        SiM(i,j,k)     = dsp(41)
-                        FeM(i,j,k)     = dsp(42)
-                        Mg2SiO4(i,j,k) = dsp(43)
-                        Fe3O4(i,j,k)   = dsp(44)
-                        SiO2D(i,j,k)   = dsp(45)
-                        MgO(i,j,k)     = dsp(46)
-                        FeS(i,j,k)     = dsp(47)
-                        Al2O3(i,j,k)   = dsp(48)
-                     endif
-                     if (idspecies .gt. 2) then
-                        reforg(i,j,k)  = dsp(49)
-                        volorg(i,j,k)  = dsp(50)
-                        H2Oice(i,j,k)  = dsp(51)
-                     endif
-                  endif
-               endif
-
-               e(i,j,k)     = dsp(i_eng)
-
-               deallocate(idsp)
-               deallocate(vec)
-               deallocate(mtrx)
-
-            endif
-            enddo ! end Newton-Raphson scheme
-=======
 
 !           Solve rate equations with one linearly implicit Gauss-Seidel 
 !           sweep of a backward Euler method (for all cells specified by
@@ -2022,7 +1343,6 @@
      &                hdlte, hdlow, cieco, anydust, itmask_nr,
      &                itmask_metal, itr, imp_eng
      &              )
->>>>>>> ac1be72d
 
             endif ! if (ispecies .gt. 0) then
 
