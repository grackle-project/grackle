// See LICENSE file for license and copyright information

/// @file step_rate_newton_raphson.hpp
/// @brief Defines the step_rate_newton_raphson function

// This file was initially generated automatically during conversion of the
// step_rate_newton_raphson function from FORTRAN to C++

#ifndef STEP_RATE_NEWTON_RAPHSON_HPP
#define STEP_RATE_NEWTON_RAPHSON_HPP

#include <vector>

#include "grackle.h"             // gr_float
#include "fortran_func_decls.h"  // gr_mask_int
#include "fortran_func_wrappers.hpp" // grackle::impl::fortran_wrapper::gaussj_g
#include "index_helper.h"
#include "internal_types.hpp"
#include "internal_units.h"
#include "utils-cpp.hpp"

#include "utils-field.hpp"
#include "time_deriv_0d.hpp"

namespace grackle::impl {

int sanity_check_() {
  GRIMPL_REQUIRE(((1+SpLUT::e)== 1), "index of e is %d", SpLUT::e);
  GRIMPL_REQUIRE(((1+SpLUT::HI)== 2), "index of HI is %d", SpLUT::HI);
  GRIMPL_REQUIRE(((1+SpLUT::HII)== 3), "index of HII is %d", SpLUT::HII);
  GRIMPL_REQUIRE(((1+SpLUT::HeI)== 4), "index of HeI is %d", SpLUT::HeI);
  GRIMPL_REQUIRE(((1+SpLUT::HeII)== 5), "index of HeII is %d", SpLUT::HeII);
  GRIMPL_REQUIRE(((1+SpLUT::HeIII)== 6), "index of HeIII is %d", SpLUT::HeIII);
  GRIMPL_REQUIRE(((1+SpLUT::HM)== 7), "index of HM is %d", SpLUT::HM);
  GRIMPL_REQUIRE(((1+SpLUT::H2I)== 8), "index of H2I is %d", SpLUT::H2I);
  GRIMPL_REQUIRE(((1+SpLUT::H2II)== 9), "index of H2II is %d", SpLUT::H2II);
  GRIMPL_REQUIRE(((1+SpLUT::DI)==10), "index of DI is %d", SpLUT::DI);
  GRIMPL_REQUIRE(((1+SpLUT::DII)==11), "index of DII is %d", SpLUT::DII);
  GRIMPL_REQUIRE(((1+SpLUT::HDI)==12), "index of HDI is %d", SpLUT::HDI);
  GRIMPL_REQUIRE(((1+SpLUT::DM)==13), "index of DM is %d", SpLUT::DM);
  GRIMPL_REQUIRE(((1+SpLUT::HDII)==14), "index of HDII is %d", SpLUT::HDII);
  GRIMPL_REQUIRE(((1+SpLUT::HeHII)==15), "index of HeHII is %d", SpLUT::HeHII);
  GRIMPL_REQUIRE(((1+SpLUT::CI)==16), "index of CI is %d", SpLUT::CI);
  GRIMPL_REQUIRE(((1+SpLUT::CII)==17), "index of CII is %d", SpLUT::CII);
  GRIMPL_REQUIRE(((1+SpLUT::CO)==18), "index of CO is %d", SpLUT::CO);
  GRIMPL_REQUIRE(((1+SpLUT::CO2)==19), "index of CO2 is %d", SpLUT::CO2);
  GRIMPL_REQUIRE(((1+SpLUT::OI)==20), "index of OI is %d", SpLUT::OI);
  GRIMPL_REQUIRE(((1+SpLUT::OH)==21), "index of OH is %d", SpLUT::OH);
  GRIMPL_REQUIRE(((1+SpLUT::H2O)==22), "index of H2O is %d", SpLUT::H2O);
  GRIMPL_REQUIRE(((1+SpLUT::O2)==23), "index of O2 is %d", SpLUT::O2);
  GRIMPL_REQUIRE(((1+SpLUT::SiI)==24), "index of SiI is %d", SpLUT::SiI);
  GRIMPL_REQUIRE(((1+SpLUT::SiOI)==25), "index of SiOI is %d", SpLUT::SiOI);
  GRIMPL_REQUIRE(((1+SpLUT::SiO2I)==26), "index of SiO2I is %d", SpLUT::SiO2I);
  GRIMPL_REQUIRE(((1+SpLUT::CH)==27), "index of CH is %d", SpLUT::CH);
  GRIMPL_REQUIRE(((1+SpLUT::CH2)==28), "index of CH2 is %d", SpLUT::CH2);
  GRIMPL_REQUIRE(((1+SpLUT::COII)==29), "index of COII is %d", SpLUT::COII);
  GRIMPL_REQUIRE(((1+SpLUT::OII)==30), "index of OII is %d", SpLUT::OII);
  GRIMPL_REQUIRE(((1+SpLUT::OHII)==31), "index of OHII is %d", SpLUT::OHII);
  GRIMPL_REQUIRE(((1+SpLUT::H2OII)==32), "index of H2OII is %d", SpLUT::H2OII);
  GRIMPL_REQUIRE(((1+SpLUT::H3OII)==33), "index of H3OII is %d", SpLUT::H3OII);
  GRIMPL_REQUIRE(((1+SpLUT::O2II)==34), "index of O2II is %d", SpLUT::O2II);
  GRIMPL_REQUIRE(((1+SpLUT::Mg)==35), "index of Mg is %d", SpLUT::Mg);
  GRIMPL_REQUIRE(((1+SpLUT::Al)==36), "index of Al is %d", SpLUT::Al);
  GRIMPL_REQUIRE(((1+SpLUT::S)==37), "index of S is %d", SpLUT::S);
  GRIMPL_REQUIRE(((1+SpLUT::Fe)==38), "index of Fe is %d", SpLUT::Fe);
  GRIMPL_REQUIRE(((1+SpLUT::MgSiO3_dust)==39), "index of MgSiO3 is %d", SpLUT::MgSiO3_dust);
  GRIMPL_REQUIRE(((1+SpLUT::AC_dust)==40), "index of AC is %d", SpLUT::AC_dust);
  GRIMPL_REQUIRE(((1+SpLUT::SiM_dust)==41), "index of SiM is %d", SpLUT::SiM_dust);
  GRIMPL_REQUIRE(((1+SpLUT::FeM_dust)==42), "index of FeM is %d", SpLUT::FeM_dust);
  GRIMPL_REQUIRE(((1+SpLUT::Mg2SiO4_dust)==43), "index of Mg2SiO4 is %d", SpLUT::Mg2SiO4_dust);
  GRIMPL_REQUIRE(((1+SpLUT::Fe3O4_dust)==44), "index of Fe3O4 is %d", SpLUT::Fe3O4_dust);
  GRIMPL_REQUIRE(((1+SpLUT::SiO2_dust)==45), "index of SiO2_dust is %d", SpLUT::SiO2_dust);
  GRIMPL_REQUIRE(((1+SpLUT::MgO_dust)==46), "index of MgO is %d", SpLUT::MgO_dust);
  GRIMPL_REQUIRE(((1+SpLUT::FeS_dust)==47), "index of FeS is %d", SpLUT::FeS_dust);
  GRIMPL_REQUIRE(((1+SpLUT::Al2O3_dust)==48), "index of Al2O3 is %d", SpLUT::Al2O3_dust);
  GRIMPL_REQUIRE(((1+SpLUT::ref_org_dust)==49), "index of reforg is %d", SpLUT::ref_org_dust);
  GRIMPL_REQUIRE(((1+SpLUT::vol_org_dust)==50), "index of volorg is %d", SpLUT::vol_org_dust);
  GRIMPL_REQUIRE(((1+SpLUT::H2O_ice_dust)==51), "index of H2Oice is %d", SpLUT::H2O_ice_dust);

  //GRIMPL_REQUIRE(false, "early abort");

  return 1;
}

/// acts as a temporary adaptor layer for time_deriv_0d::derivatives:
///
/// @note
/// Some additional context
/// - during transcription, time_deriv_0d::derivatives (formerly called
///   lookup_cool_rates0d) needed to be adapted to make use of data structures
///   already adopted in other parts of the transcribed code
///   - (recall that these data structures were introduced to remove HUNDREDS
///     of function arguments and HUNDREDS of local variables)
/// - since the newton-raphson solver already does a bunch of "translation"
///   between data representations, it should directly map into these preferred
///   data structures
/// - as a short-term (and extremely temporary) solution, we this function
///   to copy between formats & wrap the time_deriv_0d::derivatives function.
///   This allows to finish polishing time_deriv_0d::derivatives without
///   refactoring the newton-raphson scheme)
inline void wrapped_calc_derivatives(
  double dt,
  const double* dsp,
  double* dspdot,
  grackle::impl::time_deriv_0d::ContextPack& pack,
  std::vector<gr_float>& rhosp_grflt,         // <- preallocated temp buffer
  grackle::impl::SpeciesCollection& rhosp_dot // <- preallocated temp buffer
) {

  gr_float local_eint[1];
  double eint_dot_specific[1];

  // 1. copy values out of dsp into rhosp_grflt and local_eint
  //    - at some point, we need to add some logic to deal with edge cases
  //      that can arise when `sizeof(gr_float) < sizeof(double)
  for (int sp_idx = 0; sp_idx < SpLUT::NUM_ENTRIES; sp_idx++) {
    rhosp_grflt[sp_idx] = static_cast<gr_float>(dsp[sp_idx]);
  }
  local_eint[0] = static_cast<gr_float>(dsp[SpLUT::NUM_ENTRIES]);

  // 2. call the wrapped function
  grackle::impl::time_deriv_0d::derivatives(
    dt, rhosp_grflt.data(), rhosp_dot, local_eint, eint_dot_specific, pack
  );

  // 3. copy the computed derivatives into dspdot
  for (int sp_idx = 0; sp_idx < SpLUT::NUM_ENTRIES; sp_idx++) {
    dspdot[sp_idx] = rhosp_dot.data[sp_idx][0];
  }
  dspdot[SpLUT::NUM_ENTRIES] = eint_dot_specific[0];
}

/// An alternative to step_rate_g for evolving the species rate equations that
/// employs the Newton-Raphson scheme rather than Gauss-Seidel
///
/// Whereas the Gauss-Seidel scheme always operator-splits evolution of the
/// energy equation, this function internally evolves the energy equation
///
/// @note
/// The values in the various buffers (p2d, tgas, tdust, metallicity, dust2gas,
/// rhoH, mmw, h2dust, edot, grain_temperatures, logTlininterp_buf,
/// cool1dmulti_buf, coolingheating_buf, chemheatrates_buf), hold undefined
/// values after this function call wherever `itmask_nr` indicates that this
/// function runs.
/// - this has **ALWAYS** been the case. Historically these buffers have been
///   reused when computing finite differences
inline void step_rate_newton_raphson(
  int imetal, IndexRange idx_range, int iter, double dom, double chunit,
  double dx_cgs, double c_ljeans, double* dtit, double* p2d, double* tgas,
  double* tdust, double* metallicity, double* dust2gas, double* rhoH,
  double* mmw, double* h2dust, double* edot, gr_mask_type anydust,
  gr_mask_type* itmask_nr, gr_mask_type* itmask_metal, int* imp_eng,
  chemistry_data* my_chemistry, chemistry_data_storage* my_rates,
  grackle_field_data* my_fields, photo_rate_storage my_uvb_rates,
  InternalGrUnits internalu,
  grackle::impl::GrainSpeciesCollection grain_temperatures,
  grackle::impl::LogTLinInterpScratchBuf logTlininterp_buf,
  grackle::impl::Cool1DMultiScratchBuf cool1dmulti_buf,
  grackle::impl::CoolHeatScratchBuf coolingheating_buf,
  grackle::impl::ChemHeatingRates chemheatrates_buf
)
{
  // shorten `grackle::impl::time_deriv_0d` to `t_deriv` within this function
  namespace t_deriv = ::grackle::impl::time_deriv_0d;
  // shorten `grackle::impl::fortran_wrapper` to `f_wrap` within this function
  namespace f_wrap = ::grackle::impl::fortran_wrapper;

  // the following is a quick sanity check
  // -> we can remove this once we finish transcribing lookup_cool_rate0d
  sanity_check_();

  // Density, energy and velocity fields fields

  grackle::impl::View<gr_float***> d(my_fields->density, my_fields->grid_dimension[0], my_fields->grid_dimension[1], my_fields->grid_dimension[2]);
  grackle::impl::View<gr_float***> e(my_fields->internal_energy, my_fields->grid_dimension[0], my_fields->grid_dimension[1], my_fields->grid_dimension[2]);

  // ierror local variable
  //   - this variable is only used internally by this subroutine for
  //     determining control-flow
  //   - it does NOT report whether or not this function succeeded (maybe
  //     we should change the name?)
  int ierror;
  // Local variable
  int itr, itr_time;
  int nsp, isp, jsp, id;
  double dspj, err, err_max;
  // the following specifies the historical 1-based index that we would use to
  // hold energy
  const int i_eng = SpLUT::NUM_ENTRIES + 1;
  // There may be an argument for allocating the following at a higher
  // level function, but we will leave that for after transcription
  std::vector<double> dsp(i_eng);
  std::vector<double> dsp0(i_eng);
  std::vector<double> dsp1(i_eng);
  std::vector<double> dspdot(i_eng);
  std::vector<double> dspdot1(i_eng);
  std::vector<double> ddsp(i_eng);
  std::vector<double> der_data_(i_eng * i_eng);
  grackle::impl::View<double**> der(der_data_.data(), i_eng, i_eng);

  // (In the future, we may want to reconsider when/how we allocate
  // the following 3 variables)
  std::vector<int> idsp;
  std::vector<double> mtrx_data_;
  grackle::impl::View<double**> mtrx;
  std::vector<double> vec;
  // Another parameter
  const double eps = 1.e-4;

  // allocate some scratch buffers. In the future, when we refactor to support
  // calculations of the time derivatives of multiple values at once, we should
  // forward the buffers passed into this routine as arguments rather than
  // allocating separate buffers
  t_deriv::MainScratchBuf main_scratch_buf = t_deriv::new_MainScratchBuf();

  // collect args that are forwarded to the time-derivative calculation and are
  // effectively frozen between various calls
  t_deriv::FrozenSimpleArgs frozen_tderiv_args = {
    imetal, iter, dom, chunit, dx_cgs, c_ljeans, anydust, my_chemistry,
    my_rates, my_uvb_rates, internalu
  };

  // partially initialize the struct we will use for the time derivative calc
  t_deriv::ContextPack pack = t_deriv::new_ContextPack(
    frozen_tderiv_args, main_scratch_buf
  );

<<<<<<< HEAD
  std::vector<gr_float> rhosp_grflt(SpLUT::NUM_ENTRIES);
  grackle::impl::SpeciesCollection rhosp_dot =
    grackle::impl::new_SpeciesCollection(1);
=======
  // the following check was inspired by a compiler warning indicating that
  // nsp won't be initialized if this condition isn't met
  GRIMPL_REQUIRE((my_chemistry->primordial_chemistry > 0),
    "this function can't support primordial_chemistry == %d",
    my_chemistry->primordial_chemistry
  );
>>>>>>> 50dbb000

  // The following was extracted from another subroutine
  for (int i = idx_range.i_start; i < idx_range.i_stop; i++) {
    const int j = idx_range.j;
    const int k = idx_range.k;

    // remap the 3D index to a 1D index
    const int field_idx1d = layoutleft_3D_index_to_1D_(
        my_fields->grid_dimension, i, j, k
    );

    if (itmask_nr[i] != MASK_FALSE)  {

      // If density and temperature are low, update gas energy explicitly

      if (my_chemistry->with_radiative_cooling == 1)  {
        if (imp_eng[i] == 0)  {
          e(i,j,k)  = e(i,j,k) +
               (gr_float)(edot[i]/d(i,j,k)*dtit[i] );
        }
      }

      // initialize arrays
      nsp = 6; // (my_chemistry->primordial_chemistry >= 1)
      if (my_chemistry->primordial_chemistry > 1) { nsp = nsp + 3; }
      if (my_chemistry->primordial_chemistry > 2) { nsp = nsp + 3; }
      if (my_chemistry->primordial_chemistry > 3) { nsp = nsp + 3; }
      if (itmask_metal[i] != MASK_FALSE)  {
        if (my_chemistry->metal_chemistry == 1)  {
          nsp = nsp + 19;
          if ( ( my_chemistry->grain_growth == 1 )  ||  ( my_chemistry->dust_sublimation == 1) )  {
            if (my_chemistry->dust_species > 0) { nsp = nsp + 1; }
            if (my_chemistry->dust_species > 1) { nsp = nsp + 3; }
          }
        }
        if ( ( my_chemistry->grain_growth == 1 )  ||  ( my_chemistry->dust_sublimation == 1) )  {
          if (my_chemistry->dust_species > 0) { nsp = nsp + 2; }
          if (my_chemistry->dust_species > 1) { nsp = nsp + 8; }
          if (my_chemistry->dust_species > 2) { nsp = nsp + 3; }
        }
      }
      nsp = nsp + imp_eng[i];
      idsp.reserve(nsp);
      mtrx_data_.reserve(nsp * nsp);
      mtrx = grackle::impl::View<double**>(mtrx_data_.data(), nsp, nsp);
      vec.reserve(nsp);

      // copy values into dsp from my_fields
      // -> in the future, we will be able write the next ~80 lines as
      //    a concise 4-line for-loop when we start to use the
      //    SpeciesLUTFieldAdaptor type

      if ( my_chemistry->primordial_chemistry > 0 )  {
        dsp[SpLUT::e] = my_fields->e_density[field_idx1d];
        dsp[SpLUT::HI] = my_fields->HI_density[field_idx1d];
        dsp[SpLUT::HII] = my_fields->HII_density[field_idx1d];
        dsp[SpLUT::HeI] = my_fields->HeI_density[field_idx1d];
        dsp[SpLUT::HeII] = my_fields->HeII_density[field_idx1d];
        dsp[SpLUT::HeIII] = my_fields->HeIII_density[field_idx1d];
      }
      if ( my_chemistry->primordial_chemistry > 1 )  {
        dsp[SpLUT::HM] = my_fields->HM_density[field_idx1d];
        dsp[SpLUT::H2I] = my_fields->H2I_density[field_idx1d];
        dsp[SpLUT::H2II] = my_fields->H2II_density[field_idx1d];
      }
      if ( my_chemistry->primordial_chemistry > 2 )  {
        dsp[SpLUT::DI] = my_fields->DI_density[field_idx1d];
        dsp[SpLUT::DII] = my_fields->DII_density[field_idx1d];
        dsp[SpLUT::HDI] = my_fields->HDI_density[field_idx1d];
      }
      if ( my_chemistry->primordial_chemistry > 3 )  {
        dsp[SpLUT::DM] = my_fields->DM_density[field_idx1d];
        dsp[SpLUT::HDII] = my_fields->HDII_density[field_idx1d];
        dsp[SpLUT::HeHII] = my_fields->HeHII_density[field_idx1d];
      }
      if ( itmask_metal[i] != MASK_FALSE )  {
        if ( my_chemistry->metal_chemistry == 1 )  {
          dsp[SpLUT::CI] = my_fields->CI_density[field_idx1d];
          dsp[SpLUT::CII] = my_fields->CII_density[field_idx1d];
          dsp[SpLUT::CO] = my_fields->CO_density[field_idx1d];
          dsp[SpLUT::CO2] = my_fields->CO2_density[field_idx1d];
          dsp[SpLUT::OI] = my_fields->OI_density[field_idx1d];
          dsp[SpLUT::OH] = my_fields->OH_density[field_idx1d];
          dsp[SpLUT::H2O] = my_fields->H2O_density[field_idx1d];
          dsp[SpLUT::O2] = my_fields->O2_density[field_idx1d];
          dsp[SpLUT::SiI] = my_fields->SiI_density[field_idx1d];
          dsp[SpLUT::SiOI] = my_fields->SiOI_density[field_idx1d];
          dsp[SpLUT::SiO2I] = my_fields->SiO2I_density[field_idx1d];
          dsp[SpLUT::CH] = my_fields->CH_density[field_idx1d];
          dsp[SpLUT::CH2] = my_fields->CH2_density[field_idx1d];
          dsp[SpLUT::COII] = my_fields->COII_density[field_idx1d];
          dsp[SpLUT::OII] = my_fields->OII_density[field_idx1d];
          dsp[SpLUT::OHII] = my_fields->OHII_density[field_idx1d];
          dsp[SpLUT::H2OII] = my_fields->H2OII_density[field_idx1d];
          dsp[SpLUT::H3OII] = my_fields->H3OII_density[field_idx1d];
          dsp[SpLUT::O2II] = my_fields->O2II_density[field_idx1d];
          if ( ( my_chemistry->grain_growth == 1 )  ||  ( my_chemistry->dust_sublimation == 1 ) ) {
            if (my_chemistry->dust_species > 0)  {
              dsp[SpLUT::Mg] = my_fields->Mg_density[field_idx1d];
            }
            if (my_chemistry->dust_species > 1)  {
              dsp[SpLUT::Al] = my_fields->Al_density[field_idx1d];
              dsp[SpLUT::S] = my_fields->S_density[field_idx1d];
              dsp[SpLUT::Fe] = my_fields->Fe_density[field_idx1d];
            }
          }
        }
        if ( ( my_chemistry->grain_growth == 1 )  ||  ( my_chemistry->dust_sublimation == 1 ) ) {
          if (my_chemistry->dust_species > 0)  {
            dsp[SpLUT::MgSiO3_dust] = my_fields->MgSiO3_dust_density[field_idx1d];
            dsp[SpLUT::AC_dust] = my_fields->AC_dust_density[field_idx1d];
          }
          if (my_chemistry->dust_species > 1)  {
            dsp[SpLUT::SiM_dust] = my_fields->SiM_dust_density[field_idx1d];
            dsp[SpLUT::FeM_dust] = my_fields->FeM_dust_density[field_idx1d];
            dsp[SpLUT::Mg2SiO4_dust] = my_fields->Mg2SiO4_dust_density[field_idx1d];
            dsp[SpLUT::Fe3O4_dust] = my_fields->Fe3O4_dust_density[field_idx1d];
            dsp[SpLUT::SiO2_dust] = my_fields->SiO2_dust_density[field_idx1d];
            dsp[SpLUT::MgO_dust] = my_fields->MgO_dust_density[field_idx1d];
            dsp[SpLUT::FeS_dust] = my_fields->FeS_dust_density[field_idx1d];
            dsp[SpLUT::Al2O3_dust] = my_fields->Al2O3_dust_density[field_idx1d];
          }
          if (my_chemistry->dust_species > 2)  {
            dsp[SpLUT::ref_org_dust] = my_fields->ref_org_dust_density[field_idx1d];
            dsp[SpLUT::vol_org_dust] = my_fields->vol_org_dust_density[field_idx1d];
            dsp[SpLUT::H2O_ice_dust] = my_fields->H2O_ice_dust_density[field_idx1d];
          }
        }
      }
      dsp[i_eng-1] = e(i,j,k);

      // here, we fill in the idsp array
      // -> the idsp array is used for mapping between the compressed vector
      //    form (that only has nsp elements) and dsp (that always has
      //    `SpLUT::NUM_ENTRIES + 1` entries)
      // -> in the future, we should construct this array first (before doing
      //    anything else):
      //    -> it gives us the value of nsp for free!
      //    -> using this array with SpeciesLUTFieldAdaptor lets us cut out
      //       (duplicated) logic when we copy values from my_fields to dsp and
      //       the reverse (we can cut ~70 lines in each place)
      id = 0;
      if ( my_chemistry->primordial_chemistry > 0 )  {
        idsp[id++] = SpLUT::e;
        idsp[id++] = SpLUT::HI;
        idsp[id++] = SpLUT::HII;
        idsp[id++] = SpLUT::HeI;
        idsp[id++] = SpLUT::HeII;
        idsp[id++] = SpLUT::HeIII;
      }
      if ( my_chemistry->primordial_chemistry > 1 )  {
        idsp[id++] = SpLUT::HM;
        idsp[id++] = SpLUT::H2I;
        idsp[id++] = SpLUT::H2II;
      }
      if ( my_chemistry->primordial_chemistry > 2 )  {
        idsp[id++] = SpLUT::DI;
        idsp[id++] = SpLUT::DII;
        idsp[id++] = SpLUT::HDI;
      }
      if ( my_chemistry->primordial_chemistry > 3 )  {
        idsp[id++] = SpLUT::DM;
        idsp[id++] = SpLUT::HDII;
        idsp[id++] = SpLUT::HeHII;
      }
      if ( itmask_metal[i] != MASK_FALSE )  {
        if ( my_chemistry->metal_chemistry == 1 )  {
          idsp[id++] = SpLUT::CI;
          idsp[id++] = SpLUT::CII;
          idsp[id++] = SpLUT::CO;
          idsp[id++] = SpLUT::CO2;
          idsp[id++] = SpLUT::OI;
          idsp[id++] = SpLUT::OH;
          idsp[id++] = SpLUT::H2O;
          idsp[id++] = SpLUT::O2;
          idsp[id++] = SpLUT::SiI;
          idsp[id++] = SpLUT::SiOI;
          idsp[id++] = SpLUT::SiO2I;
          idsp[id++] = SpLUT::CH;
          idsp[id++] = SpLUT::CH2;
          idsp[id++] = SpLUT::COII;
          idsp[id++] = SpLUT::OII;
          idsp[id++] = SpLUT::OHII;
          idsp[id++] = SpLUT::H2OII;
          idsp[id++] = SpLUT::H3OII;
          idsp[id++] = SpLUT::O2II;
          if ( ( my_chemistry->grain_growth == 1 )  ||  ( my_chemistry->dust_sublimation == 1 ) )  {
            if (my_chemistry->dust_species > 0)  {
              idsp[id++] = SpLUT::Mg;
            }
            if (my_chemistry->dust_species > 1)  {
              idsp[id++] = SpLUT::Al;
              idsp[id++] = SpLUT::S;
              idsp[id++] = SpLUT::Fe;
            }
          }
        }
        if ( ( my_chemistry->grain_growth == 1 )  ||  ( my_chemistry->dust_sublimation == 1 ) )  {
          if (my_chemistry->dust_species > 0)  {
            idsp[id++] = SpLUT::MgSiO3_dust;
            idsp[id++] = SpLUT::AC_dust;
          }
          if (my_chemistry->dust_species > 1)  {
            idsp[id++] = SpLUT::SiM_dust;
            idsp[id++] = SpLUT::FeM_dust;
            idsp[id++] = SpLUT::Mg2SiO4_dust;
            idsp[id++] = SpLUT::Fe3O4_dust;
            idsp[id++] = SpLUT::SiO2_dust;
            idsp[id++] = SpLUT::MgO_dust;
            idsp[id++] = SpLUT::FeS_dust;
            idsp[id++] = SpLUT::Al2O3_dust;
          }
          if (my_chemistry->dust_species > 2)  {
            idsp[id++] = SpLUT::ref_org_dust;
            idsp[id++] = SpLUT::vol_org_dust;
            idsp[id++] = SpLUT::H2O_ice_dust;
          }
        }
      }

      if ( imp_eng[i] ==1 )  {
        idsp[id++] = i_eng-1;
      }

      GRIMPL_REQUIRE((id == nsp), "SANITY CHECK FAILED");

      // setup the dt_FIXME variable (this obviously needs some attention)
      // -> as in solve_rate_cool_g, dt represents the total timestep that we
      //    are evolving the system of equations over
      // -> here, we are saying defining dt as a reference to the current
      //    subcycle timestep at the current zone (we define it as a
      //    reference because it needs to match the value of dtit[i] if we
      //    choose to modify it)
      // -> This sure seems inconsistent!
      // -> OK, in more detail:
      //    -> the only purpose of this variable is to be passed into the
      //       time-derivative calculation.
      //    -> within the time derivative calculation, the variable is ONLY
      //       used as an argument forwarded to the `dt` argument of
      //       lookup_cool_rates1d_g
      //    -> at present, the other callsite of `lookup_cool_rates1d_g`
      //       passes in the total timestep to dt
      //    -> for now, we're just going to maintain compatability but this
      //       NEEDS to be addressed (see the C++ docstring of
      //       `lookup_cool_rates1d_g` for more discussion). We actually have
      //       been doing things correctly here and incorrectly elsewhere
      double& dt_FIXME = dtit[i];

      // configure pack for use during the current index
      t_deriv::configure_ContextPack(
        &pack, my_fields, field_idx1d, itmask_metal[i], imp_eng[i]
      );

      // copy values at the current index from the external scratch buffers
      // passed into the current function as args into the corresponding
      // buffers managed by pack
      // -> see the called function's docstring for an explanation as to why
      //    this is not currently combined with the prior function call
      // -> in a lot of cases, the need to copy values is dictated by the value
      //    of imp_eng
      // -> in the future, we should really refactor so that this isn't
      //    necessary (arguably, the only thing we should really consider
      //    copying is the value of cool1dmulti_buf.tgasold -- and that doesn't
      //    currently get used)
      t_deriv::scratchbufs_copy_into_pack(
        i, &pack, p2d, tgas, tdust, metallicity, dust2gas, rhoH, mmw, h2dust,
        edot, grain_temperatures, logTlininterp_buf, cool1dmulti_buf,
        coolingheating_buf, chemheatrates_buf
      );

      // Save arrays at ttot(ip1)

      std::memcpy(dsp0.data(), dsp.data(), sizeof(double)*i_eng);
      std::memset(ddsp.data(), 0, sizeof(double)*i_eng);

      // Search for the timestep for which chemistry converges

      ierror=1;
      itr_time=0;
      while (ierror==1) {

        // If not converge, restore arrays at ttot(ip1)

        std::memcpy(dsp.data(), dsp0.data(), sizeof(double)*i_eng);
        std::memset(ddsp.data(), 0, sizeof(double)*i_eng);

        // Iteration to solve ODEs

        err_max=1.e2;
        itr=0;
        while (err_max>1.e-8) {
          if(itr>=20)  {
            ierror = 1;
            goto label_9996;
          }

          // calc the time derivatives
          wrapped_calc_derivatives(
            dt_FIXME, dsp.data(), dspdot.data(), pack, rhosp_grflt, rhosp_dot
          );

          for (jsp = 1; jsp<=(nsp); jsp++) {
            dspj = eps * dsp[idsp[jsp-1]];
            for (isp = 1; isp<=(nsp); isp++) {
              if(isp == jsp)  {
                dsp1[idsp[isp-1]] = dsp[idsp[isp-1]] + dspj;
              } else {
                dsp1[idsp[isp-1]] = dsp[idsp[isp-1]];
              }
            }

            wrapped_calc_derivatives(
              dt_FIXME, dsp1.data(), dspdot1.data(), pack, rhosp_grflt,
              rhosp_dot
            );

            for (isp = 1; isp<=(nsp); isp++) {
              if ( (dsp[idsp[isp-1]]==0.e0)
               &&  (dspdot1[idsp[isp-1]]
               ==  dspdot[idsp[isp-1]]) )  {
                der(idsp[isp-1],idsp[jsp-1]) = 0.e0;
              } else {
                der(idsp[isp-1],idsp[jsp-1]) =
                   (dspdot1[idsp[isp-1]]
                   - dspdot[idsp[isp-1]]) / dspj;
              }
            }

          }

          for (isp = 1; isp<=(nsp); isp++) {
            for (jsp = 1; jsp<=(nsp); jsp++) {
              if(isp == jsp)  {
                mtrx(isp-1,jsp-1) = 1.e0 - dtit[i]
                   * der(idsp[isp-1],idsp[jsp-1]);
              } else {
                mtrx(isp-1,jsp-1) =      - dtit[i]
                   * der(idsp[isp-1],idsp[jsp-1]);
              }
            }
          }

          for (isp = 1; isp<=(nsp); isp++) {
            vec[isp-1] = dspdot[idsp[isp-1]] * dtit[i]
                   - ddsp[idsp[isp-1]];
          }

          // to get more accuracy
          for (isp = 1; isp<=(nsp); isp++) {
            vec[isp-1] = vec[isp-1]/d(i,j,k);
          }

          ierror = f_wrap::gaussj_g(nsp, mtrx.data(), vec.data());
          if(ierror == 1)  {
            goto label_9998;
          }

          // multiply with density again
          for (isp = 1; isp<=(nsp); isp++) {
            vec[isp-1] = vec[isp-1]*d(i,j,k);
          }

          for (isp = 1; isp<=(nsp); isp++) {
            ddsp[idsp[isp-1]] = ddsp[idsp[isp-1]] + vec[isp-1];
            dsp[idsp[isp-1]]  = dsp[idsp[isp-1]]  + vec[isp-1];
          }

          if (imp_eng[i] == 1)  {
            if( (my_chemistry->primordial_chemistry > 0)  &&  (my_chemistry->with_radiative_cooling == 1) )  {
              for (isp = 1; isp<=(nsp); isp++) {
                if ( (dsp[idsp[isp-1]] != dsp[idsp[isp-1]])
                 ||  (dsp[idsp[isp-1]] <= 0.) )  {
                  ierror = 1;
                  goto label_9997;
                }
              }
            }
          }

          err_max = 0.e0;
          for (isp = 1; isp<=(nsp); isp++) {
            if(dsp[idsp[isp-1]] > tiny8)  {
              err = grackle::impl::dabs(vec[isp-1] / dsp[idsp[isp-1]]);
            } else {
              err = 0.e0;
            }
            if(err > err_max)  {
              err_max = err;
            }
          }

          itr=itr+1;
        }

label_9998:
label_9997:
label_9996:


        // Check if the fractions are valid after an iteration

        if( (my_chemistry->primordial_chemistry > 0)  &&  (my_chemistry->with_radiative_cooling == 1) )  {
          for (isp = 1; isp<=(nsp); isp++) {
            if ( (dsp[idsp[isp-1]] != dsp[idsp[isp-1]])
             ||  (dsp[idsp[isp-1]] <= 0.) )  {
              ierror = 1;
            }
          }
        }
        if(ierror == 1)  {
          dtit[i] = 0.5e0*dtit[i];
        }

        itr_time=itr_time+1;
      }


      // overwrite the scratch-buffer values
      // -> It makes no logical sense for us to do this, but we do it for the
      //    sake of backwards compatability
      // -> we should totally delete this function (we may already be able to
      //    do so)
      t_deriv::scratchbufs_copy_from_pack(
        i, &pack, p2d, tgas, tdust, metallicity, dust2gas, rhoH, mmw, h2dust,
        edot, grain_temperatures, logTlininterp_buf, cool1dmulti_buf,
        coolingheating_buf, chemheatrates_buf
      );

      // overwrite the fields tracked by my_fields with the evolved values
      // -> in the future, we will be able write the next ~80 lines as
      //    a concise 4-line for-loop when we start to use the
      //    SpeciesLUTFieldAdaptor type

      if ( my_chemistry->primordial_chemistry > 0 )  {
        my_fields->e_density[field_idx1d]       = dsp[SpLUT::e];
        my_fields->HI_density[field_idx1d]      = dsp[SpLUT::HI];
        my_fields->HII_density[field_idx1d]     = dsp[SpLUT::HII];
        my_fields->HeI_density[field_idx1d]     = dsp[SpLUT::HeI];
        my_fields->HeII_density[field_idx1d]    = dsp[SpLUT::HeII];
        my_fields->HeIII_density[field_idx1d]   = dsp[SpLUT::HeIII];
      }
      if ( my_chemistry->primordial_chemistry > 1 )  {
        my_fields->HM_density[field_idx1d]      = dsp[SpLUT::HM];
        my_fields->H2I_density[field_idx1d]     = dsp[SpLUT::H2I];
        my_fields->H2II_density[field_idx1d]    = dsp[SpLUT::H2II];
      }
      if ( my_chemistry->primordial_chemistry > 2 )  {
        my_fields->DI_density[field_idx1d]      = dsp[SpLUT::DI];
        my_fields->DII_density[field_idx1d]     = dsp[SpLUT::DII];
        my_fields->HDI_density[field_idx1d]     = dsp[SpLUT::HDI];
      }
      if ( my_chemistry->primordial_chemistry > 3 )  {
        my_fields->DM_density[field_idx1d]      = dsp[SpLUT::DM];
        my_fields->HDII_density[field_idx1d]    = dsp[SpLUT::HDII];
        my_fields->HeHII_density[field_idx1d]   = dsp[SpLUT::HeHII];
      }
      if ( itmask_metal[i] != MASK_FALSE )  {
        if ( my_chemistry->metal_chemistry == 1 )  {
          my_fields->CI_density[field_idx1d]      = dsp[SpLUT::CI];
          my_fields->CII_density[field_idx1d]     = dsp[SpLUT::CII];
          my_fields->CO_density[field_idx1d]      = dsp[SpLUT::CO];
          my_fields->CO2_density[field_idx1d]     = dsp[SpLUT::CO2];
          my_fields->OI_density[field_idx1d]      = dsp[SpLUT::OI];
          my_fields->OH_density[field_idx1d]      = dsp[SpLUT::OH];
          my_fields->H2O_density[field_idx1d]     = dsp[SpLUT::H2O];
          my_fields->O2_density[field_idx1d]      = dsp[SpLUT::O2];
          my_fields->SiI_density[field_idx1d]     = dsp[SpLUT::SiI];
          my_fields->SiOI_density[field_idx1d]    = dsp[SpLUT::SiOI];
          my_fields->SiO2I_density[field_idx1d]   = dsp[SpLUT::SiO2I];
          my_fields->CH_density[field_idx1d]      = dsp[SpLUT::CH];
          my_fields->CH2_density[field_idx1d]     = dsp[SpLUT::CH2];
          my_fields->COII_density[field_idx1d]    = dsp[SpLUT::COII];
          my_fields->OII_density[field_idx1d]     = dsp[SpLUT::OII];
          my_fields->OHII_density[field_idx1d]    = dsp[SpLUT::OHII];
          my_fields->H2OII_density[field_idx1d]   = dsp[SpLUT::H2OII];
          my_fields->H3OII_density[field_idx1d]   = dsp[SpLUT::H3OII];
          my_fields->O2II_density[field_idx1d]    = dsp[SpLUT::O2II];
          if ( ( my_chemistry->grain_growth == 1 )  ||  ( my_chemistry->dust_sublimation == 1 ) )  {
            if (my_chemistry->dust_species > 0)  {
              my_fields->Mg_density[field_idx1d]      = dsp[SpLUT::Mg];
            }
            if (my_chemistry->dust_species > 1)  {
              my_fields->Al_density[field_idx1d]      = dsp[SpLUT::Al];
              my_fields->S_density[field_idx1d]       = dsp[SpLUT::S];
              my_fields->Fe_density[field_idx1d]      = dsp[SpLUT::Fe];
            }
          }
        }
        if ( ( my_chemistry->grain_growth == 1 )  ||  ( my_chemistry->dust_sublimation == 1 ) )  {
          if (my_chemistry->dust_species > 0)  {
            my_fields->MgSiO3_dust_density[field_idx1d]  = dsp[SpLUT::MgSiO3_dust];
            my_fields->AC_dust_density[field_idx1d]      = dsp[SpLUT::AC_dust];
          }
          if (my_chemistry->dust_species > 1)  {
            my_fields->SiM_dust_density[field_idx1d]     = dsp[SpLUT::SiM_dust];
            my_fields->FeM_dust_density[field_idx1d]     = dsp[SpLUT::FeM_dust];
            my_fields->Mg2SiO4_dust_density[field_idx1d] = dsp[SpLUT::Mg2SiO4_dust];
            my_fields->Fe3O4_dust_density[field_idx1d]   = dsp[SpLUT::Fe3O4_dust];
            my_fields->SiO2_dust_density[field_idx1d]   = dsp[SpLUT::SiO2_dust];
            my_fields->MgO_dust_density[field_idx1d]     = dsp[SpLUT::MgO_dust];
            my_fields->FeS_dust_density[field_idx1d]     = dsp[SpLUT::FeS_dust];
            my_fields->Al2O3_dust_density[field_idx1d]   = dsp[SpLUT::Al2O3_dust];
          }
          if (my_chemistry->dust_species > 2)  {
            my_fields->ref_org_dust_density[field_idx1d]  = dsp[SpLUT::ref_org_dust];
            my_fields->vol_org_dust_density[field_idx1d]  = dsp[SpLUT::vol_org_dust];
            my_fields->H2O_ice_dust_density[field_idx1d]  = dsp[SpLUT::H2O_ice_dust];
          }
        }
      }

      e(i,j,k)     = dsp[i_eng-1];

      idsp.clear();
      vec.clear();
      mtrx = grackle::impl::View<double**>();
      mtrx_data_.clear();

    }
  }

  t_deriv::drop_MainScratchBuf(&main_scratch_buf);
  grackle::impl::drop_SpeciesCollection(&rhosp_dot);

}


} // namespace grackle::impl


#endif /* STEP_RATE_NEWTON_RAPHSON_HPP */<|MERGE_RESOLUTION|>--- conflicted
+++ resolved
@@ -225,18 +225,16 @@
     frozen_tderiv_args, main_scratch_buf
   );
 
-<<<<<<< HEAD
   std::vector<gr_float> rhosp_grflt(SpLUT::NUM_ENTRIES);
   grackle::impl::SpeciesCollection rhosp_dot =
     grackle::impl::new_SpeciesCollection(1);
-=======
+
   // the following check was inspired by a compiler warning indicating that
   // nsp won't be initialized if this condition isn't met
   GRIMPL_REQUIRE((my_chemistry->primordial_chemistry > 0),
     "this function can't support primordial_chemistry == %d",
     my_chemistry->primordial_chemistry
   );
->>>>>>> 50dbb000
 
   // The following was extracted from another subroutine
   for (int i = idx_range.i_start; i < idx_range.i_stop; i++) {
