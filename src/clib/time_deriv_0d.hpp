// See LICENSE file for license and copyright information

/// @file time_deriv_0d.hpp
/// @brief Defines machinery to calculate the time derivative for a single zone

#ifndef TIME_DERIV_0D_HPP
#define TIME_DERIV_0D_HPP

<<<<<<< HEAD
#include "cool1d_multi_g-cpp.h"
=======
#include "chemistry_solver_funcs.hpp"
>>>>>>> bf6b2afd
#include "fortran_func_wrappers.hpp"
#include "grackle.h"
#include "grackle_macros.h" // GRACKLE_FREE
#include "index_helper.h"
#include "internal_types.hpp"
#include "utils-field.hpp"

// we choose to adopt a longer, more descriptive namespace here so that the
// handful of functions defined in this file can have shorter names (in the
// future, if we are willing to define methods on a struct, we can definitely
// shorten the namespace name)
namespace grackle::impl::time_deriv_0d {

/// this is a collection of the arguments that won't change between successive
/// time derivative calculations
struct FrozenSimpleArgs {
  // the following batch of args are all forwarded
  int imetal;
  int iter;
  double dom;
  double chunit;
  double dx_cgs;
  double c_ljeans;
  gr_mask_type anydust;
  chemistry_data* my_chemistry;
  chemistry_data_storage* my_rates;
  photo_rate_storage my_uvb_rates;
  InternalGrUnits internalu;
};

/// these are collections of scratch buffers for solving the 0d time derivative
///
/// @note
/// Since the time derivative calculation only operates on a single zone, we
/// choose to freshly allocate data for each of these buffers (this is a small
/// fraction of the required memory). In the future, if we refactor the
/// calculation to operate on multiple elements at once, then this should reuse
/// preallocated buffers.
struct MainScratchBuf {
  GrainSpeciesCollection grain_temperatures;
  LogTLinInterpScratchBuf logTlininterp_buf;
  Cool1DMultiScratchBuf cool1dmulti_buf;
  CoolHeatScratchBuf coolingheating_buf;
  ChemHeatingRates chemheatrates_buf;

  // the remaining buffers were originally reallocated (mostly on the stack)
  // every time calculated the time derivatives were computed
  ColRecRxnRateCollection kcr_buf;
  PhotoRxnRateCollection kshield_buf;
  GrainSpeciesCollection grain_growth_rates;
  double* k13dd; // <- only used within lookup_cool_rates1d_g
};

MainScratchBuf new_MainScratchBuf(void) {
  int nelem = 1;
  MainScratchBuf out;
  out.grain_temperatures = new_GrainSpeciesCollection(nelem);
  out.logTlininterp_buf = new_LogTLinInterpScratchBuf(nelem);
  out.cool1dmulti_buf = new_Cool1DMultiScratchBuf(nelem);
  out.coolingheating_buf = new_CoolHeatScratchBuf(nelem);
  out.chemheatrates_buf = new_ChemHeatingRates(nelem);

  out.kcr_buf = new_ColRecRxnRateCollection(nelem);
  out.kshield_buf = new_PhotoRxnRateCollection(nelem);
  out.grain_growth_rates = new_GrainSpeciesCollection(nelem);
  out.k13dd = (double*)malloc(sizeof(double)*14*nelem);
  return out;
}

void drop_MainScratchBuf(MainScratchBuf* ptr) {
  drop_GrainSpeciesCollection(&ptr->grain_temperatures);
  drop_LogTLinInterpScratchBuf(&ptr->logTlininterp_buf);
  drop_Cool1DMultiScratchBuf(&ptr->cool1dmulti_buf);
  drop_CoolHeatScratchBuf(&ptr->coolingheating_buf);
  drop_ChemHeatingRates(&ptr->chemheatrates_buf);

  drop_ColRecRxnRateCollection(&ptr->kcr_buf);
  drop_PhotoRxnRateCollection(&ptr->kshield_buf);
  drop_GrainSpeciesCollection(&ptr->grain_growth_rates);
  GRACKLE_FREE(ptr->k13dd);
}

/// this is a collections of values intended to act as 1-element arrays and
/// that don't need to be dynamically allocated
///
/// @note
/// When we ultimately refactor the time derivative calculation to operate on
/// multiple elements at once, we will need to merge this object with
/// MainScratchBuf and track pointers to previously allocated memory buffer
/// for all cases
struct Assorted1ElemBuf {
  double p2d[1];
  double tgas[1];
  double tdust[1];
  double metallicity[1];
  double dust2gas[1];
  double rhoH[1];
  double mmw[1];
  double h2dust[1];
  double edot[1];

  // the remaining buffers were originally reallocated (on the stack)
  // every time calculated the time derivatives were computed.
  gr_mask_type itmask[1];
  // These are used to compute values that we totally ignore in this context
  double dedot[1];
  double HIdot[1];
};

/// this struct is used to organize some temporary data that is used for
/// computing time derivatives of species data (and possibly, internal energy)
/// in a single zone
///
/// most of the data here acts a little like an adaptor layer
/// - we effectively adapt a representation of all species (and possibly internal
///   energy) from a vector form to the standard data structures to do typical
///   calculations and then we adapt back to the vector format
/// - to facillitate this, we effectively create an instance of
///   grackle_field_data that acts like a 1-elemt slice of the grackle_field_data
///   instance that the user passed in.
/// - this is highly inefficient, but it is logically consistent with the
///   original fortran code from before transcription. (We should refactor this
///   in the future after we finish transcription)
struct ContextPack {
  /// holds the local value of itmask_metal
  gr_mask_type local_itmask_metal;
  /// specifies how we handling edot in the calculation. This comes from
  /// an array historically known as imp_eng
  int local_edot_handling;

  /// this represents the precomputed index-range
  /// - if we transition to an implementation where we compute the time
  ///   derivatives for multiple sets of physical conditions at a time, this
  ///   will need to be computed on the fly
  IndexRange idx_range_1_element;

  /// the idea is that this will hold data for a single zone
  grackle_field_data fields;

  /// @defgroup field_data_metadata
  /// The arrays in this group are used to hold the various 3-element arrays
  /// that are used as members of the `fields` member
  /** @{ */
  int grid_dimension[3];
  int grid_start[3];
  int grid_end[3];
  /** @} */

  /// @defgroup general_time_deriv_packs
  /// The members in this group store packs of data that are used within the
  /// time derivative calculation. There are usually analogues to the data used
  /// in othere parts of Grackle
  /** @{ */

  /// the following batch of arguments essentially forward several arguments
  /// onto the calculation. These are "frozen"; they don't change across calls
  /// to the calculation for different spatial locations.
  FrozenSimpleArgs fwd_args;

  /// the struct containing the primary scratch buffers (the lifetimes of the
  /// buffers in this member are intended to all outlive the lifetime of this
  /// struct)
  MainScratchBuf main_scratch_buf;

  /// collection of other assorted scratch buffers.
  ///
  /// @note
  /// While main_scratch_buf holds collections of buffers, this holds loose
  /// buffers. Because this is entirely composed of loose buffers and the
  /// calculation currently only operates on a single zone, these buffers are
  /// all specified as statically sized arrays (i.e. there's no need to
  /// manually allocate and deallocate the buffers)
  Assorted1ElemBuf other_scratch_buf;

  /** @} */

};

typedef struct ContextPack ContextPack;

/// partially set up a new time_deriv_pack
///
/// Ideally, we would initialize everything all at once in full generality, but
/// we reuse this object multiple times (maybe revisit this in the future?)
inline ContextPack new_ContextPack(
  FrozenSimpleArgs fwd_args,
  MainScratchBuf scratch_buf
) {
  ContextPack pack;
  for (int i = 0; i < 3; i++) {
    pack.grid_dimension[i] = 1;
    pack.grid_start[i] = 0;
    pack.grid_end[i] = 0;
  }
  gr_initialize_field_data(&pack.fields);
  pack.fields.grid_rank=3;
  pack.fields.grid_dimension = pack.grid_dimension;
  pack.fields.grid_start = pack.grid_start;
  pack.fields.grid_end = pack.grid_end;

  // precompute the 1-element index-range
  // - we explicitly follow the standard idiom for constructing an IndexRange
  //   and avoid directly constructing it (if the internals change we don't
  //   want to fix it here).
  const grackle_index_helper idx_helper = build_index_helper_(&pack.fields);
  pack.idx_range_1_element = make_idx_range_(0, &idx_helper);

  // initialize other members
  pack.fwd_args = fwd_args;
  pack.main_scratch_buf = scratch_buf;

  // nothing needs to be done for pack.other_scratch_buf
  return pack;
}

/// configure a ContextPack to be used at a particular index
///
/// @param[in,out] ptr pointer to an already initialized time_deriv_0d_pack
/// @param[in] my_fields the multidimensional field instance
/// @param[in] field_idx1d the index where we will be performing the calculation
///    (it has already been remapped from multiple dimensions to 1D).
/// @param[in] local_itmask_metal specifies the local values of itmask_metal
/// @param[in] local_edot_handling Specifies how we handle energy evolution.
///    This is read from an array historically known as `imp_eng`
inline void configure_ContextPack(
  ContextPack* pack, const grackle_field_data* my_fields,
  int field_idx1d, gr_mask_type local_itmask_metal, int local_edot_handling
) {
  pack->local_itmask_metal = local_itmask_metal;
  pack->local_edot_handling = local_edot_handling;
  pack->fields.grid_dx = my_fields->grid_dx;

  // here, we overwrite each field in pack.fields_1zone with pointers from
  // each field in my_fields corresponding to the current location (i,j,k)
  copy_offset_fieldmember_ptrs_(&pack->fields, my_fields, field_idx1d);

}

/// here we copy the values from the scratch buffers (used by grackle's main
/// loop) at a single index into the corresponding buffers tracked by the
/// ContextPack.
///
/// @todo
/// We are copying more values than are strictly necessary (we are doing this
/// for historical consistency). We should be copying as few values as
/// possible. Honestly, creating this routine has made it clear that some of
/// the logic of the 0d time-derivative time calculation should probably be
/// reconsidered.
///
/// @todo
/// Once we remove scratchbuf_copy_from_pack (which does the inverse of this
/// function), and we have removed the unnecessary logic from this function,
/// this should be combined with configure_ContextPack
inline void scratchbufs_copy_into_pack(
  int index, ContextPack* pack, const double* p2d, const double* tgas,
  const double* tdust, const double* metallicity, const double* dust2gas,
  const double* rhoH, const double* mmw, const double* h2dust,
  const double* edot, grackle::impl::GrainSpeciesCollection grain_temperatures,
  grackle::impl::LogTLinInterpScratchBuf logTlininterp_buf,
  grackle::impl::Cool1DMultiScratchBuf cool1dmulti_buf,
  grackle::impl::CoolHeatScratchBuf coolingheating_buf,
  grackle::impl::ChemHeatingRates chemheatrates_buf
) {

  // it's a little unclear how many of the following copy-operations are
  // required by the current implementation
  // -> the need for copying depending may depend on whether internal_energy
  //    evolved with the species densities
  // -> we comment in special cases where there is an obvious choice

  // first, we copy the values into the buffers of pack->main_scratch_buf
  {
    // to help out, we define a lambda function (it captures index by value)
    auto copy_fn = [index](
      MemberInfo member_info, auto*& pack_buf, auto*& external_buf
    ) { pack_buf[0] = external_buf[index]; };

    // unclear if the current implementation depends on the following copy, but
    // it SHOULD never be necessary
    visit_member_pair(
      pack->main_scratch_buf.logTlininterp_buf, logTlininterp_buf, copy_fn
    );

    // I think the following case is necessary (if we aren't co-evolving
    // internal energy). But, it seems like we should be recomputing this in
    // all cases (these depend on the number density of dust, right?)
    visit_member_pair(
      pack->main_scratch_buf.grain_temperatures, grain_temperatures, copy_fn
    );

    // the tgasold buffer is definitely needed when the current implementation
    // co-evolves the internal energy
    visit_member_pair(
      pack->main_scratch_buf.cool1dmulti_buf, cool1dmulti_buf, copy_fn
    );

    // unclear whether the following cases need to be copied
    visit_member_pair(
      pack->main_scratch_buf.coolingheating_buf, coolingheating_buf, copy_fn
    );
    visit_member_pair(
      pack->main_scratch_buf.chemheatrates_buf, chemheatrates_buf, copy_fn
    );
  }

  // second, we copy the remaining values
  pack->other_scratch_buf.p2d[0] = p2d[index];
  // we may want to recalculate this regardless of whether we are co-evolving
  // internal-energy (since temperature is dependent on the species number
  // densities
  pack->other_scratch_buf.tgas[0] = tgas[index];
  pack->other_scratch_buf.tdust[0] = tdust[index];
  pack->other_scratch_buf.metallicity[0] = metallicity[index];
  pack->other_scratch_buf.dust2gas[0] = dust2gas[index];
  pack->other_scratch_buf.rhoH[0] = rhoH[index];
  pack->other_scratch_buf.mmw[0] = mmw[index];
  pack->other_scratch_buf.h2dust[0] = h2dust[index];
  pack->other_scratch_buf.edot[0] = edot[index];
}

/// here we copy the values into the scratch buffers (used by grackle's main
/// loop) at a single index from the corresponding buffers tracked by the
/// ContextPack.
///
/// @note
/// This function should **NOT** exist and should be removed (it only exists
/// right now as we pursue transcription). In particular, it makes no logical
/// sense to overwrite the value of cool1dmulti_buf.tgasold
inline void scratchbufs_copy_from_pack(
  int index, ContextPack* pack, double* p2d, double* tgas,
  double* tdust, double* metallicity, double* dust2gas, double* rhoH,
  double* mmw, double* h2dust, double* edot,
  grackle::impl::GrainSpeciesCollection grain_temperatures,
  grackle::impl::LogTLinInterpScratchBuf logTlininterp_buf,
  grackle::impl::Cool1DMultiScratchBuf cool1dmulti_buf,
  grackle::impl::CoolHeatScratchBuf coolingheating_buf,
  grackle::impl::ChemHeatingRates chemheatrates_buf
) {

  // first, we copy the values from the buffers of pack->main_scratch_buf
  {
    // to help out, we define a lambda function (it captures index by value)
    auto copy_fn = [index](
      MemberInfo member_info, auto*& pack_buf, auto*& external_buf
    ) { external_buf[index] = pack_buf[0]; };

    visit_member_pair(
      pack->main_scratch_buf.logTlininterp_buf, logTlininterp_buf, copy_fn
    );
    visit_member_pair(
      pack->main_scratch_buf.grain_temperatures, grain_temperatures, copy_fn
    );
    visit_member_pair(
      pack->main_scratch_buf.cool1dmulti_buf, cool1dmulti_buf, copy_fn
    );
    visit_member_pair(
      pack->main_scratch_buf.coolingheating_buf, coolingheating_buf, copy_fn
    );
    visit_member_pair(
      pack->main_scratch_buf.chemheatrates_buf, chemheatrates_buf, copy_fn
    );
  }

  // second, we copy the remaining values
  p2d[index] = pack->other_scratch_buf.p2d[0];
  tgas[index] = pack->other_scratch_buf.tgas[0];
  tdust[index] = pack->other_scratch_buf.tdust[0];
  metallicity[index] = pack->other_scratch_buf.metallicity[0];
  dust2gas[index] = pack->other_scratch_buf.dust2gas[0];
  rhoH[index] = pack->other_scratch_buf.rhoH[0];
  mmw[index] = pack->other_scratch_buf.mmw[0];
  h2dust[index] = pack->other_scratch_buf.h2dust[0];
  edot[index] = pack->other_scratch_buf.edot[0];

}


/// calculate the time derivatives
///
/// @param[in] dt_FIXME Specifies the timestep passed to the
///   lookup_cool_rates1d_g function. See the C++ docstring for that function
///   for more details (this needs to be revisited)
/// @param[in] rhosp Specifies the species mass densities to use for computing
///   the time derivatives. This always has enough space for each species (it
///   is indexed by SpLUT), even if some entries are not evolved.
/// @param[out] rhosp_dot Buffers to hold computed time derivatives of the mass
///   density for each relevant species. (We do not specify how/whether this
///   function modifies values stored in buffers corresponding to unevolved
///   species)
/// @param[in] eint Specifies the nominal specific internal energy to use in
///   the calculations. Based on the context, this may or may not be used
/// @param[out] eint_dot_specific Buffer to hold the time derivative of the
///   **specific** internal energy. The fact that the specific quantity is
///   written is noteworth. In certain contexts, a meaningful value may not be
///   written here.
/// @param[in] pack Specifies extra buffers and information to be used in the
///   calculation
///
/// @note
/// In the future, we probably want to refactor in order to:
///   1. directly compute the jacobian while computing the derivative
///   2. accept an array of inputs and compute the derivatives at all values at
///      once (one might pick multiple simultaneous inputs for use in the
///      finite derivatives that are used to estimate the jacobian matrix)
///
/// @note
/// If we ever redefine `SpeciesCollection` to be a class template, it would be
/// natural to represent `rhosp` with `SpeciesCollection<gr_float>`
///
/// @par Future Performance Considerations:
/// From a performance perspective, a compelling case could be made that we
/// should be wiring up the members of the `grackle_field_data` struct to point
/// to the entries of `rhosp` and `eint` ahead of time (before we call this
/// function). In that scenario, it would probably make the most sense:
/// - to replace `rhosp` and `eint` arguments with an argument passing the
///   struct AND to manage the struct entirely outside of the logic in the
///   time_deriv_0d namespace (this could make a lot of sense if we transition
///   this function to operating on arrays of inputs)
/// - Alternatively, we could organize all of the routines in this namespace so
///   that they represent a single well-defined data-structure with explicitly
///   documented semantics for the order of invoking commands. Essentially, it
///   would need to be a state-machine.
/// - (no matter what, we should try to avoid a bunch of implicit "magic")
/// In reality, `grackle_field_data` is very poorly suited for its current role
/// as a universal data-structure for passing around any/all kinds of field
/// data. And, we should work on coming up with a superior alternative for
/// use within Grackle
void derivatives(
  double dt_FIXME, gr_float* rhosp, grackle::impl::SpeciesCollection rhosp_dot,
  gr_float* eint, double* eint_dot_specific, ContextPack& pack
) {

  // introduce some namespace abbreviations for use within this function
  namespace f_wrap = ::grackle::impl::fortran_wrapper;
  namespace gr_chem = ::grackle::impl::chemistry;

  chemistry_data* my_chemistry = pack.fwd_args.my_chemistry;
  chemistry_data_storage* my_rates = pack.fwd_args.my_rates;
  photo_rate_storage my_uvb_rates = pack.fwd_args.my_uvb_rates;
  InternalGrUnits internalu = pack.fwd_args.internalu;

  pack.other_scratch_buf.itmask[0] = MASK_TRUE;


  // configure the relevant members of `pack.fields` to point to the buffers
  // specified by the rhosp and eint argument.
  // -> the "Future Performance Considerations" section of the docstring has
  //    a relevant discussion about this operation
  copy_contigSpTable_fieldmember_ptrs_(&pack.fields, rhosp, 1);
  pack.fields.internal_energy = &eint[0];

<<<<<<< HEAD
  // -------------------------------------------------------------------

  // shorten `grackle::impl::fortran_wrapper` to `f_wrap` within this function
  namespace f_wrap = ::grackle::impl::fortran_wrapper;

  const int i_eng = 52;

  // these should not be re-allocated every time we enter this function...
  // (they should all be preallocated ahead of time!)
  double dedot[1];
  double HIdot[1];
  double k13dd[14];
  grackle::impl::ColRecRxnRateCollection kcr_buf =
    grackle::impl::new_ColRecRxnRateCollection(1);
  grackle::impl::PhotoRxnRateCollection kshield_buf =
    grackle::impl::new_PhotoRxnRateCollection(1);
  grackle::impl::GrainSpeciesCollection grain_growth_rates =
    grackle::impl::new_GrainSpeciesCollection(1);

  // locals

  double scoef, acoef;
  double atten, H2delta, h2heatfac, min_metallicity;

  // we want to avoid directly constructing an IndexRange (if the internals
  // change we don't want to fix it here). But we should probably preconstruct
  // it ahead of time
  const grackle_index_helper idx_helper = build_index_helper_(&pack.fields);
  IndexRange idx_range = make_idx_range_(0, &idx_helper);
  
  // \\\\\\\\\\\\\\\\\\\\\\\\\\\\\\\\\\\\\\/////////////////////////////////
  // =======================================================================

  // here, we are injecting some logic to help with refactoring

  // first, we declare some storage for our local copies of the species density
  // and internal energy AND we overwrite the pointers tracked by pack.fields
  // corresponding to these quantities
  // -> it would probably be better to do all of this ahead of time
  // -> it would also probably be better to not stack-allocate the storage,
  //    but it isn't much worse than what was here before
  gr_float rho_species[SpLUT::NUM_ENTRIES];
  gr_float e_internal[1];

  copy_contigSpTable_fieldmember_ptrs_(&pack.fields, rho_species, 1);
  pack.fields.internal_energy = &e_internal[0];

  // Now we store a local copy of all of the species (after casting).
  // -> we are remaining consistent with historical behavior in terms of
  //    copying. When gr_float == double, maybe we could reuse storage?
  // -> we aren't particular consistent with the historical behavior when
  //    gr_float == float. That's because the historical behavior was blatently
  //    wrong in that scenario (I doubt it was ever tested)
  SpeciesLUTFieldAdaptor field_lut_adaptor{pack.fields};
  for (int sp_idx = 0; sp_idx < SpLUT::NUM_ENTRIES; sp_idx++) {
    // TODO: somewhere, we need to have some logic to deal with edge cases when
    //       sizeof(gr_float) != sizeof(double)
    field_lut_adaptor.get_ptr_dynamic(sp_idx)[0] = static_cast<gr_float>(
      dsp[sp_idx]
    );
  }
  pack.fields.internal_energy[0] = static_cast<gr_float>(
    dsp[SpLUT::NUM_ENTRIES]
  );

  // define some local variables carried over from the fortran version:
  // - the goal is to remove all of these by time we are done with cleanup
  // - originally we only conditionally defined some of these variables, but
  //   there honestly isn't any benefit to doing that (the memory is allocated
  //   already)
  // - originally, each of these variables was a stack allocated variable that
  //   held a copy of the corresponding entry in dsp. Now, these variables are
  //   references to casted copies taken from dsp
  // - we aren't being that consistent with the historic implementation when
  //   gr_float isn't the same as double (but I don't thi

  gr_float& de      = pack.fields.e_density[0];
  gr_float& HI      = pack.fields.HI_density[0];
  gr_float& HII     = pack.fields.HII_density[0];
  gr_float& HeI     = pack.fields.HeI_density[0];
  gr_float& HeII    = pack.fields.HeII_density[0];
  gr_float& HeIII   = pack.fields.HeIII_density[0];
  gr_float& HM      = pack.fields.HM_density[0];
  gr_float& H2I     = pack.fields.H2I_density[0];
  gr_float& H2II    = pack.fields.H2II_density[0];
  gr_float& DI      = pack.fields.DI_density[0];
  gr_float& DII     = pack.fields.DII_density[0];
  gr_float& HDI     = pack.fields.HDI_density[0];
  gr_float& DM      = pack.fields.DM_density[0];
  gr_float& HDII    = pack.fields.HDII_density[0];
  gr_float& HeHII   = pack.fields.HeHII_density[0];
  gr_float& CI      = pack.fields.CI_density[0];
  gr_float& CII     = pack.fields.CII_density[0];
  gr_float& CO      = pack.fields.CO_density[0];
  gr_float& CO2     = pack.fields.CO2_density[0];
  gr_float& OI      = pack.fields.OI_density[0];
  gr_float& OH      = pack.fields.OH_density[0];
  gr_float& H2O     = pack.fields.H2O_density[0];
  gr_float& O2      = pack.fields.O2_density[0];
  gr_float& SiI     = pack.fields.SiI_density[0];
  gr_float& SiOI    = pack.fields.SiOI_density[0];
  gr_float& SiO2I   = pack.fields.SiO2I_density[0];
  gr_float& CH      = pack.fields.CH_density[0];
  gr_float& CH2     = pack.fields.CH2_density[0];
  gr_float& COII    = pack.fields.COII_density[0];
  gr_float& OII     = pack.fields.OII_density[0];
  gr_float& OHII    = pack.fields.OHII_density[0];
  gr_float& H2OII   = pack.fields.H2OII_density[0];
  gr_float& H3OII   = pack.fields.H3OII_density[0];
  gr_float& O2II    = pack.fields.O2II_density[0];
  gr_float& Mg      = pack.fields.Mg_density[0];
  gr_float& Al      = pack.fields.Al_density[0];
  gr_float& S       = pack.fields.S_density[0];
  gr_float& Fe      = pack.fields.Fe_density[0];
  gr_float& MgSiO3  = pack.fields.MgSiO3_dust_density[0];
  gr_float& AC      = pack.fields.AC_dust_density[0];
  gr_float& SiM     = pack.fields.SiM_dust_density[0];
  gr_float& FeM     = pack.fields.FeM_dust_density[0];
  gr_float& Mg2SiO4 = pack.fields.Mg2SiO4_dust_density[0];
  gr_float& Fe3O4   = pack.fields.Fe3O4_dust_density[0];
  gr_float& SiO2D   = pack.fields.SiO2_dust_density[0];
  gr_float& MgO     = pack.fields.MgO_dust_density[0];
  gr_float& FeS     = pack.fields.FeS_dust_density[0];
  gr_float& Al2O3   = pack.fields.Al2O3_dust_density[0];
  gr_float& reforg  = pack.fields.ref_org_dust_density[0];
  gr_float& volorg  = pack.fields.vol_org_dust_density[0];
  gr_float& H2Oice  = pack.fields.H2O_ice_dust_density[0];
  gr_float& e       = pack.fields.internal_energy[0];

  grackle_field_data* my_fields = &pack.fields;
  GRIMPL_REQUIRE(
    (
      (my_fields->grid_dimension[0] == 1) &&
      (my_fields->grid_dimension[1] == 1) &&
      (my_fields->grid_dimension[2] == 1)
    ),
    "sanity check!"
  );
=======
>>>>>>> bf6b2afd

  // Compute the cooling rate, tgas, tdust, and metallicity for this row

  if (pack.local_edot_handling == 1) {
<<<<<<< HEAD

    cool1d_multi_g(
      pack.fwd_args.imetal, pack.fwd_args.iter,
=======
    f_wrap::cool1d_multi_g(
      pack.fwd_args.imetal, pack.idx_range_1_element, pack.fwd_args.iter,
>>>>>>> bf6b2afd
      pack.other_scratch_buf.edot, pack.other_scratch_buf.tgas,
      pack.other_scratch_buf.mmw, pack.other_scratch_buf.p2d,
      pack.other_scratch_buf.tdust, pack.other_scratch_buf.metallicity,
      pack.other_scratch_buf.dust2gas, pack.other_scratch_buf.rhoH,
<<<<<<< HEAD
      itmask, &pack.local_itmask_metal, my_chemistry, my_rates, &pack.fields,
      my_uvb_rates, internalu, idx_range, pack.main_scratch_buf.grain_temperatures,
=======
      pack.other_scratch_buf.itmask, &pack.local_itmask_metal, my_chemistry,
      my_rates, &pack.fields,
      my_uvb_rates, internalu, pack.main_scratch_buf.grain_temperatures,
>>>>>>> bf6b2afd
      pack.main_scratch_buf.logTlininterp_buf,
      pack.main_scratch_buf.cool1dmulti_buf,
      pack.main_scratch_buf.coolingheating_buf
    );
  }

  // uses the temperature to look up the chemical rates (they are interpolated
  // with respect to log temperature from input tables)
  f_wrap::lookup_cool_rates1d_g(
    pack.idx_range_1_element, pack.fwd_args.anydust,
    pack.other_scratch_buf.tgas, pack.other_scratch_buf.mmw,
    pack.other_scratch_buf.tdust, pack.other_scratch_buf.dust2gas,
    pack.main_scratch_buf.k13dd, pack.other_scratch_buf.h2dust,
    pack.fwd_args.dom, pack.fwd_args.dx_cgs,
    pack.fwd_args.c_ljeans, pack.other_scratch_buf.itmask,
    &pack.local_itmask_metal, pack.fwd_args.imetal,
    pack.other_scratch_buf.rhoH, dt_FIXME,
    my_chemistry, my_rates, &pack.fields, my_uvb_rates, internalu,
    pack.main_scratch_buf.grain_growth_rates,
    pack.main_scratch_buf.grain_temperatures,
    pack.main_scratch_buf.logTlininterp_buf,
    pack.main_scratch_buf.kcr_buf, pack.main_scratch_buf.kshield_buf,
    pack.main_scratch_buf.chemheatrates_buf
  );


  // The following function nominally computes dedot and HIdot (the time
  // derivatives in the mass densities of electrons and HI)
  // -> we don't care about these quantities (we recompute them later)
  // -> I'm pretty sure we care about how the following function also modifies
  //    edot
  if (pack.local_edot_handling == 1)  {

    f_wrap::rate_timestep_g(
      pack.other_scratch_buf.dedot, pack.other_scratch_buf.HIdot,
      pack.fwd_args.anydust, pack.idx_range_1_element,
      pack.other_scratch_buf.h2dust, pack.other_scratch_buf.rhoH,
      pack.other_scratch_buf.itmask, pack.other_scratch_buf.edot,
      pack.fwd_args.chunit, pack.fwd_args.dom, my_chemistry, &pack.fields,
      my_uvb_rates, pack.main_scratch_buf.kcr_buf,
      pack.main_scratch_buf.kshield_buf,
      pack.main_scratch_buf.chemheatrates_buf
    );
  }

  // Heating/cooling rate (per unit volume -> gas mass)
  eint_dot_specific[0] = (
    pack.other_scratch_buf.edot[0] / pack.fields.density[0]
  );

  // Initialize entries of the derivatives buffer to 0
  // -> we could define a function associated with SpeciesCollection to perform
  //    a much more optimized version of this operation by taking advantage of
  //    the underlying implementation
  for (int sp_idx = 0; sp_idx < SpLUT::NUM_ENTRIES; sp_idx++) {
    rhosp_dot.data[sp_idx][0] = 0.0;
  }

  gr_chem::species_density_derivatives_0d(
    rhosp_dot, pack.fwd_args.anydust, pack.other_scratch_buf.h2dust,
    pack.other_scratch_buf.rhoH, &pack.local_itmask_metal, my_chemistry,
    &pack.fields, my_uvb_rates, pack.main_scratch_buf.grain_growth_rates,
    pack.main_scratch_buf.kcr_buf, pack.main_scratch_buf.kshield_buf
  );
}


} // namespace grackle::impl::time_deriv_0d

#endif /* TIME_DERIV_0D_HPP */<|MERGE_RESOLUTION|>--- conflicted
+++ resolved
@@ -6,11 +6,8 @@
 #ifndef TIME_DERIV_0D_HPP
 #define TIME_DERIV_0D_HPP
 
-<<<<<<< HEAD
 #include "cool1d_multi_g-cpp.h"
-=======
 #include "chemistry_solver_funcs.hpp"
->>>>>>> bf6b2afd
 #include "fortran_func_wrappers.hpp"
 #include "grackle.h"
 #include "grackle_macros.h" // GRACKLE_FREE
@@ -462,171 +459,19 @@
   copy_contigSpTable_fieldmember_ptrs_(&pack.fields, rhosp, 1);
   pack.fields.internal_energy = &eint[0];
 
-<<<<<<< HEAD
-  // -------------------------------------------------------------------
-
-  // shorten `grackle::impl::fortran_wrapper` to `f_wrap` within this function
-  namespace f_wrap = ::grackle::impl::fortran_wrapper;
-
-  const int i_eng = 52;
-
-  // these should not be re-allocated every time we enter this function...
-  // (they should all be preallocated ahead of time!)
-  double dedot[1];
-  double HIdot[1];
-  double k13dd[14];
-  grackle::impl::ColRecRxnRateCollection kcr_buf =
-    grackle::impl::new_ColRecRxnRateCollection(1);
-  grackle::impl::PhotoRxnRateCollection kshield_buf =
-    grackle::impl::new_PhotoRxnRateCollection(1);
-  grackle::impl::GrainSpeciesCollection grain_growth_rates =
-    grackle::impl::new_GrainSpeciesCollection(1);
-
-  // locals
-
-  double scoef, acoef;
-  double atten, H2delta, h2heatfac, min_metallicity;
-
-  // we want to avoid directly constructing an IndexRange (if the internals
-  // change we don't want to fix it here). But we should probably preconstruct
-  // it ahead of time
-  const grackle_index_helper idx_helper = build_index_helper_(&pack.fields);
-  IndexRange idx_range = make_idx_range_(0, &idx_helper);
-  
-  // \\\\\\\\\\\\\\\\\\\\\\\\\\\\\\\\\\\\\\/////////////////////////////////
-  // =======================================================================
-
-  // here, we are injecting some logic to help with refactoring
-
-  // first, we declare some storage for our local copies of the species density
-  // and internal energy AND we overwrite the pointers tracked by pack.fields
-  // corresponding to these quantities
-  // -> it would probably be better to do all of this ahead of time
-  // -> it would also probably be better to not stack-allocate the storage,
-  //    but it isn't much worse than what was here before
-  gr_float rho_species[SpLUT::NUM_ENTRIES];
-  gr_float e_internal[1];
-
-  copy_contigSpTable_fieldmember_ptrs_(&pack.fields, rho_species, 1);
-  pack.fields.internal_energy = &e_internal[0];
-
-  // Now we store a local copy of all of the species (after casting).
-  // -> we are remaining consistent with historical behavior in terms of
-  //    copying. When gr_float == double, maybe we could reuse storage?
-  // -> we aren't particular consistent with the historical behavior when
-  //    gr_float == float. That's because the historical behavior was blatently
-  //    wrong in that scenario (I doubt it was ever tested)
-  SpeciesLUTFieldAdaptor field_lut_adaptor{pack.fields};
-  for (int sp_idx = 0; sp_idx < SpLUT::NUM_ENTRIES; sp_idx++) {
-    // TODO: somewhere, we need to have some logic to deal with edge cases when
-    //       sizeof(gr_float) != sizeof(double)
-    field_lut_adaptor.get_ptr_dynamic(sp_idx)[0] = static_cast<gr_float>(
-      dsp[sp_idx]
-    );
-  }
-  pack.fields.internal_energy[0] = static_cast<gr_float>(
-    dsp[SpLUT::NUM_ENTRIES]
-  );
-
-  // define some local variables carried over from the fortran version:
-  // - the goal is to remove all of these by time we are done with cleanup
-  // - originally we only conditionally defined some of these variables, but
-  //   there honestly isn't any benefit to doing that (the memory is allocated
-  //   already)
-  // - originally, each of these variables was a stack allocated variable that
-  //   held a copy of the corresponding entry in dsp. Now, these variables are
-  //   references to casted copies taken from dsp
-  // - we aren't being that consistent with the historic implementation when
-  //   gr_float isn't the same as double (but I don't thi
-
-  gr_float& de      = pack.fields.e_density[0];
-  gr_float& HI      = pack.fields.HI_density[0];
-  gr_float& HII     = pack.fields.HII_density[0];
-  gr_float& HeI     = pack.fields.HeI_density[0];
-  gr_float& HeII    = pack.fields.HeII_density[0];
-  gr_float& HeIII   = pack.fields.HeIII_density[0];
-  gr_float& HM      = pack.fields.HM_density[0];
-  gr_float& H2I     = pack.fields.H2I_density[0];
-  gr_float& H2II    = pack.fields.H2II_density[0];
-  gr_float& DI      = pack.fields.DI_density[0];
-  gr_float& DII     = pack.fields.DII_density[0];
-  gr_float& HDI     = pack.fields.HDI_density[0];
-  gr_float& DM      = pack.fields.DM_density[0];
-  gr_float& HDII    = pack.fields.HDII_density[0];
-  gr_float& HeHII   = pack.fields.HeHII_density[0];
-  gr_float& CI      = pack.fields.CI_density[0];
-  gr_float& CII     = pack.fields.CII_density[0];
-  gr_float& CO      = pack.fields.CO_density[0];
-  gr_float& CO2     = pack.fields.CO2_density[0];
-  gr_float& OI      = pack.fields.OI_density[0];
-  gr_float& OH      = pack.fields.OH_density[0];
-  gr_float& H2O     = pack.fields.H2O_density[0];
-  gr_float& O2      = pack.fields.O2_density[0];
-  gr_float& SiI     = pack.fields.SiI_density[0];
-  gr_float& SiOI    = pack.fields.SiOI_density[0];
-  gr_float& SiO2I   = pack.fields.SiO2I_density[0];
-  gr_float& CH      = pack.fields.CH_density[0];
-  gr_float& CH2     = pack.fields.CH2_density[0];
-  gr_float& COII    = pack.fields.COII_density[0];
-  gr_float& OII     = pack.fields.OII_density[0];
-  gr_float& OHII    = pack.fields.OHII_density[0];
-  gr_float& H2OII   = pack.fields.H2OII_density[0];
-  gr_float& H3OII   = pack.fields.H3OII_density[0];
-  gr_float& O2II    = pack.fields.O2II_density[0];
-  gr_float& Mg      = pack.fields.Mg_density[0];
-  gr_float& Al      = pack.fields.Al_density[0];
-  gr_float& S       = pack.fields.S_density[0];
-  gr_float& Fe      = pack.fields.Fe_density[0];
-  gr_float& MgSiO3  = pack.fields.MgSiO3_dust_density[0];
-  gr_float& AC      = pack.fields.AC_dust_density[0];
-  gr_float& SiM     = pack.fields.SiM_dust_density[0];
-  gr_float& FeM     = pack.fields.FeM_dust_density[0];
-  gr_float& Mg2SiO4 = pack.fields.Mg2SiO4_dust_density[0];
-  gr_float& Fe3O4   = pack.fields.Fe3O4_dust_density[0];
-  gr_float& SiO2D   = pack.fields.SiO2_dust_density[0];
-  gr_float& MgO     = pack.fields.MgO_dust_density[0];
-  gr_float& FeS     = pack.fields.FeS_dust_density[0];
-  gr_float& Al2O3   = pack.fields.Al2O3_dust_density[0];
-  gr_float& reforg  = pack.fields.ref_org_dust_density[0];
-  gr_float& volorg  = pack.fields.vol_org_dust_density[0];
-  gr_float& H2Oice  = pack.fields.H2O_ice_dust_density[0];
-  gr_float& e       = pack.fields.internal_energy[0];
-
-  grackle_field_data* my_fields = &pack.fields;
-  GRIMPL_REQUIRE(
-    (
-      (my_fields->grid_dimension[0] == 1) &&
-      (my_fields->grid_dimension[1] == 1) &&
-      (my_fields->grid_dimension[2] == 1)
-    ),
-    "sanity check!"
-  );
-=======
->>>>>>> bf6b2afd
 
   // Compute the cooling rate, tgas, tdust, and metallicity for this row
 
   if (pack.local_edot_handling == 1) {
-<<<<<<< HEAD
 
     cool1d_multi_g(
       pack.fwd_args.imetal, pack.fwd_args.iter,
-=======
-    f_wrap::cool1d_multi_g(
-      pack.fwd_args.imetal, pack.idx_range_1_element, pack.fwd_args.iter,
->>>>>>> bf6b2afd
       pack.other_scratch_buf.edot, pack.other_scratch_buf.tgas,
       pack.other_scratch_buf.mmw, pack.other_scratch_buf.p2d,
       pack.other_scratch_buf.tdust, pack.other_scratch_buf.metallicity,
       pack.other_scratch_buf.dust2gas, pack.other_scratch_buf.rhoH,
-<<<<<<< HEAD
-      itmask, &pack.local_itmask_metal, my_chemistry, my_rates, &pack.fields,
-      my_uvb_rates, internalu, idx_range, pack.main_scratch_buf.grain_temperatures,
-=======
-      pack.other_scratch_buf.itmask, &pack.local_itmask_metal, my_chemistry,
-      my_rates, &pack.fields,
-      my_uvb_rates, internalu, pack.main_scratch_buf.grain_temperatures,
->>>>>>> bf6b2afd
+      pack.other_scratch_buf.itmask, &pack.local_itmask_metal, my_chemistry, my_rates, &pack.fields,
+      my_uvb_rates, internalu, pack.idx_range_1_element, pack.main_scratch_buf.grain_temperatures,
       pack.main_scratch_buf.logTlininterp_buf,
       pack.main_scratch_buf.cool1dmulti_buf,
       pack.main_scratch_buf.coolingheating_buf
