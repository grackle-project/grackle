// See LICENSE file for license and copyright information

/// @file time_deriv_0d.hpp
/// @brief Defines machinery to calculate the time derivative for a single zone

#ifndef TIME_DERIV_0D_HPP
#define TIME_DERIV_0D_HPP

#include "chemistry_solver_funcs.hpp"
#include "fortran_func_wrappers.hpp"
#include "grackle.h"
#include "grackle_macros.h" // GRACKLE_FREE
#include "index_helper.h"
#include "internal_types.hpp"
#include "utils-field.hpp"

// we choose to adopt a longer, more descriptive namespace here so that the
// handful of functions defined in this file can have shorter names (in the
// future, if we are willing to define methods on a struct, we can definitely
// shorten the namespace name)
namespace grackle::impl::time_deriv_0d {

/// this is a collection of the arguments that won't change between successive
/// time derivative calculations
struct FrozenSimpleArgs {
  // the following batch of args are all forwarded
  int imetal;
  // todo: we can delete `iter`. This is only here for historical reasons
  int iter;
  double dom;
  double chunit;
  double dx_cgs;
  double c_ljeans;
  gr_mask_type anydust;
  chemistry_data* my_chemistry;
  chemistry_data_storage* my_rates;
  photo_rate_storage my_uvb_rates;
  InternalGrUnits internalu;
};

/// these are collections of scratch buffers for solving the 0d time derivative
///
/// @note
/// Since the time derivative calculation only operates on a single zone, we
/// choose to freshly allocate data for each of these buffers (this is a small
/// fraction of the required memory). In the future, if we refactor the
/// calculation to operate on multiple elements at once, then this should reuse
/// preallocated buffers.
struct MainScratchBuf {
  GrainSpeciesCollection grain_temperatures;
  LogTLinInterpScratchBuf logTlininterp_buf;
  Cool1DMultiScratchBuf cool1dmulti_buf;
  CoolHeatScratchBuf coolingheating_buf;
  ChemHeatingRates chemheatrates_buf;

  // the remaining buffers were originally reallocated (mostly on the stack)
  // every time calculated the time derivatives were computed
  ColRecRxnRateCollection kcr_buf;
  PhotoRxnRateCollection kshield_buf;
  GrainSpeciesCollection grain_growth_rates;
  double* k13dd; // <- only used within lookup_cool_rates1d_g
};

MainScratchBuf new_MainScratchBuf(void) {
  int nelem = 1;
  MainScratchBuf out;
  out.grain_temperatures = new_GrainSpeciesCollection(nelem);
  out.logTlininterp_buf = new_LogTLinInterpScratchBuf(nelem);
  out.cool1dmulti_buf = new_Cool1DMultiScratchBuf(nelem);
  out.coolingheating_buf = new_CoolHeatScratchBuf(nelem);
  out.chemheatrates_buf = new_ChemHeatingRates(nelem);

  out.kcr_buf = new_ColRecRxnRateCollection(nelem);
  out.kshield_buf = new_PhotoRxnRateCollection(nelem);
  out.grain_growth_rates = new_GrainSpeciesCollection(nelem);
  out.k13dd = (double*)malloc(sizeof(double)*14*nelem);
  return out;
}

void drop_MainScratchBuf(MainScratchBuf* ptr) {
  drop_GrainSpeciesCollection(&ptr->grain_temperatures);
  drop_LogTLinInterpScratchBuf(&ptr->logTlininterp_buf);
  drop_Cool1DMultiScratchBuf(&ptr->cool1dmulti_buf);
  drop_CoolHeatScratchBuf(&ptr->coolingheating_buf);
  drop_ChemHeatingRates(&ptr->chemheatrates_buf);

  drop_ColRecRxnRateCollection(&ptr->kcr_buf);
  drop_PhotoRxnRateCollection(&ptr->kshield_buf);
  drop_GrainSpeciesCollection(&ptr->grain_growth_rates);
  GRACKLE_FREE(ptr->k13dd);
}

/// this is a collections of values intended to act as 1-element arrays and
/// that don't need to be dynamically allocated
///
/// @note
/// When we ultimately refactor the time derivative calculation to operate on
/// multiple elements at once, we will need to merge this object with
/// MainScratchBuf and track pointers to previously allocated memory buffer
/// for all cases
struct Assorted1ElemBuf {
  double p2d[1];
  double tgas[1];
  double tdust[1];
  double metallicity[1];
  double dust2gas[1];
  double rhoH[1];
  double mmw[1];
  double h2dust[1];
  double edot[1];

  // the remaining buffers were originally reallocated (on the stack)
  // every time calculated the time derivatives were computed.
  gr_mask_type itmask[1];
  // These are used to compute values that we totally ignore in this context
  double dedot[1];
  double HIdot[1];
};

/// this struct is used to organize some temporary data that is used for
/// computing time derivatives of species data (and possibly, internal energy)
/// in a single zone
///
/// most of the data here acts a little like an adaptor layer
/// - we effectively adapt a representation of all species (and possibly
///   internal energy) from a vector form to the standard data structures to do
///   typical calculations and then we adapt back to the vector format
/// - to facillitate this, we effectively create an instance of
///   grackle_field_data that acts like a 1-element slice of the
///   grackle_field_data instance that the user passed in.
/// - this is highly inefficient, but it is logically consistent with the
///   original fortran code from before transcription. (We should refactor this
///   in the future after we finish transcription)
struct ContextPack {
  /// holds the local value of itmask_metal
  gr_mask_type local_itmask_metal;
  /// specifies how we handling edot in the calculation. This comes from
  /// an array historically known as imp_eng
  int local_edot_handling;

  /// this represents the precomputed index-range
  /// - if we transition to an implementation where we compute the time
  ///   derivatives for multiple sets of physical conditions at a time, this
  ///   will need to be computed on the fly
  IndexRange idx_range_1_element;

  /// the idea is that this will hold data for a single zone
  grackle_field_data fields;

  /// @defgroup field_data_metadata
  /// The arrays in this group are used to hold the various 3-element arrays
  /// that are used as members of the `fields` member
  /** @{ */
  int grid_dimension[3];
  int grid_start[3];
  int grid_end[3];
  /** @} */

  /// @defgroup general_time_deriv_packs
  /// The members in this group store packs of data that are used within the
  /// time derivative calculation. There are usually analogues to the data used
  /// in othere parts of Grackle
  /** @{ */

  /// the following batch of arguments essentially forward several arguments
  /// onto the calculation. These are "frozen"; they don't change across calls
  /// to the calculation for different spatial locations.
  FrozenSimpleArgs fwd_args;

  /// the struct containing the primary scratch buffers (the lifetimes of the
  /// buffers in this member are intended to all outlive the lifetime of this
  /// struct)
  MainScratchBuf main_scratch_buf;

  /// collection of other assorted scratch buffers.
  ///
  /// @note
  /// While main_scratch_buf holds collections of buffers, this holds loose
  /// buffers. Because this is entirely composed of loose buffers and the
  /// calculation currently only operates on a single zone, these buffers are
  /// all specified as statically sized arrays (i.e. there's no need to
  /// manually allocate and deallocate the buffers)
  Assorted1ElemBuf other_scratch_buf;

  /** @} */

};

typedef struct ContextPack ContextPack;

/// partially set up a new time_deriv_pack
///
/// Ideally, we would initialize everything all at once in full generality, but
/// we reuse this object multiple times (maybe revisit this in the future?)
inline ContextPack new_ContextPack(
  FrozenSimpleArgs fwd_args,
  MainScratchBuf scratch_buf
) {
  ContextPack pack;
  for (int i = 0; i < 3; i++) {
    pack.grid_dimension[i] = 1;
    pack.grid_start[i] = 0;
    pack.grid_end[i] = 0;
  }
  gr_initialize_field_data(&pack.fields);
  pack.fields.grid_rank=3;
  pack.fields.grid_dimension = pack.grid_dimension;
  pack.fields.grid_start = pack.grid_start;
  pack.fields.grid_end = pack.grid_end;

  // precompute the 1-element index-range
  // - we explicitly follow the standard idiom for constructing an IndexRange
  //   and avoid directly constructing it (if the internals change we don't
  //   want to fix it here).
  const grackle_index_helper idx_helper = build_index_helper_(&pack.fields);
  pack.idx_range_1_element = make_idx_range_(0, &idx_helper);

  // initialize other members
  pack.fwd_args = fwd_args;
  pack.main_scratch_buf = scratch_buf;

  // nothing needs to be done for pack.other_scratch_buf
  return pack;
}

/// configure a ContextPack to be used at a particular index
///
/// @param[in,out] ptr pointer to an already initialized time_deriv_0d_pack
/// @param[in] my_fields the multidimensional field instance
/// @param[in] field_idx1d the index where we will be performing the calculation
///    (it has already been remapped from multiple dimensions to 1D).
/// @param[in] local_itmask_metal specifies the local values of itmask_metal
/// @param[in] local_edot_handling Specifies how we handle energy evolution.
///    This is read from an array historically known as `imp_eng`
inline void configure_ContextPack(
  ContextPack* pack, const grackle_field_data* my_fields,
  int field_idx1d, gr_mask_type local_itmask_metal, int local_edot_handling
) {
  pack->local_itmask_metal = local_itmask_metal;
  pack->local_edot_handling = local_edot_handling;
  pack->fields.grid_dx = my_fields->grid_dx;

  // here, we overwrite each field in pack.fields_1zone with pointers from
  // each field in my_fields corresponding to the current location (i,j,k)
  copy_offset_fieldmember_ptrs_(&pack->fields, my_fields, field_idx1d);

}

/// here we copy the values from the scratch buffers (used by grackle's main
/// loop) at a single index into the corresponding buffers tracked by the
/// ContextPack.
///
/// @todo
/// We are copying more values than are strictly necessary (we are doing this
/// for historical consistency). We should be copying as few values as
/// possible. Honestly, creating this routine has made it clear that some of
/// the logic of the 0d time-derivative time calculation should probably be
/// reconsidered.
///
/// @todo
/// Once we remove scratchbuf_copy_from_pack (which does the inverse of this
/// function), and we have removed the unnecessary logic from this function,
/// this should be combined with configure_ContextPack
inline void scratchbufs_copy_into_pack(
  int index, ContextPack* pack, const double* p2d, const double* tgas,
  const double* tdust, const double* metallicity, const double* dust2gas,
  const double* rhoH, const double* mmw, const double* h2dust,
  const double* edot, grackle::impl::GrainSpeciesCollection grain_temperatures,
  grackle::impl::LogTLinInterpScratchBuf logTlininterp_buf,
  grackle::impl::Cool1DMultiScratchBuf cool1dmulti_buf,
  grackle::impl::CoolHeatScratchBuf coolingheating_buf,
  grackle::impl::ChemHeatingRates chemheatrates_buf
) {

  // it's a little unclear how many of the following copy-operations are
  // required by the current implementation
  // -> the need for copying depending may depend on whether internal_energy
  //    evolved with the species densities
  // -> we comment in special cases where there is an obvious choice

  // first, we copy the values into the buffers of pack->main_scratch_buf
  {
    // to help out, we define a lambda function (it captures index by value)
    auto copy_fn = [index](
      const char* name, auto*& pack_buf, auto*& external_buf,
      const grackle::impl::visitor::BufLenSpec& spec
    ) {
      pack_buf[0] = external_buf[index];
    };

    // unclear if the current implementation depends on the following copy, but
    // it SHOULD never be necessary
    visit_member_pair(
      pack->main_scratch_buf.logTlininterp_buf, logTlininterp_buf, copy_fn
    );

    // I think the following case is necessary (if we aren't co-evolving
    // internal energy). But, it seems like we should be recomputing this in
    // all cases (these depend on the number density of dust, right?)
    visit_member_pair(
      pack->main_scratch_buf.grain_temperatures, grain_temperatures, copy_fn
    );

    // the tgasold buffer is definitely needed when the current implementation
    // co-evolves the internal energy
    visit_member_pair(
      pack->main_scratch_buf.cool1dmulti_buf, cool1dmulti_buf, copy_fn
    );

    // unclear whether the following cases need to be copied
    visit_member_pair(
      pack->main_scratch_buf.coolingheating_buf, coolingheating_buf, copy_fn
    );
    visit_member_pair(
      pack->main_scratch_buf.chemheatrates_buf, chemheatrates_buf, copy_fn
    );
  }

  // second, we copy the remaining values
  pack->other_scratch_buf.p2d[0] = p2d[index];
  // we may want to recalculate this regardless of whether we are co-evolving
  // internal-energy (since temperature is dependent on the species number
  // densities
  pack->other_scratch_buf.tgas[0] = tgas[index];
  pack->other_scratch_buf.tdust[0] = tdust[index];
  pack->other_scratch_buf.metallicity[0] = metallicity[index];
  pack->other_scratch_buf.dust2gas[0] = dust2gas[index];
  pack->other_scratch_buf.rhoH[0] = rhoH[index];
  pack->other_scratch_buf.mmw[0] = mmw[index];
  pack->other_scratch_buf.h2dust[0] = h2dust[index];
  pack->other_scratch_buf.edot[0] = edot[index];
}

/// here we copy the values into the scratch buffers (used by grackle's main
/// loop) at a single index from the corresponding buffers tracked by the
/// ContextPack.
///
/// @note
/// This function should **NOT** exist and should be removed (it only exists
/// right now as we pursue transcription). In particular, it makes no logical
/// sense to overwrite the value of cool1dmulti_buf.tgasold
inline void scratchbufs_copy_from_pack(
  int index, ContextPack* pack, double* p2d, double* tgas,
  double* tdust, double* metallicity, double* dust2gas, double* rhoH,
  double* mmw, double* h2dust, double* edot,
  grackle::impl::GrainSpeciesCollection grain_temperatures,
  grackle::impl::LogTLinInterpScratchBuf logTlininterp_buf,
  grackle::impl::Cool1DMultiScratchBuf cool1dmulti_buf,
  grackle::impl::CoolHeatScratchBuf coolingheating_buf,
  grackle::impl::ChemHeatingRates chemheatrates_buf
) {

  // first, we copy the values from the buffers of pack->main_scratch_buf
  {
    // to help out, we define a lambda function (it captures index by value)
    auto copy_fn = [index](
      const char* name, auto*& pack_buf, auto*& external_buf,
      const grackle::impl::visitor::BufLenSpec& spec
    ) { external_buf[index] = pack_buf[0]; };

    visit_member_pair(
      pack->main_scratch_buf.logTlininterp_buf, logTlininterp_buf, copy_fn
    );
    visit_member_pair(
      pack->main_scratch_buf.grain_temperatures, grain_temperatures, copy_fn
    );
    visit_member_pair(
      pack->main_scratch_buf.cool1dmulti_buf, cool1dmulti_buf, copy_fn
    );
    visit_member_pair(
      pack->main_scratch_buf.coolingheating_buf, coolingheating_buf, copy_fn
    );
    visit_member_pair(
      pack->main_scratch_buf.chemheatrates_buf, chemheatrates_buf, copy_fn
    );
  }

  // second, we copy the remaining values
  p2d[index] = pack->other_scratch_buf.p2d[0];
  tgas[index] = pack->other_scratch_buf.tgas[0];
  tdust[index] = pack->other_scratch_buf.tdust[0];
  metallicity[index] = pack->other_scratch_buf.metallicity[0];
  dust2gas[index] = pack->other_scratch_buf.dust2gas[0];
  rhoH[index] = pack->other_scratch_buf.rhoH[0];
  mmw[index] = pack->other_scratch_buf.mmw[0];
  h2dust[index] = pack->other_scratch_buf.h2dust[0];
  edot[index] = pack->other_scratch_buf.edot[0];

}


/// calculate the time derivatives
///
/// @param[in] dt_FIXME Specifies the timestep passed to the
///   lookup_cool_rates1d_g function. See the C++ docstring for that function
///   for more details (this needs to be revisited)
/// @param[in] rhosp Specifies the species mass densities to use for computing
///   the time derivatives. This always has enough space for each species (it
///   is indexed by SpLUT), even if some entries are not evolved.
/// @param[out] rhosp_dot Buffers to hold computed time derivatives of the mass
///   density for each relevant species. (We do not specify how/whether this
///   function modifies values stored in buffers corresponding to unevolved
///   species)
/// @param[in] eint Specifies the nominal specific internal energy to use in
///   the calculations. Based on the context, this may or may not be used
/// @param[out] eint_dot_specific Buffer to hold the time derivative of the
///   **specific** internal energy. The fact that the specific quantity is
///   written is noteworth. In certain contexts, a meaningful value may not be
///   written here.
/// @param[in] pack Specifies extra buffers and information to be used in the
///   calculation
///
/// @note
/// In the future, we probably want to refactor in order to:
///   1. directly compute the jacobian while computing the derivative
///   2. accept an array of inputs and compute the derivatives at all values at
///      once (one might pick multiple simultaneous inputs for use in the
///      finite derivatives that are used to estimate the jacobian matrix)
///
/// @note
/// If we ever redefine `SpeciesCollection` to be a class template, it would be
/// natural to represent `rhosp` with `SpeciesCollection<gr_float>`
///
/// @par Future Performance Considerations:
/// From a performance perspective, a compelling case could be made that we
/// should be wiring up the members of the `grackle_field_data` struct to point
/// to the entries of `rhosp` and `eint` ahead of time (before we call this
/// function). In that scenario, it would probably make the most sense:
/// - to replace `rhosp` and `eint` arguments with an argument passing the
///   struct AND to manage the struct entirely outside of the logic in the
///   time_deriv_0d namespace (this could make a lot of sense if we transition
///   this function to operating on arrays of inputs)
/// - Alternatively, we could organize all of the routines in this namespace so
///   that they represent a single well-defined data-structure with explicitly
///   documented semantics for the order of invoking commands. Essentially, it
///   would need to be a state-machine.
/// - (no matter what, we should try to avoid a bunch of implicit "magic")
/// In reality, `grackle_field_data` is very poorly suited for its current role
/// as a universal data-structure for passing around any/all kinds of field
/// data. And, we should work on coming up with a superior alternative for
/// use within Grackle
void derivatives(
  double dt_FIXME, gr_float* rhosp, grackle::impl::SpeciesCollection rhosp_dot,
  gr_float* eint, double* eint_dot_specific, ContextPack& pack
) {

  // introduce some namespace abbreviations for use within this function
  namespace f_wrap = ::grackle::impl::fortran_wrapper;
  namespace gr_chem = ::grackle::impl::chemistry;

  chemistry_data* my_chemistry = pack.fwd_args.my_chemistry;
  chemistry_data_storage* my_rates = pack.fwd_args.my_rates;
  photo_rate_storage my_uvb_rates = pack.fwd_args.my_uvb_rates;
  InternalGrUnits internalu = pack.fwd_args.internalu;

  pack.other_scratch_buf.itmask[0] = MASK_TRUE;


  // configure the relevant members of `pack.fields` to point to the buffers
  // specified by the rhosp and eint argument.
  // -> the "Future Performance Considerations" section of the docstring has
  //    a relevant discussion about this operation
  copy_contigSpTable_fieldmember_ptrs_(&pack.fields, rhosp, 1);
  pack.fields.internal_energy = &eint[0];

<<<<<<< HEAD
=======
  // -------------------------------------------------------------------

  // shorten `grackle::impl::fortran_wrapper` to `f_wrap` within this function
  namespace f_wrap = ::grackle::impl::fortran_wrapper;

  const int i_eng = 52;

  // these should not be re-allocated every time we enter this function...
  // (they should all be preallocated ahead of time!)
  double dedot[1];
  double HIdot[1];
  double k13dd[14];
  grackle::impl::CollisionalRxnRateCollection kcr_buf =
    grackle::impl::new_CollisionalRxnRateCollection(1);
  grackle::impl::PhotoRxnRateCollection kshield_buf =
    grackle::impl::new_PhotoRxnRateCollection(1);
  grackle::impl::GrainSpeciesCollection grain_growth_rates =
    grackle::impl::new_GrainSpeciesCollection(1);

  // locals

  double scoef, acoef;

  // we want to avoid directly constructing an IndexRange (if the internals
  // change we don't want to fix it here). But we should probably preconstruct
  // it ahead of time
  const grackle_index_helper idx_helper = build_index_helper_(&pack.fields);
  IndexRange idx_range = make_idx_range_(0, &idx_helper);
  
  // \\\\\\\\\\\\\\\\\\\\\\\\\\\\\\\\\\\\\\/////////////////////////////////
  // =======================================================================

  // here, we are injecting some logic to help with refactoring

  // first, we declare some storage for our local copies of the species density
  // and internal energy AND we overwrite the pointers tracked by pack.fields
  // corresponding to these quantities
  // -> it would probably be better to do all of this ahead of time
  // -> it would also probably be better to not stack-allocate the storage,
  //    but it isn't much worse than what was here before
  gr_float rho_species[SpLUT::NUM_ENTRIES];
  gr_float e_internal[1];

  copy_contigSpTable_fieldmember_ptrs_(&pack.fields, rho_species, 1);
  pack.fields.internal_energy = &e_internal[0];

  // Now we store a local copy of all of the species (after casting).
  // -> we are remaining consistent with historical behavior in terms of
  //    copying. When gr_float == double, maybe we could reuse storage?
  // -> we aren't particular consistent with the historical behavior when
  //    gr_float == float. That's because the historical behavior was blatently
  //    wrong in that scenario (I doubt it was ever tested)
  SpeciesLUTFieldAdaptor field_lut_adaptor{pack.fields};
  for (int sp_idx = 0; sp_idx < SpLUT::NUM_ENTRIES; sp_idx++) {
    // TODO: somewhere, we need to have some logic to deal with edge cases when
    //       sizeof(gr_float) != sizeof(double)
    field_lut_adaptor.get_ptr_dynamic(sp_idx)[0] = static_cast<gr_float>(
      dsp[sp_idx]
    );
  }
  pack.fields.internal_energy[0] = static_cast<gr_float>(
    dsp[SpLUT::NUM_ENTRIES]
  );

  // define some local variables carried over from the fortran version:
  // - the goal is to remove all of these by time we are done with cleanup
  // - originally we only conditionally defined some of these variables, but
  //   there honestly isn't any benefit to doing that (the memory is allocated
  //   already)
  // - originally, each of these variables was a stack allocated variable that
  //   held a copy of the corresponding entry in dsp. Now, these variables are
  //   references to casted copies taken from dsp
  // - we aren't being that consistent with the historic implementation when
  //   gr_float isn't the same as double (but I don't thi

  gr_float& de      = pack.fields.e_density[0];
  gr_float& HI      = pack.fields.HI_density[0];
  gr_float& HII     = pack.fields.HII_density[0];
  gr_float& HeI     = pack.fields.HeI_density[0];
  gr_float& HeII    = pack.fields.HeII_density[0];
  gr_float& HeIII   = pack.fields.HeIII_density[0];
  gr_float& HM      = pack.fields.HM_density[0];
  gr_float& H2I     = pack.fields.H2I_density[0];
  gr_float& H2II    = pack.fields.H2II_density[0];
  gr_float& DI      = pack.fields.DI_density[0];
  gr_float& DII     = pack.fields.DII_density[0];
  gr_float& HDI     = pack.fields.HDI_density[0];
  gr_float& DM      = pack.fields.DM_density[0];
  gr_float& HDII    = pack.fields.HDII_density[0];
  gr_float& HeHII   = pack.fields.HeHII_density[0];
  gr_float& CI      = pack.fields.CI_density[0];
  gr_float& CII     = pack.fields.CII_density[0];
  gr_float& CO      = pack.fields.CO_density[0];
  gr_float& CO2     = pack.fields.CO2_density[0];
  gr_float& OI      = pack.fields.OI_density[0];
  gr_float& OH      = pack.fields.OH_density[0];
  gr_float& H2O     = pack.fields.H2O_density[0];
  gr_float& O2      = pack.fields.O2_density[0];
  gr_float& SiI     = pack.fields.SiI_density[0];
  gr_float& SiOI    = pack.fields.SiOI_density[0];
  gr_float& SiO2I   = pack.fields.SiO2I_density[0];
  gr_float& CH      = pack.fields.CH_density[0];
  gr_float& CH2     = pack.fields.CH2_density[0];
  gr_float& COII    = pack.fields.COII_density[0];
  gr_float& OII     = pack.fields.OII_density[0];
  gr_float& OHII    = pack.fields.OHII_density[0];
  gr_float& H2OII   = pack.fields.H2OII_density[0];
  gr_float& H3OII   = pack.fields.H3OII_density[0];
  gr_float& O2II    = pack.fields.O2II_density[0];
  gr_float& Mg      = pack.fields.Mg_density[0];
  gr_float& Al      = pack.fields.Al_density[0];
  gr_float& S       = pack.fields.S_density[0];
  gr_float& Fe      = pack.fields.Fe_density[0];
  gr_float& MgSiO3  = pack.fields.MgSiO3_dust_density[0];
  gr_float& AC      = pack.fields.AC_dust_density[0];
  gr_float& SiM     = pack.fields.SiM_dust_density[0];
  gr_float& FeM     = pack.fields.FeM_dust_density[0];
  gr_float& Mg2SiO4 = pack.fields.Mg2SiO4_dust_density[0];
  gr_float& Fe3O4   = pack.fields.Fe3O4_dust_density[0];
  gr_float& SiO2D   = pack.fields.SiO2_dust_density[0];
  gr_float& MgO     = pack.fields.MgO_dust_density[0];
  gr_float& FeS     = pack.fields.FeS_dust_density[0];
  gr_float& Al2O3   = pack.fields.Al2O3_dust_density[0];
  gr_float& reforg  = pack.fields.ref_org_dust_density[0];
  gr_float& volorg  = pack.fields.vol_org_dust_density[0];
  gr_float& H2Oice  = pack.fields.H2O_ice_dust_density[0];
  // the next line isn't used (we can delete it)
  //gr_float& e       = pack.fields.internal_energy[0];

  grackle_field_data* my_fields = &pack.fields;
  GRIMPL_REQUIRE(
    (
      (my_fields->grid_dimension[0] == 1) &&
      (my_fields->grid_dimension[1] == 1) &&
      (my_fields->grid_dimension[2] == 1)
    ),
    "sanity check!"
  );
>>>>>>> 50dbb000

  // Compute the cooling rate, tgas, tdust, and metallicity for this row

  if (pack.local_edot_handling == 1) {
    // this is a hacky bugfix
    // -> we need my_local_iter to be 1. If it has any other value,
    //    `cool1d_multi_g` will assume that `tgasold` was previously
    //    initialized (it's not!) and try to use its contained value
    int my_local_iter = 1;
    f_wrap::cool1d_multi_g(
<<<<<<< HEAD
      pack.fwd_args.imetal, pack.idx_range_1_element, pack.fwd_args.iter,
=======
      pack.fwd_args.imetal, idx_range, my_local_iter,
>>>>>>> 50dbb000
      pack.other_scratch_buf.edot, pack.other_scratch_buf.tgas,
      pack.other_scratch_buf.mmw, pack.other_scratch_buf.p2d,
      pack.other_scratch_buf.tdust, pack.other_scratch_buf.metallicity,
      pack.other_scratch_buf.dust2gas, pack.other_scratch_buf.rhoH,
      pack.other_scratch_buf.itmask, &pack.local_itmask_metal, my_chemistry,
      my_rates, &pack.fields,
      my_uvb_rates, internalu, pack.main_scratch_buf.grain_temperatures,
      pack.main_scratch_buf.logTlininterp_buf,
      pack.main_scratch_buf.cool1dmulti_buf,
      pack.main_scratch_buf.coolingheating_buf
    );
  }

  // uses the temperature to look up the chemical rates (they are interpolated
  // with respect to log temperature from input tables)
  f_wrap::lookup_cool_rates1d_g(
    pack.idx_range_1_element, pack.fwd_args.anydust,
    pack.other_scratch_buf.tgas, pack.other_scratch_buf.mmw,
    pack.other_scratch_buf.tdust, pack.other_scratch_buf.dust2gas,
    pack.main_scratch_buf.k13dd, pack.other_scratch_buf.h2dust,
    pack.fwd_args.dom, pack.fwd_args.dx_cgs,
    pack.fwd_args.c_ljeans, pack.other_scratch_buf.itmask,
    &pack.local_itmask_metal, pack.fwd_args.imetal,
    pack.other_scratch_buf.rhoH, dt_FIXME,
    my_chemistry, my_rates, &pack.fields, my_uvb_rates, internalu,
    pack.main_scratch_buf.grain_growth_rates,
    pack.main_scratch_buf.grain_temperatures,
    pack.main_scratch_buf.logTlininterp_buf,
    pack.main_scratch_buf.kcr_buf, pack.main_scratch_buf.kshield_buf,
    pack.main_scratch_buf.chemheatrates_buf
  );


  // The following function nominally computes dedot and HIdot (the time
  // derivatives in the mass densities of electrons and HI)
  // -> we don't care about these quantities (we recompute them later)
  // -> I'm pretty sure we care about how the following function also modifies
  //    edot
  if (pack.local_edot_handling == 1)  {

    f_wrap::rate_timestep_g(
      pack.other_scratch_buf.dedot, pack.other_scratch_buf.HIdot,
      pack.fwd_args.anydust, pack.idx_range_1_element,
      pack.other_scratch_buf.h2dust, pack.other_scratch_buf.rhoH,
      pack.other_scratch_buf.itmask, pack.other_scratch_buf.edot,
      pack.fwd_args.chunit, pack.fwd_args.dom, my_chemistry, &pack.fields,
      my_uvb_rates, pack.main_scratch_buf.kcr_buf,
      pack.main_scratch_buf.kshield_buf,
      pack.main_scratch_buf.chemheatrates_buf
    );
  }

  // Heating/cooling rate (per unit volume -> gas mass)
  eint_dot_specific[0] = (
    pack.other_scratch_buf.edot[0] / pack.fields.density[0]
  );

<<<<<<< HEAD
  // Initialize entries of the derivatives buffer to 0
  // -> we could define a function associated with SpeciesCollection to perform
  //    a much more optimized version of this operation by taking advantage of
  //    the underlying implementation
  for (int sp_idx = 0; sp_idx < SpLUT::NUM_ENTRIES; sp_idx++) {
    rhosp_dot.data[sp_idx][0] = 0.0;
  }

  gr_chem::species_density_derivatives_0d(
    rhosp_dot, pack.fwd_args.anydust, pack.other_scratch_buf.h2dust,
    pack.other_scratch_buf.rhoH, &pack.local_itmask_metal, my_chemistry,
    &pack.fields, my_uvb_rates, pack.main_scratch_buf.grain_growth_rates,
    pack.main_scratch_buf.kcr_buf, pack.main_scratch_buf.kshield_buf
  );
=======
  dspdot[i_eng-1] = *(pack.other_scratch_buf.edot) / *(pack.fields.density);


  // TODO: Deal with the remaining logic in this function (~1200 lines of code)
  //   1. First, it should be moved into a different function!
  //   2. Second, we should replace all usage of dspdot (and hardcoded
  //      integers) to use grackle::impl::SpeciesCollection and SpLUT
  //      -> this will finish the migration of solve_rate_newton_raphson
  //         away from hardcoded integers to SpLUT
  //      -> this will aide with the next step
  //   3. Third, we should consider how to deduplicate this logic and most of
  //      the logic in step_rate_g
  //      -> I am pretty sure Gen performed a copy-and-paste when he wrote this
  //      -> it is totally unsustainable for us to maintain both implementations
  //      -> A common obstacle for unifying this logic is:
  //         - step_rate_g uses these calculations with a backward difference
  //           formula (see 3.2 of the grackle paper)
  //         - Here, we're computing the net time derivative.
  //         We can DEFINITELY overcome this obstacle!
  //      -> there's another obstacle that applies for unifying another part of
  //         the logic:
  //         - Parts (A), (B), and (C) in the original `step_rate_g` all apply
  //           partial updates (again, see 3.2 of the grackle paper)
  //         - notably, part (D) does not do this (but I'm not sure that there
  //           is a reasonable motivation for that choice)

  // A) the 6-species integrator
  if (my_chemistry->primordial_chemistry == 1)  {




    // 1) HI

    scoef  = kcr_buf.data[CollisionalRxnLUT::k2][0]   *HII       *de;
    acoef  = kcr_buf.data[CollisionalRxnLUT::k1][0]   *de
           + kcr_buf.data[CollisionalRxnLUT::k57][0]   *HI
           + kcr_buf.data[CollisionalRxnLUT::k58][0]   *HeI       /4.
           + kshield_buf.k24[0];
    if (my_chemistry->use_radiative_transfer == 1) { acoef = acoef + *(pack.fields.RT_HI_ionization_rate); }
    dspdot[2-1] = dspdot[2-1] + (scoef - acoef * HI);














    // 2) HII
    scoef  = kcr_buf.data[CollisionalRxnLUT::k1][0]   *HI    *de
           + kcr_buf.data[CollisionalRxnLUT::k57][0]   *HI    *HI
           + kcr_buf.data[CollisionalRxnLUT::k58][0]   *HI    *HeI       /4.
           + kshield_buf.k24[0]   *HI;
    if (my_chemistry->use_radiative_transfer == 1)
        { scoef = scoef + *(pack.fields.RT_HI_ionization_rate)       *HI; }
    acoef  = kcr_buf.data[CollisionalRxnLUT::k2][0]   *de;
    dspdot[3-1] = dspdot[3-1] + (scoef - acoef * HII);
















    // 3) Electron density

    scoef = 0.
               + kcr_buf.data[CollisionalRxnLUT::k57][0]   *HI    *HI
               + kcr_buf.data[CollisionalRxnLUT::k58][0]   *HI    *HeI       /4.
               + kshield_buf.k24[0]   *HI
               + kshield_buf.k25[0]   *HeII       /4.
               + kshield_buf.k26[0]   *HeI       /4.;

    if ( (my_chemistry->use_radiative_transfer == 1)  &&  ( my_chemistry->radiative_transfer_hydrogen_only == 0) )
        { scoef = scoef + *(pack.fields.RT_HI_ionization_rate)        * HI
              + *(pack.fields.RT_HeI_ionization_rate)         * HeI         / 4.
              + *(pack.fields.RT_HeII_ionization_rate)        * HeII        / 4.; }
    if ( (my_chemistry->use_radiative_transfer == 1)  &&  ( my_chemistry->radiative_transfer_hydrogen_only == 1) )
        { scoef = scoef + *(pack.fields.RT_HI_ionization_rate)        * HI; }



    acoef = -(kcr_buf.data[CollisionalRxnLUT::k1][0]   *HI             - kcr_buf.data[CollisionalRxnLUT::k2][0]   *HII
            + kcr_buf.data[CollisionalRxnLUT::k3][0]   *HeI       /4. -
         kcr_buf.data[CollisionalRxnLUT::k6][0]   *HeIII       /4.
            + kcr_buf.data[CollisionalRxnLUT::k5][0]   *HeII       /4. -
         kcr_buf.data[CollisionalRxnLUT::k4][0]   *HeII       /4.);
    dspdot[1-1] = dspdot[1-1] + (scoef - acoef * de);





  }

  // --- (B) Do helium chemistry in any case: (for all ispecies values) ---




  // 4) HeI

  scoef  = kcr_buf.data[CollisionalRxnLUT::k4][0]   *HeII       *de;
  acoef  = kcr_buf.data[CollisionalRxnLUT::k3][0]   *de
               + kshield_buf.k26[0];

  if ( (my_chemistry->use_radiative_transfer == 1)  &&  (my_chemistry->radiative_transfer_hydrogen_only == 0))
      { acoef = acoef + *(pack.fields.RT_HeI_ionization_rate); }
  if (my_chemistry->primordial_chemistry > 3)  {
    scoef = scoef +  4. * ( 0.
        + kcr_buf.data[CollisionalRxnLUT::k152][0]    * HeHII        *    HI        /  5.
        + kcr_buf.data[CollisionalRxnLUT::k153][0]    * HeHII        *    de        /  5.
       );
    acoef = acoef
        + kcr_buf.data[CollisionalRxnLUT::k148][0]    *   HII
        + kcr_buf.data[CollisionalRxnLUT::k149][0]    *   HII
        + kcr_buf.data[CollisionalRxnLUT::k150][0]    *  H2II        /  2.;
  }
  dspdot[4-1] = dspdot[4-1] + (scoef - acoef * HeI);


  // 5) HeII

  scoef  = kcr_buf.data[CollisionalRxnLUT::k3][0]   *HeI    *de
         + kcr_buf.data[CollisionalRxnLUT::k6][0]   *HeIII       *de
         + kshield_buf.k26[0]   *HeI;

  if ( (my_chemistry->use_radiative_transfer == 1)  &&  (my_chemistry->radiative_transfer_hydrogen_only == 0))
      { scoef = scoef + *(pack.fields.RT_HeI_ionization_rate)       *HeI; }

  acoef  = kcr_buf.data[CollisionalRxnLUT::k4][0]   *de        + kcr_buf.data[CollisionalRxnLUT::k5][0]   *de
         + kshield_buf.k25[0];

  if ( (my_chemistry->use_radiative_transfer == 1)  &&  (my_chemistry->radiative_transfer_hydrogen_only == 0))
      { acoef = acoef + *(pack.fields.RT_HeII_ionization_rate); }
  if (my_chemistry->primordial_chemistry > 3)  {
    acoef = acoef
        + kcr_buf.data[CollisionalRxnLUT::k151][0]    *    HI;
  }
  dspdot[5-1] = dspdot[5-1] + (scoef - acoef * HeII);


  // 6) HeIII

  scoef   = kcr_buf.data[CollisionalRxnLUT::k5][0]   *HeII    *de
          + kshield_buf.k25[0]   *HeII;
  if ((my_chemistry->use_radiative_transfer == 1)  &&  (my_chemistry->radiative_transfer_hydrogen_only == 0))
      { scoef = scoef + *(pack.fields.RT_HeII_ionization_rate)        * HeII; }
  acoef   = kcr_buf.data[CollisionalRxnLUT::k6][0]   *de;
  dspdot[6-1] = dspdot[6-1] + (scoef - acoef * HeIII);





  // --- (C) Now do extra 3-species for molecular hydrogen ---

  if (my_chemistry->primordial_chemistry > 1)  {

    // First, do HI/HII with molecular hydrogen terms




    // 1) HI
    scoef  =      kcr_buf.data[CollisionalRxnLUT::k2][0]    * HII        * de
           + 2.*kcr_buf.data[CollisionalRxnLUT::k13][0]   * HI         * H2I       /2.
           +      kcr_buf.data[CollisionalRxnLUT::k11][0]   * HII        * H2I       /2.
           + 2.*kcr_buf.data[CollisionalRxnLUT::k12][0]   * de         * H2I       /2.
           +      kcr_buf.data[CollisionalRxnLUT::k14][0]   * HM         * de
           +      kcr_buf.data[CollisionalRxnLUT::k15][0]   * HM         * HI
           + 2.*kcr_buf.data[CollisionalRxnLUT::k16][0]   * HM         * HII
           + 2.*kcr_buf.data[CollisionalRxnLUT::k18][0]   * H2II       * de       /2.
           +      kcr_buf.data[CollisionalRxnLUT::k19][0]   * H2II       * HM       /2.
           + 2.*kshield_buf.k31[0]      * H2I       /2.;

    acoef  =      kcr_buf.data[CollisionalRxnLUT::k1][0]    * de
           +      kcr_buf.data[CollisionalRxnLUT::k7][0]    * de
           +      kcr_buf.data[CollisionalRxnLUT::k8][0]    * HM
           +      kcr_buf.data[CollisionalRxnLUT::k9][0]    * HII
           +      kcr_buf.data[CollisionalRxnLUT::k10][0]   * H2II       /2.
           + 2.*kcr_buf.data[CollisionalRxnLUT::k22][0]   * std::pow(HI       ,2)
           +      kcr_buf.data[CollisionalRxnLUT::k57][0]   * HI
           +      kcr_buf.data[CollisionalRxnLUT::k58][0]   * HeI       /4.
           + kshield_buf.k24[0];

    if (my_chemistry->use_radiative_transfer == 1) { acoef = acoef + *(pack.fields.RT_HI_ionization_rate); }
    if (my_chemistry->use_radiative_transfer == 1)  {
      if ((my_chemistry->primordial_chemistry > 2) && (my_chemistry->radiative_transfer_HDI_dissociation > 0))  {
        scoef = scoef
          + *(pack.fields.RT_HDI_dissociation_rate)        * HDI       /3.0;
      }
      if ((my_chemistry->metal_chemistry == 1)  && 
          (pack.local_itmask_metal != MASK_FALSE))  {
        if (my_chemistry->radiative_transfer_metal_dissociation > 0)  {
          scoef = scoef
            + *(pack.fields.RT_OH_dissociation_rate)         * OH        /17.0
            + *(pack.fields.RT_H2O_dissociation_rate)        * H2O       /18.0;
        }
      }
    }

    if (pack.fwd_args.anydust != MASK_FALSE)  {
      if(pack.local_itmask_metal != MASK_FALSE   )  {
        acoef = acoef + 2. * *(pack.other_scratch_buf.h2dust)    * *(pack.other_scratch_buf.rhoH);
      }
    }
    // contribution of minor species
    if (my_chemistry->primordial_chemistry > 2)  {
      scoef = scoef
            + kcr_buf.data[CollisionalRxnLUT::k50][0]    * HII        * DI         / 2.
            + kcr_buf.data[CollisionalRxnLUT::k54][0]    * H2I        * DI         / 4.;
      acoef = acoef
            + kcr_buf.data[CollisionalRxnLUT::k51][0]    * DII        / 2.
            + kcr_buf.data[CollisionalRxnLUT::k55][0]    * HDI        / 3.;
    }

    if (my_chemistry->primordial_chemistry > 3)  {
      scoef = scoef
          + kcr_buf.data[CollisionalRxnLUT::k131][0]    *  HDII        *    de        /  3.
          + kcr_buf.data[CollisionalRxnLUT::k134][0]    *   HII        *    DM        /  2.
          + kcr_buf.data[CollisionalRxnLUT::k135][0]    *    HM        *    DI        /  2.
          + kcr_buf.data[CollisionalRxnLUT::k150][0]    *   HeI        *  H2II        /  8.
          + kcr_buf.data[CollisionalRxnLUT::k153][0]    * HeHII        *    de        /  5.;
      acoef = acoef
          + kcr_buf.data[CollisionalRxnLUT::k125][0]    *  HDII        /  3.
          + kcr_buf.data[CollisionalRxnLUT::k130][0]    *   DII        /  2.
          + kcr_buf.data[CollisionalRxnLUT::k136][0]    *    DM        /  2.
          + kcr_buf.data[CollisionalRxnLUT::k137][0]    *    DM        /  2.
          + kcr_buf.data[CollisionalRxnLUT::k151][0]    *  HeII        /  4.
          + kcr_buf.data[CollisionalRxnLUT::k152][0]    * HeHII        /  5.;
    }

    if ((my_chemistry->metal_chemistry == 1)  && 
        (pack.local_itmask_metal != MASK_FALSE))  {
      scoef = scoef
          + kcr_buf.data[CollisionalRxnLUT::kz20][0]    *    CI        *   H2I        / 24.
          + kcr_buf.data[CollisionalRxnLUT::kz21][0]    *    OI        *   H2I        / 32.
          + kcr_buf.data[CollisionalRxnLUT::kz22][0]    *   HII        *    OI        / 16.
          + kcr_buf.data[CollisionalRxnLUT::kz23][0]    *   H2I        *    CH        / 26.
          + kcr_buf.data[CollisionalRxnLUT::kz24][0]    *   H2I        *    OH        / 34.
          + kcr_buf.data[CollisionalRxnLUT::kz26][0]    *    OH        *    CO        / 476.
          + kcr_buf.data[CollisionalRxnLUT::kz28][0]    *    CI        *    OH        / 204.
          + kcr_buf.data[CollisionalRxnLUT::kz32][0]    *    OI        *    CH        / 208.
          + kcr_buf.data[CollisionalRxnLUT::kz33][0]    *    OI        *    OH        / 272.
          + kcr_buf.data[CollisionalRxnLUT::kz34][0]    *   HII        *    OH        / 17.
          + kcr_buf.data[CollisionalRxnLUT::kz35][0]    *   HII        *   H2O        / 18.
          + kcr_buf.data[CollisionalRxnLUT::kz36][0]    *   HII        *    O2        / 32.
          + kcr_buf.data[CollisionalRxnLUT::kz37][0]    *   CII        *    OH        / 204.
          + kcr_buf.data[CollisionalRxnLUT::kz40][0]    *   OII        *   H2I        / 32.
          + kcr_buf.data[CollisionalRxnLUT::kz41][0]    *  OHII        *   H2I        / 34.
          + kcr_buf.data[CollisionalRxnLUT::kz42][0]    * H2OII        *   H2I        / 36.
          + kcr_buf.data[CollisionalRxnLUT::kz46][0]    * H2OII        *    de        / 18.
          + kcr_buf.data[CollisionalRxnLUT::kz48][0]    * H3OII        *    de        / 19.
          + kcr_buf.data[CollisionalRxnLUT::kz49][0]    * H3OII        *    de        / 9.5
          + kcr_buf.data[CollisionalRxnLUT::kz52][0]    *   SiI        *    OH        / 476.
          + kcr_buf.data[CollisionalRxnLUT::kz54][0]    *  SiOI        *    OH        / 748.;
      acoef = acoef
          + kcr_buf.data[CollisionalRxnLUT::kz15][0]    *    CH        / 13.
          + kcr_buf.data[CollisionalRxnLUT::kz16][0]    *   CH2        / 14.
          + kcr_buf.data[CollisionalRxnLUT::kz17][0]    *    OH        / 17.
          + kcr_buf.data[CollisionalRxnLUT::kz18][0]    *   H2O        / 18.
          + kcr_buf.data[CollisionalRxnLUT::kz19][0]    *    O2        / 32.
          + kcr_buf.data[CollisionalRxnLUT::kz27][0]    *    CI        / 12.
          + kcr_buf.data[CollisionalRxnLUT::kz30][0]    *    OI        / 16.
          + kcr_buf.data[CollisionalRxnLUT::kz39][0]    *   OII        / 16.
          + kcr_buf.data[CollisionalRxnLUT::kz43][0]    *  COII        / 28.;
    }
    dspdot[2-1] = dspdot[2-1] + (scoef - acoef * HI);













    // 2) HII

    scoef  =    kcr_buf.data[CollisionalRxnLUT::k1][0]     * HI        * de
           +    kcr_buf.data[CollisionalRxnLUT::k10][0]    * H2II       *HI       /2.
           +    kcr_buf.data[CollisionalRxnLUT::k57][0]    * HI        * HI
           +    kcr_buf.data[CollisionalRxnLUT::k58][0]    * HI        * HeI       /4.
           + kshield_buf.k24[0]   *HI;

    if (my_chemistry->use_radiative_transfer == 1)
        { scoef = scoef + *(pack.fields.RT_HI_ionization_rate)        * HI; }

    acoef  =    kcr_buf.data[CollisionalRxnLUT::k2][0]     * de
           +    kcr_buf.data[CollisionalRxnLUT::k9][0]     * HI
           +    kcr_buf.data[CollisionalRxnLUT::k11][0]    * H2I       /2.
           +    kcr_buf.data[CollisionalRxnLUT::k16][0]    * HM
           +    kcr_buf.data[CollisionalRxnLUT::k17][0]    * HM;
    // contribution of minor species
    if (my_chemistry->primordial_chemistry > 2)  {
      scoef = scoef
            + kcr_buf.data[CollisionalRxnLUT::k51][0]    * HI         * DII        / 2.
            + kcr_buf.data[CollisionalRxnLUT::k52][0]    * H2I        * DII        / 4.;
      acoef = acoef
            + kcr_buf.data[CollisionalRxnLUT::k50][0]    * DI         / 2.
            + kcr_buf.data[CollisionalRxnLUT::k53][0]    * HDI        / 3.;
    }

    if (my_chemistry->primordial_chemistry > 3)  {
      scoef = scoef
          + kcr_buf.data[CollisionalRxnLUT::k125][0]    *  HDII        *    HI        /  3.;
      acoef = acoef
          + kcr_buf.data[CollisionalRxnLUT::k129][0]    *    DI        /  2.
          + kcr_buf.data[CollisionalRxnLUT::k134][0]    *    DM        /  2.
          + kcr_buf.data[CollisionalRxnLUT::k148][0]    *   HeI        /  4.
          + kcr_buf.data[CollisionalRxnLUT::k149][0]    *   HeI        /  4.;
    }

    if ((my_chemistry->metal_chemistry == 1)  && 
        (pack.local_itmask_metal != MASK_FALSE))  {
      scoef = scoef
          + kcr_buf.data[CollisionalRxnLUT::kz39][0]    *   OII        *    HI        / 16.
          + kcr_buf.data[CollisionalRxnLUT::kz43][0]    *  COII        *    HI        / 28.;
      acoef = acoef
          + kcr_buf.data[CollisionalRxnLUT::kz22][0]    *    OI        / 16.
          + kcr_buf.data[CollisionalRxnLUT::kz34][0]    *    OH        / 17.
          + kcr_buf.data[CollisionalRxnLUT::kz35][0]    *   H2O        / 18.
          + kcr_buf.data[CollisionalRxnLUT::kz36][0]    *    O2        / 32.;
    }
    dspdot[3-1] = dspdot[3-1] + (scoef - acoef * HII);

    
    // 3) electrons:

    scoef =   kcr_buf.data[CollisionalRxnLUT::k8][0]    * HM        * HI
           +  kcr_buf.data[CollisionalRxnLUT::k15][0]   * HM        * HI
           +  kcr_buf.data[CollisionalRxnLUT::k17][0]   * HM        * HII
           +  kcr_buf.data[CollisionalRxnLUT::k57][0]   * HI        * HI
           +  kcr_buf.data[CollisionalRxnLUT::k58][0]   * HI        * HeI       /4.
    // 
           + kshield_buf.k24[0]   *HI
           + kshield_buf.k25[0]   *HeII    /4.
           + kshield_buf.k26[0]   *HeI    /4.;

    if ( (my_chemistry->use_radiative_transfer == 1)  &&  (my_chemistry->radiative_transfer_hydrogen_only == 0) )
        { scoef = scoef + *(pack.fields.RT_HI_ionization_rate)        * HI
              + *(pack.fields.RT_HeI_ionization_rate)         * HeI      / 4.
              + *(pack.fields.RT_HeII_ionization_rate)        * HeII     / 4.; }
    if ( (my_chemistry->use_radiative_transfer == 1)  &&  (my_chemistry->radiative_transfer_hydrogen_only == 1) )
        { scoef = scoef + *(pack.fields.RT_HI_ionization_rate)        * HI; }
    if (my_chemistry->use_radiative_transfer == 1)  {
      if ((my_chemistry->metal_chemistry == 1)  && 
          (pack.local_itmask_metal != MASK_FALSE))  {
        if (my_chemistry->radiative_transfer_metal_ionization > 0)  {
          scoef = scoef
            + *(pack.fields.RT_CI_ionization_rate)        * CI       /12.0
            + *(pack.fields.RT_OI_ionization_rate)        * OI       /16.0;
        }
      }
    }

    acoef = - (kcr_buf.data[CollisionalRxnLUT::k1][0]    *HI           - kcr_buf.data[CollisionalRxnLUT::k2][0]   *HII
            +  kcr_buf.data[CollisionalRxnLUT::k3][0]    *HeI       /4. -
         kcr_buf.data[CollisionalRxnLUT::k6][0]   *HeIII       /4.
            +  kcr_buf.data[CollisionalRxnLUT::k5][0]    *HeII       /4. -
         kcr_buf.data[CollisionalRxnLUT::k4][0]   *HeII       /4.
            +  kcr_buf.data[CollisionalRxnLUT::k14][0]   *HM
            -  kcr_buf.data[CollisionalRxnLUT::k7][0]    *HI
            -  kcr_buf.data[CollisionalRxnLUT::k18][0]   *H2II       /2.);
    // contribution of minor species
    if (my_chemistry->primordial_chemistry > 2)  {
      scoef = scoef
            + kcr_buf.data[CollisionalRxnLUT::k56][0]    * DI         * HM        / 2.;
      acoef = acoef
            - kcr_buf.data[CollisionalRxnLUT::k1][0]     * DI         / 2.
            + kcr_buf.data[CollisionalRxnLUT::k2][0]     * DII        / 2.;
    }

    if (my_chemistry->primordial_chemistry > 3)  {
      scoef = scoef
          + kcr_buf.data[CollisionalRxnLUT::k137][0]    *    DM        *    HI        /  2.;
      acoef = acoef
          + kcr_buf.data[CollisionalRxnLUT::k131][0]    *  HDII        /  3.
          + kcr_buf.data[CollisionalRxnLUT::k132][0]    *    DI        /  2.
          + kcr_buf.data[CollisionalRxnLUT::k153][0]    * HeHII        /  5.;
    }

    if ((my_chemistry->metal_chemistry == 1)  && 
        (pack.local_itmask_metal != MASK_FALSE))  {
      scoef = scoef;
      acoef = acoef
          + kcr_buf.data[CollisionalRxnLUT::kz44][0]    *   CII        / 12.
          + kcr_buf.data[CollisionalRxnLUT::kz45][0]    *   OII        / 16.
          + kcr_buf.data[CollisionalRxnLUT::kz46][0]    * H2OII        / 18.
          + kcr_buf.data[CollisionalRxnLUT::kz47][0]    * H2OII        / 18.
          + kcr_buf.data[CollisionalRxnLUT::kz48][0]    * H3OII        / 19.
          + kcr_buf.data[CollisionalRxnLUT::kz49][0]    * H3OII        / 19.
          + kcr_buf.data[CollisionalRxnLUT::kz50][0]    *  O2II        / 32.;
    }
    dspdot[1-1] = dspdot[1-1] + (scoef - acoef * de);


    // 7) H2

    scoef = 2.*(kcr_buf.data[CollisionalRxnLUT::k8][0]     * HM          * HI
          +       kcr_buf.data[CollisionalRxnLUT::k10][0]    * H2II        * HI       /2.
          +       kcr_buf.data[CollisionalRxnLUT::k19][0]    * H2II        * HM       /2.
          +       kcr_buf.data[CollisionalRxnLUT::k22][0]    * HI        * std::pow((HI       ),2.));
    acoef = ( kcr_buf.data[CollisionalRxnLUT::k13][0]   *HI        + kcr_buf.data[CollisionalRxnLUT::k11][0]   *HII
            + kcr_buf.data[CollisionalRxnLUT::k12][0]   *de        )
            + kshield_buf.k29[0]    + kshield_buf.k31[0];

    if (pack.fwd_args.anydust != MASK_FALSE)  {
      if(pack.local_itmask_metal != MASK_FALSE   )  {
        scoef = scoef + 2. * *(pack.other_scratch_buf.h2dust)    *
             HI        * *(pack.other_scratch_buf.rhoH);
      }
    }
    // contribution of minor species
    if (my_chemistry->primordial_chemistry > 2)  {
      scoef = scoef + 2. * (
              kcr_buf.data[CollisionalRxnLUT::k53][0]    * HDI        * HII        / 3.
            + kcr_buf.data[CollisionalRxnLUT::k55][0]    * HDI        * HI         / 3.
               );
      acoef = acoef
            + kcr_buf.data[CollisionalRxnLUT::k52][0]    * DII        / 2.
            + kcr_buf.data[CollisionalRxnLUT::k54][0]    * DI         / 2.;
    }

    if ((my_chemistry->metal_chemistry == 1)  && 
        (pack.local_itmask_metal != MASK_FALSE))  {
      scoef = scoef +  2. * ( 0.
          + kcr_buf.data[CollisionalRxnLUT::kz15][0]    *    HI        *    CH        / 13.
          + kcr_buf.data[CollisionalRxnLUT::kz16][0]    *    HI        *   CH2        / 14.
          + kcr_buf.data[CollisionalRxnLUT::kz17][0]    *    HI        *    OH        / 17.
          + kcr_buf.data[CollisionalRxnLUT::kz18][0]    *    HI        *   H2O        / 18.
          + kcr_buf.data[CollisionalRxnLUT::kz47][0]    * H2OII        *    de        / 18.
         );
      acoef = acoef
          + kcr_buf.data[CollisionalRxnLUT::kz20][0]    *    CI        / 12.
          + kcr_buf.data[CollisionalRxnLUT::kz21][0]    *    OI        / 16.
          + kcr_buf.data[CollisionalRxnLUT::kz23][0]    *    CH        / 13.
          + kcr_buf.data[CollisionalRxnLUT::kz24][0]    *    OH        / 17.
          + kcr_buf.data[CollisionalRxnLUT::kz40][0]    *   OII        / 16.
          + kcr_buf.data[CollisionalRxnLUT::kz41][0]    *  OHII        / 17.
          + kcr_buf.data[CollisionalRxnLUT::kz42][0]    * H2OII        / 18.
          + kcr_buf.data[CollisionalRxnLUT::kz51][0]    *    CI        / 12.;
      if ( ( my_chemistry->grain_growth == 1 )  ||  ( my_chemistry->dust_sublimation == 1) )  {
        if (my_chemistry->dust_species > 0)  {
          scoef = scoef + 2. *
                grain_growth_rates.data[OnlyGrainSpLUT::MgSiO3_dust][0]      * 2.;

        }
        if (my_chemistry->dust_species > 1)  {
          scoef = scoef + 2. * (
                grain_growth_rates.data[OnlyGrainSpLUT::Mg2SiO4_dust][0]     * 3.
              + grain_growth_rates.data[OnlyGrainSpLUT::Fe3O4_dust][0]       * 4.
              + grain_growth_rates.data[OnlyGrainSpLUT::MgO_dust][0]
              + grain_growth_rates.data[OnlyGrainSpLUT::Al2O3_dust][0]       * 3.
            );
        }
        if (my_chemistry->dust_species > 2)  {
          acoef = acoef
          + grain_growth_rates.data[OnlyGrainSpLUT::vol_org_dust][0]      / H2I        * 2. * 2.;
        }
      }
    }
    dspdot[8-1] = dspdot[8-1] + (scoef - acoef * H2I);


    // 8) H-

    scoef = kcr_buf.data[CollisionalRxnLUT::k7][0]    * HI        * de;
    acoef = (kcr_buf.data[CollisionalRxnLUT::k8][0]     + kcr_buf.data[CollisionalRxnLUT::k15][0]   )  * HI        +
            (kcr_buf.data[CollisionalRxnLUT::k16][0]    + kcr_buf.data[CollisionalRxnLUT::k17][0]   )  * HII        +
            kcr_buf.data[CollisionalRxnLUT::k14][0]    * de        + kcr_buf.data[CollisionalRxnLUT::k19][0]    * H2II       /2.0f +
            my_uvb_rates.k27;
    // contribution of minor species
    if (my_chemistry->primordial_chemistry > 2)  {
      acoef = acoef
            + kcr_buf.data[CollisionalRxnLUT::k56][0]    * DI         / 2.;
    }

    if (my_chemistry->primordial_chemistry > 3)  {
      scoef = scoef
          + kcr_buf.data[CollisionalRxnLUT::k136][0]    *    DM        *    HI        /  2.;
      acoef = acoef
          + kcr_buf.data[CollisionalRxnLUT::k135][0]    *    DI        /  2.;
    }
    dspdot[7-1] = dspdot[7-1] + (scoef - acoef * HM);



    // 9) H2+

    scoef =    2.*( kcr_buf.data[CollisionalRxnLUT::k9][0]    *HI    *HII
                  +   kcr_buf.data[CollisionalRxnLUT::k11][0]   *H2I    /2.*HII
                  +   kcr_buf.data[CollisionalRxnLUT::k17][0]   *HM    *HII
                  + kshield_buf.k29[0]   *H2I    /2.
                  );
    acoef =         kcr_buf.data[CollisionalRxnLUT::k10][0]   *HI     + kcr_buf.data[CollisionalRxnLUT::k18][0]   *de
                  + kcr_buf.data[CollisionalRxnLUT::k19][0]   *HM
                  + (kshield_buf.k28[0]   +kshield_buf.k30[0]   );
    if (my_chemistry->primordial_chemistry > 3)  {
      scoef = scoef +  2. * ( 0.
          + kcr_buf.data[CollisionalRxnLUT::k152][0]    * HeHII        *    HI        /  5.
         );
      acoef = acoef
          + kcr_buf.data[CollisionalRxnLUT::k150][0]    *   HeI        /  4.;
    }
    dspdot[9-1] = dspdot[9-1] + (scoef - acoef * H2II);









  }

  // --- (D) Now do extra 3-species for molecular HD ---
  if (my_chemistry->primordial_chemistry > 2)  {


    
    // 1) DI
    scoef =   (       kcr_buf.data[CollisionalRxnLUT::k2][0]    * DII        * de
               +      kcr_buf.data[CollisionalRxnLUT::k51][0]   * DII        * HI
               + 2.*kcr_buf.data[CollisionalRxnLUT::k55][0]   * HDI        *
            HI       /3.
               );
    acoef  =    kcr_buf.data[CollisionalRxnLUT::k1][0]    * de
           +    kcr_buf.data[CollisionalRxnLUT::k50][0]    * HII
           +    kcr_buf.data[CollisionalRxnLUT::k54][0]    * H2I       /2.
           +    kcr_buf.data[CollisionalRxnLUT::k56][0]    * HM
           + kshield_buf.k24[0];
    if (my_chemistry->use_radiative_transfer == 1) { acoef = acoef + *(pack.fields.RT_HI_ionization_rate); }
    if (my_chemistry->primordial_chemistry > 3)  {
      scoef = scoef +  2. * ( 0.
          + kcr_buf.data[CollisionalRxnLUT::k131][0]    *  HDII        *    de        /  3.
          + kcr_buf.data[CollisionalRxnLUT::k133][0]    *   DII        *    DM        /  2.
          + kcr_buf.data[CollisionalRxnLUT::k134][0]    *   HII        *    DM        /  2.
          + kcr_buf.data[CollisionalRxnLUT::k136][0]    *    DM        *    HI        /  2.
          );
      acoef = acoef
          + kcr_buf.data[CollisionalRxnLUT::k129][0]    *   HII
          + kcr_buf.data[CollisionalRxnLUT::k132][0]    *    de
          + kcr_buf.data[CollisionalRxnLUT::k135][0]    *    HM;
    }
    if (my_chemistry->use_radiative_transfer == 1)  {
      if (my_chemistry->radiative_transfer_HDI_dissociation > 0)  {
        scoef = scoef
          + 2. * *(pack.fields.RT_HDI_dissociation_rate)        * HDI       /3.0;
      }
    }
    dspdot[10-1] = dspdot[10-1] + (scoef - acoef * DI);
                                                    

    // 2) DII
    scoef =   (   kcr_buf.data[CollisionalRxnLUT::k1][0]     * DI        * de
          +       kcr_buf.data[CollisionalRxnLUT::k50][0]    * HII       * DI
          +  2.*kcr_buf.data[CollisionalRxnLUT::k53][0]    * HII       * HDI       /3.
          )
          + kshield_buf.k24[0]   *DI;
    acoef = 0.;
    // ! initialize GC202002
    if (my_chemistry->use_radiative_transfer == 1) { scoef = scoef + *(pack.fields.RT_HI_ionization_rate)       *DI; }
    acoef =    kcr_buf.data[CollisionalRxnLUT::k2][0]     * de
          +    kcr_buf.data[CollisionalRxnLUT::k51][0]    * HI
          +    kcr_buf.data[CollisionalRxnLUT::k52][0]    * H2I       /2.;
    if (my_chemistry->primordial_chemistry > 3)  {
      acoef = acoef
          + kcr_buf.data[CollisionalRxnLUT::k130][0]    *    HI
          + kcr_buf.data[CollisionalRxnLUT::k133][0]    *    DM        /  2.;
    }
    dspdot[11-1] = dspdot[11-1] + (scoef - acoef * DII);


    // 3) HDI
    scoef = 3.*(kcr_buf.data[CollisionalRxnLUT::k52][0]    * DII       *
         H2I       /2./2.
         + kcr_buf.data[CollisionalRxnLUT::k54][0]    * DI        * H2I       /2./2.
    // !   &           + 2._DKIND*kcr_buf.data[CollisionalRxnLUT::k56][0]    * DI        * HM       /2._DKIND
    //- ! corrected by GC202005
         +          kcr_buf.data[CollisionalRxnLUT::k56][0]    * DI        * HM       /2.
               );
    acoef  =    kcr_buf.data[CollisionalRxnLUT::k53][0]    * HII
           +    kcr_buf.data[CollisionalRxnLUT::k55][0]    * HI;
    if (my_chemistry->use_radiative_transfer == 1)  {
      if (my_chemistry->radiative_transfer_HDI_dissociation > 0)  {
        acoef = acoef
          + *(pack.fields.RT_HDI_dissociation_rate);
      }
    }
    if (my_chemistry->primordial_chemistry > 3)  {
      scoef = scoef +  3. * ( 0.
          + kcr_buf.data[CollisionalRxnLUT::k125][0]    *  HDII        *    HI        /  3.
          + kcr_buf.data[CollisionalRxnLUT::k137][0]    *    DM        *    HI        /  2.
          );
    }
    dspdot[12-1] = dspdot[12-1] + (scoef - acoef * HDI);




  }

  // --- (D2) Now do extra 3-species for minor primordial species ---
  if (my_chemistry->primordial_chemistry > 3)  {



    // 1) DM

    scoef =
          kcr_buf.data[CollisionalRxnLUT::k132][0]    *    DI        *    de
        + kcr_buf.data[CollisionalRxnLUT::k135][0]    *    HM        *    DI;
    acoef =
          kcr_buf.data[CollisionalRxnLUT::k133][0]    *   DII        /  2.
        + kcr_buf.data[CollisionalRxnLUT::k134][0]    *   HII
        + kcr_buf.data[CollisionalRxnLUT::k136][0]    *    HI
        + kcr_buf.data[CollisionalRxnLUT::k137][0]    *    HI;

    dspdot[13-1] = dspdot[13-1] + (scoef - acoef * DM);


    // 2) HDII

    scoef = 3. * (
          kcr_buf.data[CollisionalRxnLUT::k129][0]    *    DI        *   HII        /  2.
        + kcr_buf.data[CollisionalRxnLUT::k130][0]    *   DII        *    HI        /  2.
       );
    acoef =
          kcr_buf.data[CollisionalRxnLUT::k125][0]    *    HI
        + kcr_buf.data[CollisionalRxnLUT::k131][0]    *    de;

    dspdot[14-1] = dspdot[14-1] + (scoef - acoef * HDII);


    // 3) HeHII

    scoef = 5. * (
          kcr_buf.data[CollisionalRxnLUT::k148][0]    *   HeI        *   HII        /  4.
        + kcr_buf.data[CollisionalRxnLUT::k149][0]    *   HeI        *   HII        /  4.
        + kcr_buf.data[CollisionalRxnLUT::k150][0]    *   HeI        *  H2II        /  8.
        + kcr_buf.data[CollisionalRxnLUT::k151][0]    *  HeII        *    HI        /  4.
       );
    acoef =
          kcr_buf.data[CollisionalRxnLUT::k152][0]    *    HI
        + kcr_buf.data[CollisionalRxnLUT::k153][0]    *    de;

    dspdot[15-1] = dspdot[15-1] + (scoef - acoef * HeHII);




  }

  // --- (D3) Now do metal species ---
  if (my_chemistry->metal_chemistry == 1)  {

    if (pack.local_itmask_metal != MASK_FALSE   )  {

      // ***** CI **********
      scoef = 0. + 12. * ( 0.
          + kcr_buf.data[CollisionalRxnLUT::kz15][0]    *    HI        *    CH        / 13.
          + kcr_buf.data[CollisionalRxnLUT::kz44][0]    *   CII        *    de        / 12.
         );
      acoef = 0.
          + kcr_buf.data[CollisionalRxnLUT::kz20][0]    *   H2I        /  2.
          + kcr_buf.data[CollisionalRxnLUT::kz27][0]    *    HI
          + kcr_buf.data[CollisionalRxnLUT::kz28][0]    *    OH        / 17.
          + kcr_buf.data[CollisionalRxnLUT::kz29][0]    *    O2        / 32.
          + kcr_buf.data[CollisionalRxnLUT::kz51][0]    *   H2I        /  2.;
      if ( ( my_chemistry->grain_growth == 1 )  ||  ( my_chemistry->dust_sublimation == 1) )  {
        if (my_chemistry->dust_species > 0)  {
          acoef = acoef
          + grain_growth_rates.data[OnlyGrainSpLUT::AC_dust][0]          / CI        * 12.;
        }
      }
      if (my_chemistry->use_radiative_transfer == 1)  {
        if (my_chemistry->radiative_transfer_metal_ionization > 0)  {
          acoef = acoef
            + *(pack.fields.RT_CI_ionization_rate);
        }
        if (my_chemistry->radiative_transfer_metal_dissociation > 0)  {
          scoef = scoef + 12. *
              *(pack.fields.RT_CO_dissociation_rate)         * CO        /28.0;
        }
      }

      dspdot[16-1] = dspdot[16-1] + (scoef - acoef * CI);



      // ***** CII **********
      scoef = 0. + 12. * ( 0.
         );
      acoef = 0.
          + kcr_buf.data[CollisionalRxnLUT::kz37][0]    *    OH        / 17.
          + kcr_buf.data[CollisionalRxnLUT::kz38][0]    *    O2        / 32.
          + kcr_buf.data[CollisionalRxnLUT::kz44][0]    *    de;
      if (my_chemistry->use_radiative_transfer == 1)  {
        if (my_chemistry->radiative_transfer_metal_ionization > 0)  {
          scoef = scoef
            + *(pack.fields.RT_CI_ionization_rate)        * CI;
        }
      }

      dspdot[17-1] = dspdot[17-1] + (scoef - acoef * CII);



      // ***** CO **********
      scoef = 0. + 28. * ( 0.
          + kcr_buf.data[CollisionalRxnLUT::kz28][0]    *    CI        *    OH        / 204.
          + kcr_buf.data[CollisionalRxnLUT::kz29][0]    *    CI        *    O2        / 384.
          + kcr_buf.data[CollisionalRxnLUT::kz32][0]    *    OI        *    CH        / 208.
          + kcr_buf.data[CollisionalRxnLUT::kz38][0]    *   CII        *    O2        / 384.
          + kcr_buf.data[CollisionalRxnLUT::kz43][0]    *  COII        *    HI        / 28.
         );
      acoef = 0.
          + kcr_buf.data[CollisionalRxnLUT::kz26][0]    *    OH        / 17.;
      if ( ( my_chemistry->grain_growth == 1 )  ||  ( my_chemistry->dust_sublimation == 1) )  {
        if (my_chemistry->dust_species > 2)  {
          acoef = acoef
          + grain_growth_rates.data[OnlyGrainSpLUT::ref_org_dust][0]      / CO        * 17. * 0.5
          + grain_growth_rates.data[OnlyGrainSpLUT::vol_org_dust][0]      / CO        * 17.;
        }
      }
      if (my_chemistry->use_radiative_transfer == 1)  {
        if (my_chemistry->radiative_transfer_metal_dissociation > 0)  {
          acoef = acoef
            + *(pack.fields.RT_CO_dissociation_rate);
        }
      }

      dspdot[18-1] = dspdot[18-1] + (scoef - acoef * CO);



      // ***** CO2 **********
      scoef = 0. + 44. * ( 0.
          + kcr_buf.data[CollisionalRxnLUT::kz26][0]    *    OH        *    CO        / 476.
         );
      acoef = 0.;

      dspdot[19-1] = dspdot[19-1] + (scoef - acoef * CO2);



      // ***** OI **********
      scoef = 0. + 16. * ( 0.
          + kcr_buf.data[CollisionalRxnLUT::kz17][0]    *    HI        *    OH        / 17.
          + kcr_buf.data[CollisionalRxnLUT::kz19][0]    *    HI        *    O2        / 32.
          + kcr_buf.data[CollisionalRxnLUT::kz25][0]    *    OH        *    OH        / 289.
          + kcr_buf.data[CollisionalRxnLUT::kz29][0]    *    CI        *    O2        / 384.
          + kcr_buf.data[CollisionalRxnLUT::kz39][0]    *   OII        *    HI        / 16.
          + kcr_buf.data[CollisionalRxnLUT::kz45][0]    *   OII        *    de        / 16.
          + kcr_buf.data[CollisionalRxnLUT::kz47][0]    * H2OII        *    de        / 18.
          + kcr_buf.data[CollisionalRxnLUT::kz50][0]    *  O2II        *    de        / 16.
          + kcr_buf.data[CollisionalRxnLUT::kz53][0]    *   SiI        *    O2        / 896.
         );
      acoef = 0.
          + kcr_buf.data[CollisionalRxnLUT::kz21][0]    *   H2I        /  2.
          + kcr_buf.data[CollisionalRxnLUT::kz22][0]    *   HII
          + kcr_buf.data[CollisionalRxnLUT::kz30][0]    *    HI
          + kcr_buf.data[CollisionalRxnLUT::kz31][0]    *    OI        / 8.
          + kcr_buf.data[CollisionalRxnLUT::kz32][0]    *    CH        / 13.
          + kcr_buf.data[CollisionalRxnLUT::kz33][0]    *    OH        / 17.;
      if (my_chemistry->use_radiative_transfer == 1)  {
        if (my_chemistry->radiative_transfer_metal_ionization > 0)  {
          acoef = acoef
            + *(pack.fields.RT_OI_ionization_rate);
        }
        if (my_chemistry->radiative_transfer_metal_dissociation > 0)  {
          scoef = scoef + 16. *
            ( *(pack.fields.RT_OH_dissociation_rate)         * OH        /17.0
            + *(pack.fields.RT_CO_dissociation_rate)         * CO        /28.0);
        }
      }

      dspdot[20-1] = dspdot[20-1] + (scoef - acoef * OI);



      // ***** OH **********
      scoef = 0. + 17. * ( 0.
          + kcr_buf.data[CollisionalRxnLUT::kz18][0]    *    HI        *   H2O        / 18.
          + kcr_buf.data[CollisionalRxnLUT::kz19][0]    *    HI        *    O2        / 32.
          + kcr_buf.data[CollisionalRxnLUT::kz21][0]    *    OI        *   H2I        / 32.
          + kcr_buf.data[CollisionalRxnLUT::kz30][0]    *    OI        *    HI        / 16.
          + kcr_buf.data[CollisionalRxnLUT::kz46][0]    * H2OII        *    de        / 18.
          + kcr_buf.data[CollisionalRxnLUT::kz49][0]    * H3OII        *    de        / 19.
         );
      acoef = 0.
          + kcr_buf.data[CollisionalRxnLUT::kz17][0]    *    HI
          + kcr_buf.data[CollisionalRxnLUT::kz24][0]    *   H2I        /  2.
          + kcr_buf.data[CollisionalRxnLUT::kz25][0]    *    OH        / 8.5
          + kcr_buf.data[CollisionalRxnLUT::kz26][0]    *    CO        / 28.
          + kcr_buf.data[CollisionalRxnLUT::kz28][0]    *    CI        / 12.
          + kcr_buf.data[CollisionalRxnLUT::kz33][0]    *    OI        / 16.
          + kcr_buf.data[CollisionalRxnLUT::kz34][0]    *   HII
          + kcr_buf.data[CollisionalRxnLUT::kz37][0]    *   CII        / 12.
          + kcr_buf.data[CollisionalRxnLUT::kz52][0]    *   SiI        / 28.
          + kcr_buf.data[CollisionalRxnLUT::kz54][0]    *  SiOI        / 44.;
      if (my_chemistry->use_radiative_transfer == 1)  {
        if (my_chemistry->radiative_transfer_metal_dissociation > 0)  {
          acoef = acoef
            + *(pack.fields.RT_OH_dissociation_rate);
          scoef = scoef + 17. *
              *(pack.fields.RT_H2O_dissociation_rate)        * H2O       /18.0;
        }
      }

      dspdot[21-1] = dspdot[21-1] + (scoef - acoef * OH);



      // ***** H2O **********
      scoef = 0. + 18. * ( 0.
          + kcr_buf.data[CollisionalRxnLUT::kz24][0]    *   H2I        *    OH        / 34.
          + kcr_buf.data[CollisionalRxnLUT::kz25][0]    *    OH        *    OH        / 289.
          + kcr_buf.data[CollisionalRxnLUT::kz48][0]    * H3OII        *    de        / 19.
         );
      acoef = 0.
          + kcr_buf.data[CollisionalRxnLUT::kz18][0]    *    HI
          + kcr_buf.data[CollisionalRxnLUT::kz35][0]    *   HII;
      if ( ( my_chemistry->grain_growth == 1 )  ||  ( my_chemistry->dust_sublimation == 1) )  {
        if (my_chemistry->dust_species > 0)  {
          acoef = acoef
          + grain_growth_rates.data[OnlyGrainSpLUT::MgSiO3_dust][0]      / H2O        * 18. * 2.;
        }
        if (my_chemistry->dust_species > 1)  {
          acoef = acoef
          + grain_growth_rates.data[OnlyGrainSpLUT::Mg2SiO4_dust][0]     / H2O        * 18. * 3.
          + grain_growth_rates.data[OnlyGrainSpLUT::Fe3O4_dust][0]       / H2O        * 18. * 4.
          + grain_growth_rates.data[OnlyGrainSpLUT::MgO_dust][0]         / H2O        * 18.
          + grain_growth_rates.data[OnlyGrainSpLUT::Al2O3_dust][0]       / H2O        * 18. * 3.;
        }
        if (my_chemistry->dust_species > 2)  {
          acoef = acoef
          + grain_growth_rates.data[OnlyGrainSpLUT::H2O_ice_dust][0]      / H2O        * 18.;
        }
      }
      if (my_chemistry->use_radiative_transfer == 1)  {
        if (my_chemistry->radiative_transfer_metal_dissociation > 0)  {
          acoef = acoef
            + *(pack.fields.RT_H2O_dissociation_rate);
        }
      }

      dspdot[22-1] = dspdot[22-1] + (scoef - acoef * H2O);



      // ***** O2 **********
      scoef = 0. + 32. * ( 0.
          + kcr_buf.data[CollisionalRxnLUT::kz31][0]    *    OI        *    OI        / 256.
          + kcr_buf.data[CollisionalRxnLUT::kz33][0]    *    OI        *    OH        / 272.
         );
      acoef = 0.
          + kcr_buf.data[CollisionalRxnLUT::kz19][0]    *    HI
          + kcr_buf.data[CollisionalRxnLUT::kz29][0]    *    CI        / 12.
          + kcr_buf.data[CollisionalRxnLUT::kz36][0]    *   HII
          + kcr_buf.data[CollisionalRxnLUT::kz38][0]    *   CII        / 12.
          + kcr_buf.data[CollisionalRxnLUT::kz53][0]    *   SiI        / 28.;

      dspdot[23-1] = dspdot[23-1] + (scoef - acoef * O2);



      // ***** SiI **********
      scoef = 0. + 28. * ( 0.
         );
      acoef = 0.
          + kcr_buf.data[CollisionalRxnLUT::kz52][0]    *    OH        / 17.
          + kcr_buf.data[CollisionalRxnLUT::kz53][0]    *    O2        / 32.;
      if ( ( my_chemistry->grain_growth == 1 )  ||  ( my_chemistry->dust_sublimation == 1) )  {
        if (my_chemistry->dust_species > 1)  {
          acoef = acoef
          + grain_growth_rates.data[OnlyGrainSpLUT::SiM_dust][0]         / SiI        * 28.;
        }
      }

      dspdot[24-1] = dspdot[24-1] + (scoef - acoef * SiI);



      // ***** SiOI **********
      scoef = 0. + 44. * ( 0.
          + kcr_buf.data[CollisionalRxnLUT::kz52][0]    *   SiI        *    OH        / 476.
          + kcr_buf.data[CollisionalRxnLUT::kz53][0]    *   SiI        *    O2        / 896.
         );
      acoef = 0.
          + kcr_buf.data[CollisionalRxnLUT::kz54][0]    *    OH        / 17.;
      if ( ( my_chemistry->grain_growth == 1 )  ||  ( my_chemistry->dust_sublimation == 1) )  {
        if (my_chemistry->dust_species > 0)  {
          acoef = acoef
          + grain_growth_rates.data[OnlyGrainSpLUT::MgSiO3_dust][0]      / SiOI        * 44.;
        }
        if (my_chemistry->dust_species > 1)  {
          acoef = acoef
          + grain_growth_rates.data[OnlyGrainSpLUT::Mg2SiO4_dust][0]     / SiOI        * 44.;
        }
      }

      dspdot[25-1] = dspdot[25-1] + (scoef - acoef * SiOI);



      // ***** SiO2I **********
      scoef = 0. + 60. * ( 0.
          + kcr_buf.data[CollisionalRxnLUT::kz54][0]    *  SiOI        *    OH        / 748.
         );
      acoef = 0.;
      if ( ( my_chemistry->grain_growth == 1 )  ||  ( my_chemistry->dust_sublimation == 1) )  {
        if (my_chemistry->dust_species > 1)  {
          acoef = acoef
          + grain_growth_rates.data[OnlyGrainSpLUT::SiO2_dust][0]       / SiO2I        * 60.;
        }
      }

      dspdot[26-1] = dspdot[26-1] + (scoef - acoef * SiO2I);



      // ***** CH **********
      scoef = 0. + 13. * ( 0.
          + kcr_buf.data[CollisionalRxnLUT::kz16][0]    *    HI        *   CH2        / 14.
          + kcr_buf.data[CollisionalRxnLUT::kz20][0]    *    CI        *   H2I        / 24.
          + kcr_buf.data[CollisionalRxnLUT::kz27][0]    *    CI        *    HI        / 12.
         );
      acoef = 0.
          + kcr_buf.data[CollisionalRxnLUT::kz15][0]    *    HI
          + kcr_buf.data[CollisionalRxnLUT::kz23][0]    *   H2I        /  2.
          + kcr_buf.data[CollisionalRxnLUT::kz32][0]    *    OI        / 16.;

      dspdot[27-1] = dspdot[27-1] + (scoef - acoef * CH);



      // ***** CH2 **********
      scoef = 0. + 14. * ( 0.
          + kcr_buf.data[CollisionalRxnLUT::kz23][0]    *   H2I        *    CH        / 26.
          + kcr_buf.data[CollisionalRxnLUT::kz51][0]    *   H2I        *    CI        / 24.
         );
      acoef = 0.
          + kcr_buf.data[CollisionalRxnLUT::kz16][0]    *    HI;
      if ( ( my_chemistry->grain_growth == 1 )  ||  ( my_chemistry->dust_sublimation == 1) )  {
        if (my_chemistry->dust_species > 2)  {
          acoef = acoef
          + grain_growth_rates.data[OnlyGrainSpLUT::ref_org_dust][0]      / CH2        * 14. * 0.5;
        }
      }

      dspdot[28-1] = dspdot[28-1] + (scoef - acoef * CH2);



      // ***** COII **********
      scoef = 0. + 28. * ( 0.
          + kcr_buf.data[CollisionalRxnLUT::kz37][0]    *   CII        *    OH        / 204.
         );
      acoef = 0.
          + kcr_buf.data[CollisionalRxnLUT::kz43][0]    *    HI;

      dspdot[29-1] = dspdot[29-1] + (scoef - acoef * COII);



      // ***** OII **********
      scoef = 0. + 16. * ( 0.
          + kcr_buf.data[CollisionalRxnLUT::kz22][0]    *   HII        *    OI        / 16.
          + kcr_buf.data[CollisionalRxnLUT::kz38][0]    *   CII        *    O2        / 384.
         );
      acoef = 0.
          + kcr_buf.data[CollisionalRxnLUT::kz39][0]    *    HI
          + kcr_buf.data[CollisionalRxnLUT::kz40][0]    *   H2I        /  2.
          + kcr_buf.data[CollisionalRxnLUT::kz45][0]    *    de;
      if (my_chemistry->use_radiative_transfer == 1)  {
        if (my_chemistry->radiative_transfer_metal_ionization > 0)  {
          scoef = scoef
            + *(pack.fields.RT_OI_ionization_rate)        * OI;
        }
      }

      dspdot[30-1] = dspdot[30-1] + (scoef - acoef * OII);



      // ***** OHII **********
      scoef = 0. + 17. * ( 0.
          + kcr_buf.data[CollisionalRxnLUT::kz34][0]    *   HII        *    OH        / 17.
          + kcr_buf.data[CollisionalRxnLUT::kz40][0]    *   OII        *   H2I        / 32.
         );
      acoef = 0.
          + kcr_buf.data[CollisionalRxnLUT::kz41][0]    *   H2I        /  2.;

      dspdot[31-1] = dspdot[31-1] + (scoef - acoef * OHII);



      // ***** H2OII **********
      scoef = 0. + 18. * ( 0.
          + kcr_buf.data[CollisionalRxnLUT::kz35][0]    *   HII        *   H2O        / 18.
          + kcr_buf.data[CollisionalRxnLUT::kz41][0]    *  OHII        *   H2I        / 34.
         );
      acoef = 0.
          + kcr_buf.data[CollisionalRxnLUT::kz42][0]    *   H2I        /  2.
          + kcr_buf.data[CollisionalRxnLUT::kz46][0]    *    de
          + kcr_buf.data[CollisionalRxnLUT::kz47][0]    *    de;

      dspdot[32-1] = dspdot[32-1] + (scoef - acoef * H2OII);



      // ***** H3OII **********
      scoef = 0. + 19. * ( 0.
          + kcr_buf.data[CollisionalRxnLUT::kz42][0]    * H2OII        *   H2I        / 36.
         );
      acoef = 0.
          + kcr_buf.data[CollisionalRxnLUT::kz48][0]    *    de
          + kcr_buf.data[CollisionalRxnLUT::kz49][0]    *    de;

      dspdot[33-1] = dspdot[33-1] + (scoef - acoef * H3OII);



      // ***** O2II **********
      scoef = 0. + 32. * ( 0.
          + kcr_buf.data[CollisionalRxnLUT::kz36][0]    *   HII        *    O2        / 32.
         );
      acoef = 0.
          + kcr_buf.data[CollisionalRxnLUT::kz50][0]    *    de;

      dspdot[34-1] = dspdot[34-1] + (scoef - acoef * O2II);



      if ( ( my_chemistry->grain_growth == 1 )  ||  ( my_chemistry->dust_sublimation == 1) )  {
        if (my_chemistry->dust_species > 0)  {
          // ***** Mg **********
          scoef = 0.;
          acoef = 0.;
          acoef = acoef
          + grain_growth_rates.data[OnlyGrainSpLUT::MgSiO3_dust][0]      / Mg        * 24.;
          if (my_chemistry->dust_species > 1)  {
            acoef = acoef
            + grain_growth_rates.data[OnlyGrainSpLUT::Mg2SiO4_dust][0]     / Mg        * 24. * 2.
            + grain_growth_rates.data[OnlyGrainSpLUT::MgO_dust][0]         / Mg        * 24.;
          }

          dspdot[35-1] = dspdot[35-1] + (scoef - acoef * Mg);


        }

        if (my_chemistry->dust_species > 1)  {
          // ***** Al **********
          scoef = 0.;
          acoef = 0.;
          acoef = acoef
          + grain_growth_rates.data[OnlyGrainSpLUT::Al2O3_dust][0]       / Al        * 27. * 2.;

          dspdot[36-1] = dspdot[36-1] + (scoef - acoef * Al);



          // ***** S  **********
          scoef = 0.;
          acoef = 0.;
          acoef = acoef
          + grain_growth_rates.data[OnlyGrainSpLUT::FeS_dust][0]         / S        * 32.;

          dspdot[37-1] = dspdot[37-1] + (scoef - acoef * S);



          // ***** Fe **********
          scoef = 0.;
          acoef = 0.;
          acoef = acoef
          + grain_growth_rates.data[OnlyGrainSpLUT::FeM_dust][0]         / Fe        * 56.
          + grain_growth_rates.data[OnlyGrainSpLUT::Fe3O4_dust][0]       / Fe        * 56. * 3.
          + grain_growth_rates.data[OnlyGrainSpLUT::FeS_dust][0]         / Fe        * 56.;

          dspdot[38-1] = dspdot[38-1] + (scoef - acoef * Fe);


        }
      }

    }

  }

  // --- (D4) Now do dust species ---
  if ( ( my_chemistry->grain_growth == 1 )  ||  ( my_chemistry->dust_sublimation == 1) )  {

    if (pack.local_itmask_metal != MASK_FALSE   )  {

      if (my_chemistry->dust_species > 0)  {
        // ***** MgSiO3 **********
        scoef = 0.;
        scoef = scoef
        + grain_growth_rates.data[OnlyGrainSpLUT::MgSiO3_dust][0]      * 100.;
        acoef = 0.;

        dspdot[39-1] = dspdot[39-1] + (scoef - acoef * MgSiO3);



        // ***** AC **********
        scoef = 0.;
        scoef = scoef
        + grain_growth_rates.data[OnlyGrainSpLUT::AC_dust][0]          * 12.;
        acoef = 0.;

        dspdot[40-1] = dspdot[40-1] + (scoef - acoef * AC);


      }

      if (my_chemistry->dust_species > 1)  {
        // ***** SiM **********
        scoef = 0.;
        scoef = scoef
        + grain_growth_rates.data[OnlyGrainSpLUT::SiM_dust][0]         * 28.;
        acoef = 0.;

        dspdot[41-1] = dspdot[41-1] + (scoef - acoef * SiM);



        // ***** FeM **********
        scoef = 0.;
        scoef = scoef
        + grain_growth_rates.data[OnlyGrainSpLUT::FeM_dust][0]         * 56.;
        acoef = 0.;

        dspdot[42-1] = dspdot[42-1] + (scoef - acoef * FeM);



        // ***** Mg2SiO4 **********
        scoef = 0.;
        scoef = scoef
        + grain_growth_rates.data[OnlyGrainSpLUT::Mg2SiO4_dust][0]     * 140.;
        acoef = 0.;

        dspdot[43-1] = dspdot[43-1] + (scoef - acoef * Mg2SiO4);



        // ***** Fe3O4 **********
        scoef = 0.;
        scoef = scoef
        + grain_growth_rates.data[OnlyGrainSpLUT::Fe3O4_dust][0]       * 232.;
        acoef = 0.;

        dspdot[44-1] = dspdot[44-1] + (scoef - acoef * Fe3O4);



        // ***** SiO2D **********
        scoef = 0.;
        scoef = scoef
        + grain_growth_rates.data[OnlyGrainSpLUT::SiO2_dust][0]       * 60.;
        acoef = 0.;

        dspdot[45-1] = dspdot[45-1] + (scoef - acoef * SiO2D);



        // ***** MgO **********
        scoef = 0.;
        scoef = scoef
        + grain_growth_rates.data[OnlyGrainSpLUT::MgO_dust][0]         * 40.;
        acoef = 0.;

        dspdot[46-1] = dspdot[46-1] + (scoef - acoef * MgO);



        // ***** FeS **********
        scoef = 0.;
        scoef = scoef
        + grain_growth_rates.data[OnlyGrainSpLUT::FeS_dust][0]         * 88.;
        acoef = 0.;

        dspdot[47-1] = dspdot[47-1] + (scoef - acoef * FeS);



        // ***** Al2O3 **********
        scoef = 0.;
        scoef = scoef
        + grain_growth_rates.data[OnlyGrainSpLUT::Al2O3_dust][0]       * 102.;
        acoef = 0.;

        dspdot[48-1] = dspdot[48-1] + (scoef - acoef * Al2O3);


      }

      if (my_chemistry->dust_species > 2)  {
        // ***** reforg **********
        scoef = 0.;
        scoef = scoef
        + grain_growth_rates.data[OnlyGrainSpLUT::ref_org_dust][0]      * 22.68;
        acoef = 0.;

        dspdot[49-1] = dspdot[49-1] + (scoef - acoef * reforg);



        // ***** volorg **********
        scoef = 0.;
        scoef = scoef
        + grain_growth_rates.data[OnlyGrainSpLUT::vol_org_dust][0]      * 32.;
        acoef = 0.;

        dspdot[50-1] = dspdot[50-1] + (scoef - acoef * volorg);



        // ***** H2Oice **********
        scoef = 0.;
        scoef = scoef
        + grain_growth_rates.data[OnlyGrainSpLUT::H2O_ice_dust][0]      * 18.;
        acoef = 0.;

        dspdot[51-1] = dspdot[51-1] + (scoef - acoef * H2Oice);


      }

    }

  }

  grackle::impl::drop_CollisionalRxnRateCollection(&kcr_buf);
  grackle::impl::drop_PhotoRxnRateCollection(&kshield_buf);
  grackle::impl::drop_GrainSpeciesCollection(&grain_growth_rates);

  return;
>>>>>>> 50dbb000
}


} // namespace grackle::impl::time_deriv_0d

#endif /* TIME_DERIV_0D_HPP */<|MERGE_RESOLUTION|>--- conflicted
+++ resolved
@@ -55,7 +55,7 @@
 
   // the remaining buffers were originally reallocated (mostly on the stack)
   // every time calculated the time derivatives were computed
-  ColRecRxnRateCollection kcr_buf;
+  CollisionalRxnRateCollection kcr_buf;
   PhotoRxnRateCollection kshield_buf;
   GrainSpeciesCollection grain_growth_rates;
   double* k13dd; // <- only used within lookup_cool_rates1d_g
@@ -70,7 +70,7 @@
   out.coolingheating_buf = new_CoolHeatScratchBuf(nelem);
   out.chemheatrates_buf = new_ChemHeatingRates(nelem);
 
-  out.kcr_buf = new_ColRecRxnRateCollection(nelem);
+  out.kcr_buf = new_CollisionalRxnRateCollection(nelem);
   out.kshield_buf = new_PhotoRxnRateCollection(nelem);
   out.grain_growth_rates = new_GrainSpeciesCollection(nelem);
   out.k13dd = (double*)malloc(sizeof(double)*14*nelem);
@@ -84,7 +84,7 @@
   drop_CoolHeatScratchBuf(&ptr->coolingheating_buf);
   drop_ChemHeatingRates(&ptr->chemheatrates_buf);
 
-  drop_ColRecRxnRateCollection(&ptr->kcr_buf);
+  drop_CollisionalRxnRateCollection(&ptr->kcr_buf);
   drop_PhotoRxnRateCollection(&ptr->kshield_buf);
   drop_GrainSpeciesCollection(&ptr->grain_growth_rates);
   GRACKLE_FREE(ptr->k13dd);
@@ -463,148 +463,6 @@
   copy_contigSpTable_fieldmember_ptrs_(&pack.fields, rhosp, 1);
   pack.fields.internal_energy = &eint[0];
 
-<<<<<<< HEAD
-=======
-  // -------------------------------------------------------------------
-
-  // shorten `grackle::impl::fortran_wrapper` to `f_wrap` within this function
-  namespace f_wrap = ::grackle::impl::fortran_wrapper;
-
-  const int i_eng = 52;
-
-  // these should not be re-allocated every time we enter this function...
-  // (they should all be preallocated ahead of time!)
-  double dedot[1];
-  double HIdot[1];
-  double k13dd[14];
-  grackle::impl::CollisionalRxnRateCollection kcr_buf =
-    grackle::impl::new_CollisionalRxnRateCollection(1);
-  grackle::impl::PhotoRxnRateCollection kshield_buf =
-    grackle::impl::new_PhotoRxnRateCollection(1);
-  grackle::impl::GrainSpeciesCollection grain_growth_rates =
-    grackle::impl::new_GrainSpeciesCollection(1);
-
-  // locals
-
-  double scoef, acoef;
-
-  // we want to avoid directly constructing an IndexRange (if the internals
-  // change we don't want to fix it here). But we should probably preconstruct
-  // it ahead of time
-  const grackle_index_helper idx_helper = build_index_helper_(&pack.fields);
-  IndexRange idx_range = make_idx_range_(0, &idx_helper);
-  
-  // \\\\\\\\\\\\\\\\\\\\\\\\\\\\\\\\\\\\\\/////////////////////////////////
-  // =======================================================================
-
-  // here, we are injecting some logic to help with refactoring
-
-  // first, we declare some storage for our local copies of the species density
-  // and internal energy AND we overwrite the pointers tracked by pack.fields
-  // corresponding to these quantities
-  // -> it would probably be better to do all of this ahead of time
-  // -> it would also probably be better to not stack-allocate the storage,
-  //    but it isn't much worse than what was here before
-  gr_float rho_species[SpLUT::NUM_ENTRIES];
-  gr_float e_internal[1];
-
-  copy_contigSpTable_fieldmember_ptrs_(&pack.fields, rho_species, 1);
-  pack.fields.internal_energy = &e_internal[0];
-
-  // Now we store a local copy of all of the species (after casting).
-  // -> we are remaining consistent with historical behavior in terms of
-  //    copying. When gr_float == double, maybe we could reuse storage?
-  // -> we aren't particular consistent with the historical behavior when
-  //    gr_float == float. That's because the historical behavior was blatently
-  //    wrong in that scenario (I doubt it was ever tested)
-  SpeciesLUTFieldAdaptor field_lut_adaptor{pack.fields};
-  for (int sp_idx = 0; sp_idx < SpLUT::NUM_ENTRIES; sp_idx++) {
-    // TODO: somewhere, we need to have some logic to deal with edge cases when
-    //       sizeof(gr_float) != sizeof(double)
-    field_lut_adaptor.get_ptr_dynamic(sp_idx)[0] = static_cast<gr_float>(
-      dsp[sp_idx]
-    );
-  }
-  pack.fields.internal_energy[0] = static_cast<gr_float>(
-    dsp[SpLUT::NUM_ENTRIES]
-  );
-
-  // define some local variables carried over from the fortran version:
-  // - the goal is to remove all of these by time we are done with cleanup
-  // - originally we only conditionally defined some of these variables, but
-  //   there honestly isn't any benefit to doing that (the memory is allocated
-  //   already)
-  // - originally, each of these variables was a stack allocated variable that
-  //   held a copy of the corresponding entry in dsp. Now, these variables are
-  //   references to casted copies taken from dsp
-  // - we aren't being that consistent with the historic implementation when
-  //   gr_float isn't the same as double (but I don't thi
-
-  gr_float& de      = pack.fields.e_density[0];
-  gr_float& HI      = pack.fields.HI_density[0];
-  gr_float& HII     = pack.fields.HII_density[0];
-  gr_float& HeI     = pack.fields.HeI_density[0];
-  gr_float& HeII    = pack.fields.HeII_density[0];
-  gr_float& HeIII   = pack.fields.HeIII_density[0];
-  gr_float& HM      = pack.fields.HM_density[0];
-  gr_float& H2I     = pack.fields.H2I_density[0];
-  gr_float& H2II    = pack.fields.H2II_density[0];
-  gr_float& DI      = pack.fields.DI_density[0];
-  gr_float& DII     = pack.fields.DII_density[0];
-  gr_float& HDI     = pack.fields.HDI_density[0];
-  gr_float& DM      = pack.fields.DM_density[0];
-  gr_float& HDII    = pack.fields.HDII_density[0];
-  gr_float& HeHII   = pack.fields.HeHII_density[0];
-  gr_float& CI      = pack.fields.CI_density[0];
-  gr_float& CII     = pack.fields.CII_density[0];
-  gr_float& CO      = pack.fields.CO_density[0];
-  gr_float& CO2     = pack.fields.CO2_density[0];
-  gr_float& OI      = pack.fields.OI_density[0];
-  gr_float& OH      = pack.fields.OH_density[0];
-  gr_float& H2O     = pack.fields.H2O_density[0];
-  gr_float& O2      = pack.fields.O2_density[0];
-  gr_float& SiI     = pack.fields.SiI_density[0];
-  gr_float& SiOI    = pack.fields.SiOI_density[0];
-  gr_float& SiO2I   = pack.fields.SiO2I_density[0];
-  gr_float& CH      = pack.fields.CH_density[0];
-  gr_float& CH2     = pack.fields.CH2_density[0];
-  gr_float& COII    = pack.fields.COII_density[0];
-  gr_float& OII     = pack.fields.OII_density[0];
-  gr_float& OHII    = pack.fields.OHII_density[0];
-  gr_float& H2OII   = pack.fields.H2OII_density[0];
-  gr_float& H3OII   = pack.fields.H3OII_density[0];
-  gr_float& O2II    = pack.fields.O2II_density[0];
-  gr_float& Mg      = pack.fields.Mg_density[0];
-  gr_float& Al      = pack.fields.Al_density[0];
-  gr_float& S       = pack.fields.S_density[0];
-  gr_float& Fe      = pack.fields.Fe_density[0];
-  gr_float& MgSiO3  = pack.fields.MgSiO3_dust_density[0];
-  gr_float& AC      = pack.fields.AC_dust_density[0];
-  gr_float& SiM     = pack.fields.SiM_dust_density[0];
-  gr_float& FeM     = pack.fields.FeM_dust_density[0];
-  gr_float& Mg2SiO4 = pack.fields.Mg2SiO4_dust_density[0];
-  gr_float& Fe3O4   = pack.fields.Fe3O4_dust_density[0];
-  gr_float& SiO2D   = pack.fields.SiO2_dust_density[0];
-  gr_float& MgO     = pack.fields.MgO_dust_density[0];
-  gr_float& FeS     = pack.fields.FeS_dust_density[0];
-  gr_float& Al2O3   = pack.fields.Al2O3_dust_density[0];
-  gr_float& reforg  = pack.fields.ref_org_dust_density[0];
-  gr_float& volorg  = pack.fields.vol_org_dust_density[0];
-  gr_float& H2Oice  = pack.fields.H2O_ice_dust_density[0];
-  // the next line isn't used (we can delete it)
-  //gr_float& e       = pack.fields.internal_energy[0];
-
-  grackle_field_data* my_fields = &pack.fields;
-  GRIMPL_REQUIRE(
-    (
-      (my_fields->grid_dimension[0] == 1) &&
-      (my_fields->grid_dimension[1] == 1) &&
-      (my_fields->grid_dimension[2] == 1)
-    ),
-    "sanity check!"
-  );
->>>>>>> 50dbb000
-
   // Compute the cooling rate, tgas, tdust, and metallicity for this row
 
   if (pack.local_edot_handling == 1) {
@@ -614,11 +472,7 @@
     //    initialized (it's not!) and try to use its contained value
     int my_local_iter = 1;
     f_wrap::cool1d_multi_g(
-<<<<<<< HEAD
-      pack.fwd_args.imetal, pack.idx_range_1_element, pack.fwd_args.iter,
-=======
-      pack.fwd_args.imetal, idx_range, my_local_iter,
->>>>>>> 50dbb000
+      pack.fwd_args.imetal, pack.idx_range_1_element, my_local_iter,
       pack.other_scratch_buf.edot, pack.other_scratch_buf.tgas,
       pack.other_scratch_buf.mmw, pack.other_scratch_buf.p2d,
       pack.other_scratch_buf.tdust, pack.other_scratch_buf.metallicity,
@@ -676,7 +530,6 @@
     pack.other_scratch_buf.edot[0] / pack.fields.density[0]
   );
 
-<<<<<<< HEAD
   // Initialize entries of the derivatives buffer to 0
   // -> we could define a function associated with SpeciesCollection to perform
   //    a much more optimized version of this operation by taking advantage of
@@ -691,1273 +544,6 @@
     &pack.fields, my_uvb_rates, pack.main_scratch_buf.grain_growth_rates,
     pack.main_scratch_buf.kcr_buf, pack.main_scratch_buf.kshield_buf
   );
-=======
-  dspdot[i_eng-1] = *(pack.other_scratch_buf.edot) / *(pack.fields.density);
-
-
-  // TODO: Deal with the remaining logic in this function (~1200 lines of code)
-  //   1. First, it should be moved into a different function!
-  //   2. Second, we should replace all usage of dspdot (and hardcoded
-  //      integers) to use grackle::impl::SpeciesCollection and SpLUT
-  //      -> this will finish the migration of solve_rate_newton_raphson
-  //         away from hardcoded integers to SpLUT
-  //      -> this will aide with the next step
-  //   3. Third, we should consider how to deduplicate this logic and most of
-  //      the logic in step_rate_g
-  //      -> I am pretty sure Gen performed a copy-and-paste when he wrote this
-  //      -> it is totally unsustainable for us to maintain both implementations
-  //      -> A common obstacle for unifying this logic is:
-  //         - step_rate_g uses these calculations with a backward difference
-  //           formula (see 3.2 of the grackle paper)
-  //         - Here, we're computing the net time derivative.
-  //         We can DEFINITELY overcome this obstacle!
-  //      -> there's another obstacle that applies for unifying another part of
-  //         the logic:
-  //         - Parts (A), (B), and (C) in the original `step_rate_g` all apply
-  //           partial updates (again, see 3.2 of the grackle paper)
-  //         - notably, part (D) does not do this (but I'm not sure that there
-  //           is a reasonable motivation for that choice)
-
-  // A) the 6-species integrator
-  if (my_chemistry->primordial_chemistry == 1)  {
-
-
-
-
-    // 1) HI
-
-    scoef  = kcr_buf.data[CollisionalRxnLUT::k2][0]   *HII       *de;
-    acoef  = kcr_buf.data[CollisionalRxnLUT::k1][0]   *de
-           + kcr_buf.data[CollisionalRxnLUT::k57][0]   *HI
-           + kcr_buf.data[CollisionalRxnLUT::k58][0]   *HeI       /4.
-           + kshield_buf.k24[0];
-    if (my_chemistry->use_radiative_transfer == 1) { acoef = acoef + *(pack.fields.RT_HI_ionization_rate); }
-    dspdot[2-1] = dspdot[2-1] + (scoef - acoef * HI);
-
-
-
-
-
-
-
-
-
-
-
-
-
-
-    // 2) HII
-    scoef  = kcr_buf.data[CollisionalRxnLUT::k1][0]   *HI    *de
-           + kcr_buf.data[CollisionalRxnLUT::k57][0]   *HI    *HI
-           + kcr_buf.data[CollisionalRxnLUT::k58][0]   *HI    *HeI       /4.
-           + kshield_buf.k24[0]   *HI;
-    if (my_chemistry->use_radiative_transfer == 1)
-        { scoef = scoef + *(pack.fields.RT_HI_ionization_rate)       *HI; }
-    acoef  = kcr_buf.data[CollisionalRxnLUT::k2][0]   *de;
-    dspdot[3-1] = dspdot[3-1] + (scoef - acoef * HII);
-
-
-
-
-
-
-
-
-
-
-
-
-
-
-
-
-    // 3) Electron density
-
-    scoef = 0.
-               + kcr_buf.data[CollisionalRxnLUT::k57][0]   *HI    *HI
-               + kcr_buf.data[CollisionalRxnLUT::k58][0]   *HI    *HeI       /4.
-               + kshield_buf.k24[0]   *HI
-               + kshield_buf.k25[0]   *HeII       /4.
-               + kshield_buf.k26[0]   *HeI       /4.;
-
-    if ( (my_chemistry->use_radiative_transfer == 1)  &&  ( my_chemistry->radiative_transfer_hydrogen_only == 0) )
-        { scoef = scoef + *(pack.fields.RT_HI_ionization_rate)        * HI
-              + *(pack.fields.RT_HeI_ionization_rate)         * HeI         / 4.
-              + *(pack.fields.RT_HeII_ionization_rate)        * HeII        / 4.; }
-    if ( (my_chemistry->use_radiative_transfer == 1)  &&  ( my_chemistry->radiative_transfer_hydrogen_only == 1) )
-        { scoef = scoef + *(pack.fields.RT_HI_ionization_rate)        * HI; }
-
-
-
-    acoef = -(kcr_buf.data[CollisionalRxnLUT::k1][0]   *HI             - kcr_buf.data[CollisionalRxnLUT::k2][0]   *HII
-            + kcr_buf.data[CollisionalRxnLUT::k3][0]   *HeI       /4. -
-         kcr_buf.data[CollisionalRxnLUT::k6][0]   *HeIII       /4.
-            + kcr_buf.data[CollisionalRxnLUT::k5][0]   *HeII       /4. -
-         kcr_buf.data[CollisionalRxnLUT::k4][0]   *HeII       /4.);
-    dspdot[1-1] = dspdot[1-1] + (scoef - acoef * de);
-
-
-
-
-
-  }
-
-  // --- (B) Do helium chemistry in any case: (for all ispecies values) ---
-
-
-
-
-  // 4) HeI
-
-  scoef  = kcr_buf.data[CollisionalRxnLUT::k4][0]   *HeII       *de;
-  acoef  = kcr_buf.data[CollisionalRxnLUT::k3][0]   *de
-               + kshield_buf.k26[0];
-
-  if ( (my_chemistry->use_radiative_transfer == 1)  &&  (my_chemistry->radiative_transfer_hydrogen_only == 0))
-      { acoef = acoef + *(pack.fields.RT_HeI_ionization_rate); }
-  if (my_chemistry->primordial_chemistry > 3)  {
-    scoef = scoef +  4. * ( 0.
-        + kcr_buf.data[CollisionalRxnLUT::k152][0]    * HeHII        *    HI        /  5.
-        + kcr_buf.data[CollisionalRxnLUT::k153][0]    * HeHII        *    de        /  5.
-       );
-    acoef = acoef
-        + kcr_buf.data[CollisionalRxnLUT::k148][0]    *   HII
-        + kcr_buf.data[CollisionalRxnLUT::k149][0]    *   HII
-        + kcr_buf.data[CollisionalRxnLUT::k150][0]    *  H2II        /  2.;
-  }
-  dspdot[4-1] = dspdot[4-1] + (scoef - acoef * HeI);
-
-
-  // 5) HeII
-
-  scoef  = kcr_buf.data[CollisionalRxnLUT::k3][0]   *HeI    *de
-         + kcr_buf.data[CollisionalRxnLUT::k6][0]   *HeIII       *de
-         + kshield_buf.k26[0]   *HeI;
-
-  if ( (my_chemistry->use_radiative_transfer == 1)  &&  (my_chemistry->radiative_transfer_hydrogen_only == 0))
-      { scoef = scoef + *(pack.fields.RT_HeI_ionization_rate)       *HeI; }
-
-  acoef  = kcr_buf.data[CollisionalRxnLUT::k4][0]   *de        + kcr_buf.data[CollisionalRxnLUT::k5][0]   *de
-         + kshield_buf.k25[0];
-
-  if ( (my_chemistry->use_radiative_transfer == 1)  &&  (my_chemistry->radiative_transfer_hydrogen_only == 0))
-      { acoef = acoef + *(pack.fields.RT_HeII_ionization_rate); }
-  if (my_chemistry->primordial_chemistry > 3)  {
-    acoef = acoef
-        + kcr_buf.data[CollisionalRxnLUT::k151][0]    *    HI;
-  }
-  dspdot[5-1] = dspdot[5-1] + (scoef - acoef * HeII);
-
-
-  // 6) HeIII
-
-  scoef   = kcr_buf.data[CollisionalRxnLUT::k5][0]   *HeII    *de
-          + kshield_buf.k25[0]   *HeII;
-  if ((my_chemistry->use_radiative_transfer == 1)  &&  (my_chemistry->radiative_transfer_hydrogen_only == 0))
-      { scoef = scoef + *(pack.fields.RT_HeII_ionization_rate)        * HeII; }
-  acoef   = kcr_buf.data[CollisionalRxnLUT::k6][0]   *de;
-  dspdot[6-1] = dspdot[6-1] + (scoef - acoef * HeIII);
-
-
-
-
-
-  // --- (C) Now do extra 3-species for molecular hydrogen ---
-
-  if (my_chemistry->primordial_chemistry > 1)  {
-
-    // First, do HI/HII with molecular hydrogen terms
-
-
-
-
-    // 1) HI
-    scoef  =      kcr_buf.data[CollisionalRxnLUT::k2][0]    * HII        * de
-           + 2.*kcr_buf.data[CollisionalRxnLUT::k13][0]   * HI         * H2I       /2.
-           +      kcr_buf.data[CollisionalRxnLUT::k11][0]   * HII        * H2I       /2.
-           + 2.*kcr_buf.data[CollisionalRxnLUT::k12][0]   * de         * H2I       /2.
-           +      kcr_buf.data[CollisionalRxnLUT::k14][0]   * HM         * de
-           +      kcr_buf.data[CollisionalRxnLUT::k15][0]   * HM         * HI
-           + 2.*kcr_buf.data[CollisionalRxnLUT::k16][0]   * HM         * HII
-           + 2.*kcr_buf.data[CollisionalRxnLUT::k18][0]   * H2II       * de       /2.
-           +      kcr_buf.data[CollisionalRxnLUT::k19][0]   * H2II       * HM       /2.
-           + 2.*kshield_buf.k31[0]      * H2I       /2.;
-
-    acoef  =      kcr_buf.data[CollisionalRxnLUT::k1][0]    * de
-           +      kcr_buf.data[CollisionalRxnLUT::k7][0]    * de
-           +      kcr_buf.data[CollisionalRxnLUT::k8][0]    * HM
-           +      kcr_buf.data[CollisionalRxnLUT::k9][0]    * HII
-           +      kcr_buf.data[CollisionalRxnLUT::k10][0]   * H2II       /2.
-           + 2.*kcr_buf.data[CollisionalRxnLUT::k22][0]   * std::pow(HI       ,2)
-           +      kcr_buf.data[CollisionalRxnLUT::k57][0]   * HI
-           +      kcr_buf.data[CollisionalRxnLUT::k58][0]   * HeI       /4.
-           + kshield_buf.k24[0];
-
-    if (my_chemistry->use_radiative_transfer == 1) { acoef = acoef + *(pack.fields.RT_HI_ionization_rate); }
-    if (my_chemistry->use_radiative_transfer == 1)  {
-      if ((my_chemistry->primordial_chemistry > 2) && (my_chemistry->radiative_transfer_HDI_dissociation > 0))  {
-        scoef = scoef
-          + *(pack.fields.RT_HDI_dissociation_rate)        * HDI       /3.0;
-      }
-      if ((my_chemistry->metal_chemistry == 1)  && 
-          (pack.local_itmask_metal != MASK_FALSE))  {
-        if (my_chemistry->radiative_transfer_metal_dissociation > 0)  {
-          scoef = scoef
-            + *(pack.fields.RT_OH_dissociation_rate)         * OH        /17.0
-            + *(pack.fields.RT_H2O_dissociation_rate)        * H2O       /18.0;
-        }
-      }
-    }
-
-    if (pack.fwd_args.anydust != MASK_FALSE)  {
-      if(pack.local_itmask_metal != MASK_FALSE   )  {
-        acoef = acoef + 2. * *(pack.other_scratch_buf.h2dust)    * *(pack.other_scratch_buf.rhoH);
-      }
-    }
-    // contribution of minor species
-    if (my_chemistry->primordial_chemistry > 2)  {
-      scoef = scoef
-            + kcr_buf.data[CollisionalRxnLUT::k50][0]    * HII        * DI         / 2.
-            + kcr_buf.data[CollisionalRxnLUT::k54][0]    * H2I        * DI         / 4.;
-      acoef = acoef
-            + kcr_buf.data[CollisionalRxnLUT::k51][0]    * DII        / 2.
-            + kcr_buf.data[CollisionalRxnLUT::k55][0]    * HDI        / 3.;
-    }
-
-    if (my_chemistry->primordial_chemistry > 3)  {
-      scoef = scoef
-          + kcr_buf.data[CollisionalRxnLUT::k131][0]    *  HDII        *    de        /  3.
-          + kcr_buf.data[CollisionalRxnLUT::k134][0]    *   HII        *    DM        /  2.
-          + kcr_buf.data[CollisionalRxnLUT::k135][0]    *    HM        *    DI        /  2.
-          + kcr_buf.data[CollisionalRxnLUT::k150][0]    *   HeI        *  H2II        /  8.
-          + kcr_buf.data[CollisionalRxnLUT::k153][0]    * HeHII        *    de        /  5.;
-      acoef = acoef
-          + kcr_buf.data[CollisionalRxnLUT::k125][0]    *  HDII        /  3.
-          + kcr_buf.data[CollisionalRxnLUT::k130][0]    *   DII        /  2.
-          + kcr_buf.data[CollisionalRxnLUT::k136][0]    *    DM        /  2.
-          + kcr_buf.data[CollisionalRxnLUT::k137][0]    *    DM        /  2.
-          + kcr_buf.data[CollisionalRxnLUT::k151][0]    *  HeII        /  4.
-          + kcr_buf.data[CollisionalRxnLUT::k152][0]    * HeHII        /  5.;
-    }
-
-    if ((my_chemistry->metal_chemistry == 1)  && 
-        (pack.local_itmask_metal != MASK_FALSE))  {
-      scoef = scoef
-          + kcr_buf.data[CollisionalRxnLUT::kz20][0]    *    CI        *   H2I        / 24.
-          + kcr_buf.data[CollisionalRxnLUT::kz21][0]    *    OI        *   H2I        / 32.
-          + kcr_buf.data[CollisionalRxnLUT::kz22][0]    *   HII        *    OI        / 16.
-          + kcr_buf.data[CollisionalRxnLUT::kz23][0]    *   H2I        *    CH        / 26.
-          + kcr_buf.data[CollisionalRxnLUT::kz24][0]    *   H2I        *    OH        / 34.
-          + kcr_buf.data[CollisionalRxnLUT::kz26][0]    *    OH        *    CO        / 476.
-          + kcr_buf.data[CollisionalRxnLUT::kz28][0]    *    CI        *    OH        / 204.
-          + kcr_buf.data[CollisionalRxnLUT::kz32][0]    *    OI        *    CH        / 208.
-          + kcr_buf.data[CollisionalRxnLUT::kz33][0]    *    OI        *    OH        / 272.
-          + kcr_buf.data[CollisionalRxnLUT::kz34][0]    *   HII        *    OH        / 17.
-          + kcr_buf.data[CollisionalRxnLUT::kz35][0]    *   HII        *   H2O        / 18.
-          + kcr_buf.data[CollisionalRxnLUT::kz36][0]    *   HII        *    O2        / 32.
-          + kcr_buf.data[CollisionalRxnLUT::kz37][0]    *   CII        *    OH        / 204.
-          + kcr_buf.data[CollisionalRxnLUT::kz40][0]    *   OII        *   H2I        / 32.
-          + kcr_buf.data[CollisionalRxnLUT::kz41][0]    *  OHII        *   H2I        / 34.
-          + kcr_buf.data[CollisionalRxnLUT::kz42][0]    * H2OII        *   H2I        / 36.
-          + kcr_buf.data[CollisionalRxnLUT::kz46][0]    * H2OII        *    de        / 18.
-          + kcr_buf.data[CollisionalRxnLUT::kz48][0]    * H3OII        *    de        / 19.
-          + kcr_buf.data[CollisionalRxnLUT::kz49][0]    * H3OII        *    de        / 9.5
-          + kcr_buf.data[CollisionalRxnLUT::kz52][0]    *   SiI        *    OH        / 476.
-          + kcr_buf.data[CollisionalRxnLUT::kz54][0]    *  SiOI        *    OH        / 748.;
-      acoef = acoef
-          + kcr_buf.data[CollisionalRxnLUT::kz15][0]    *    CH        / 13.
-          + kcr_buf.data[CollisionalRxnLUT::kz16][0]    *   CH2        / 14.
-          + kcr_buf.data[CollisionalRxnLUT::kz17][0]    *    OH        / 17.
-          + kcr_buf.data[CollisionalRxnLUT::kz18][0]    *   H2O        / 18.
-          + kcr_buf.data[CollisionalRxnLUT::kz19][0]    *    O2        / 32.
-          + kcr_buf.data[CollisionalRxnLUT::kz27][0]    *    CI        / 12.
-          + kcr_buf.data[CollisionalRxnLUT::kz30][0]    *    OI        / 16.
-          + kcr_buf.data[CollisionalRxnLUT::kz39][0]    *   OII        / 16.
-          + kcr_buf.data[CollisionalRxnLUT::kz43][0]    *  COII        / 28.;
-    }
-    dspdot[2-1] = dspdot[2-1] + (scoef - acoef * HI);
-
-
-
-
-
-
-
-
-
-
-
-
-
-    // 2) HII
-
-    scoef  =    kcr_buf.data[CollisionalRxnLUT::k1][0]     * HI        * de
-           +    kcr_buf.data[CollisionalRxnLUT::k10][0]    * H2II       *HI       /2.
-           +    kcr_buf.data[CollisionalRxnLUT::k57][0]    * HI        * HI
-           +    kcr_buf.data[CollisionalRxnLUT::k58][0]    * HI        * HeI       /4.
-           + kshield_buf.k24[0]   *HI;
-
-    if (my_chemistry->use_radiative_transfer == 1)
-        { scoef = scoef + *(pack.fields.RT_HI_ionization_rate)        * HI; }
-
-    acoef  =    kcr_buf.data[CollisionalRxnLUT::k2][0]     * de
-           +    kcr_buf.data[CollisionalRxnLUT::k9][0]     * HI
-           +    kcr_buf.data[CollisionalRxnLUT::k11][0]    * H2I       /2.
-           +    kcr_buf.data[CollisionalRxnLUT::k16][0]    * HM
-           +    kcr_buf.data[CollisionalRxnLUT::k17][0]    * HM;
-    // contribution of minor species
-    if (my_chemistry->primordial_chemistry > 2)  {
-      scoef = scoef
-            + kcr_buf.data[CollisionalRxnLUT::k51][0]    * HI         * DII        / 2.
-            + kcr_buf.data[CollisionalRxnLUT::k52][0]    * H2I        * DII        / 4.;
-      acoef = acoef
-            + kcr_buf.data[CollisionalRxnLUT::k50][0]    * DI         / 2.
-            + kcr_buf.data[CollisionalRxnLUT::k53][0]    * HDI        / 3.;
-    }
-
-    if (my_chemistry->primordial_chemistry > 3)  {
-      scoef = scoef
-          + kcr_buf.data[CollisionalRxnLUT::k125][0]    *  HDII        *    HI        /  3.;
-      acoef = acoef
-          + kcr_buf.data[CollisionalRxnLUT::k129][0]    *    DI        /  2.
-          + kcr_buf.data[CollisionalRxnLUT::k134][0]    *    DM        /  2.
-          + kcr_buf.data[CollisionalRxnLUT::k148][0]    *   HeI        /  4.
-          + kcr_buf.data[CollisionalRxnLUT::k149][0]    *   HeI        /  4.;
-    }
-
-    if ((my_chemistry->metal_chemistry == 1)  && 
-        (pack.local_itmask_metal != MASK_FALSE))  {
-      scoef = scoef
-          + kcr_buf.data[CollisionalRxnLUT::kz39][0]    *   OII        *    HI        / 16.
-          + kcr_buf.data[CollisionalRxnLUT::kz43][0]    *  COII        *    HI        / 28.;
-      acoef = acoef
-          + kcr_buf.data[CollisionalRxnLUT::kz22][0]    *    OI        / 16.
-          + kcr_buf.data[CollisionalRxnLUT::kz34][0]    *    OH        / 17.
-          + kcr_buf.data[CollisionalRxnLUT::kz35][0]    *   H2O        / 18.
-          + kcr_buf.data[CollisionalRxnLUT::kz36][0]    *    O2        / 32.;
-    }
-    dspdot[3-1] = dspdot[3-1] + (scoef - acoef * HII);
-
-    
-    // 3) electrons:
-
-    scoef =   kcr_buf.data[CollisionalRxnLUT::k8][0]    * HM        * HI
-           +  kcr_buf.data[CollisionalRxnLUT::k15][0]   * HM        * HI
-           +  kcr_buf.data[CollisionalRxnLUT::k17][0]   * HM        * HII
-           +  kcr_buf.data[CollisionalRxnLUT::k57][0]   * HI        * HI
-           +  kcr_buf.data[CollisionalRxnLUT::k58][0]   * HI        * HeI       /4.
-    // 
-           + kshield_buf.k24[0]   *HI
-           + kshield_buf.k25[0]   *HeII    /4.
-           + kshield_buf.k26[0]   *HeI    /4.;
-
-    if ( (my_chemistry->use_radiative_transfer == 1)  &&  (my_chemistry->radiative_transfer_hydrogen_only == 0) )
-        { scoef = scoef + *(pack.fields.RT_HI_ionization_rate)        * HI
-              + *(pack.fields.RT_HeI_ionization_rate)         * HeI      / 4.
-              + *(pack.fields.RT_HeII_ionization_rate)        * HeII     / 4.; }
-    if ( (my_chemistry->use_radiative_transfer == 1)  &&  (my_chemistry->radiative_transfer_hydrogen_only == 1) )
-        { scoef = scoef + *(pack.fields.RT_HI_ionization_rate)        * HI; }
-    if (my_chemistry->use_radiative_transfer == 1)  {
-      if ((my_chemistry->metal_chemistry == 1)  && 
-          (pack.local_itmask_metal != MASK_FALSE))  {
-        if (my_chemistry->radiative_transfer_metal_ionization > 0)  {
-          scoef = scoef
-            + *(pack.fields.RT_CI_ionization_rate)        * CI       /12.0
-            + *(pack.fields.RT_OI_ionization_rate)        * OI       /16.0;
-        }
-      }
-    }
-
-    acoef = - (kcr_buf.data[CollisionalRxnLUT::k1][0]    *HI           - kcr_buf.data[CollisionalRxnLUT::k2][0]   *HII
-            +  kcr_buf.data[CollisionalRxnLUT::k3][0]    *HeI       /4. -
-         kcr_buf.data[CollisionalRxnLUT::k6][0]   *HeIII       /4.
-            +  kcr_buf.data[CollisionalRxnLUT::k5][0]    *HeII       /4. -
-         kcr_buf.data[CollisionalRxnLUT::k4][0]   *HeII       /4.
-            +  kcr_buf.data[CollisionalRxnLUT::k14][0]   *HM
-            -  kcr_buf.data[CollisionalRxnLUT::k7][0]    *HI
-            -  kcr_buf.data[CollisionalRxnLUT::k18][0]   *H2II       /2.);
-    // contribution of minor species
-    if (my_chemistry->primordial_chemistry > 2)  {
-      scoef = scoef
-            + kcr_buf.data[CollisionalRxnLUT::k56][0]    * DI         * HM        / 2.;
-      acoef = acoef
-            - kcr_buf.data[CollisionalRxnLUT::k1][0]     * DI         / 2.
-            + kcr_buf.data[CollisionalRxnLUT::k2][0]     * DII        / 2.;
-    }
-
-    if (my_chemistry->primordial_chemistry > 3)  {
-      scoef = scoef
-          + kcr_buf.data[CollisionalRxnLUT::k137][0]    *    DM        *    HI        /  2.;
-      acoef = acoef
-          + kcr_buf.data[CollisionalRxnLUT::k131][0]    *  HDII        /  3.
-          + kcr_buf.data[CollisionalRxnLUT::k132][0]    *    DI        /  2.
-          + kcr_buf.data[CollisionalRxnLUT::k153][0]    * HeHII        /  5.;
-    }
-
-    if ((my_chemistry->metal_chemistry == 1)  && 
-        (pack.local_itmask_metal != MASK_FALSE))  {
-      scoef = scoef;
-      acoef = acoef
-          + kcr_buf.data[CollisionalRxnLUT::kz44][0]    *   CII        / 12.
-          + kcr_buf.data[CollisionalRxnLUT::kz45][0]    *   OII        / 16.
-          + kcr_buf.data[CollisionalRxnLUT::kz46][0]    * H2OII        / 18.
-          + kcr_buf.data[CollisionalRxnLUT::kz47][0]    * H2OII        / 18.
-          + kcr_buf.data[CollisionalRxnLUT::kz48][0]    * H3OII        / 19.
-          + kcr_buf.data[CollisionalRxnLUT::kz49][0]    * H3OII        / 19.
-          + kcr_buf.data[CollisionalRxnLUT::kz50][0]    *  O2II        / 32.;
-    }
-    dspdot[1-1] = dspdot[1-1] + (scoef - acoef * de);
-
-
-    // 7) H2
-
-    scoef = 2.*(kcr_buf.data[CollisionalRxnLUT::k8][0]     * HM          * HI
-          +       kcr_buf.data[CollisionalRxnLUT::k10][0]    * H2II        * HI       /2.
-          +       kcr_buf.data[CollisionalRxnLUT::k19][0]    * H2II        * HM       /2.
-          +       kcr_buf.data[CollisionalRxnLUT::k22][0]    * HI        * std::pow((HI       ),2.));
-    acoef = ( kcr_buf.data[CollisionalRxnLUT::k13][0]   *HI        + kcr_buf.data[CollisionalRxnLUT::k11][0]   *HII
-            + kcr_buf.data[CollisionalRxnLUT::k12][0]   *de        )
-            + kshield_buf.k29[0]    + kshield_buf.k31[0];
-
-    if (pack.fwd_args.anydust != MASK_FALSE)  {
-      if(pack.local_itmask_metal != MASK_FALSE   )  {
-        scoef = scoef + 2. * *(pack.other_scratch_buf.h2dust)    *
-             HI        * *(pack.other_scratch_buf.rhoH);
-      }
-    }
-    // contribution of minor species
-    if (my_chemistry->primordial_chemistry > 2)  {
-      scoef = scoef + 2. * (
-              kcr_buf.data[CollisionalRxnLUT::k53][0]    * HDI        * HII        / 3.
-            + kcr_buf.data[CollisionalRxnLUT::k55][0]    * HDI        * HI         / 3.
-               );
-      acoef = acoef
-            + kcr_buf.data[CollisionalRxnLUT::k52][0]    * DII        / 2.
-            + kcr_buf.data[CollisionalRxnLUT::k54][0]    * DI         / 2.;
-    }
-
-    if ((my_chemistry->metal_chemistry == 1)  && 
-        (pack.local_itmask_metal != MASK_FALSE))  {
-      scoef = scoef +  2. * ( 0.
-          + kcr_buf.data[CollisionalRxnLUT::kz15][0]    *    HI        *    CH        / 13.
-          + kcr_buf.data[CollisionalRxnLUT::kz16][0]    *    HI        *   CH2        / 14.
-          + kcr_buf.data[CollisionalRxnLUT::kz17][0]    *    HI        *    OH        / 17.
-          + kcr_buf.data[CollisionalRxnLUT::kz18][0]    *    HI        *   H2O        / 18.
-          + kcr_buf.data[CollisionalRxnLUT::kz47][0]    * H2OII        *    de        / 18.
-         );
-      acoef = acoef
-          + kcr_buf.data[CollisionalRxnLUT::kz20][0]    *    CI        / 12.
-          + kcr_buf.data[CollisionalRxnLUT::kz21][0]    *    OI        / 16.
-          + kcr_buf.data[CollisionalRxnLUT::kz23][0]    *    CH        / 13.
-          + kcr_buf.data[CollisionalRxnLUT::kz24][0]    *    OH        / 17.
-          + kcr_buf.data[CollisionalRxnLUT::kz40][0]    *   OII        / 16.
-          + kcr_buf.data[CollisionalRxnLUT::kz41][0]    *  OHII        / 17.
-          + kcr_buf.data[CollisionalRxnLUT::kz42][0]    * H2OII        / 18.
-          + kcr_buf.data[CollisionalRxnLUT::kz51][0]    *    CI        / 12.;
-      if ( ( my_chemistry->grain_growth == 1 )  ||  ( my_chemistry->dust_sublimation == 1) )  {
-        if (my_chemistry->dust_species > 0)  {
-          scoef = scoef + 2. *
-                grain_growth_rates.data[OnlyGrainSpLUT::MgSiO3_dust][0]      * 2.;
-
-        }
-        if (my_chemistry->dust_species > 1)  {
-          scoef = scoef + 2. * (
-                grain_growth_rates.data[OnlyGrainSpLUT::Mg2SiO4_dust][0]     * 3.
-              + grain_growth_rates.data[OnlyGrainSpLUT::Fe3O4_dust][0]       * 4.
-              + grain_growth_rates.data[OnlyGrainSpLUT::MgO_dust][0]
-              + grain_growth_rates.data[OnlyGrainSpLUT::Al2O3_dust][0]       * 3.
-            );
-        }
-        if (my_chemistry->dust_species > 2)  {
-          acoef = acoef
-          + grain_growth_rates.data[OnlyGrainSpLUT::vol_org_dust][0]      / H2I        * 2. * 2.;
-        }
-      }
-    }
-    dspdot[8-1] = dspdot[8-1] + (scoef - acoef * H2I);
-
-
-    // 8) H-
-
-    scoef = kcr_buf.data[CollisionalRxnLUT::k7][0]    * HI        * de;
-    acoef = (kcr_buf.data[CollisionalRxnLUT::k8][0]     + kcr_buf.data[CollisionalRxnLUT::k15][0]   )  * HI        +
-            (kcr_buf.data[CollisionalRxnLUT::k16][0]    + kcr_buf.data[CollisionalRxnLUT::k17][0]   )  * HII        +
-            kcr_buf.data[CollisionalRxnLUT::k14][0]    * de        + kcr_buf.data[CollisionalRxnLUT::k19][0]    * H2II       /2.0f +
-            my_uvb_rates.k27;
-    // contribution of minor species
-    if (my_chemistry->primordial_chemistry > 2)  {
-      acoef = acoef
-            + kcr_buf.data[CollisionalRxnLUT::k56][0]    * DI         / 2.;
-    }
-
-    if (my_chemistry->primordial_chemistry > 3)  {
-      scoef = scoef
-          + kcr_buf.data[CollisionalRxnLUT::k136][0]    *    DM        *    HI        /  2.;
-      acoef = acoef
-          + kcr_buf.data[CollisionalRxnLUT::k135][0]    *    DI        /  2.;
-    }
-    dspdot[7-1] = dspdot[7-1] + (scoef - acoef * HM);
-
-
-
-    // 9) H2+
-
-    scoef =    2.*( kcr_buf.data[CollisionalRxnLUT::k9][0]    *HI    *HII
-                  +   kcr_buf.data[CollisionalRxnLUT::k11][0]   *H2I    /2.*HII
-                  +   kcr_buf.data[CollisionalRxnLUT::k17][0]   *HM    *HII
-                  + kshield_buf.k29[0]   *H2I    /2.
-                  );
-    acoef =         kcr_buf.data[CollisionalRxnLUT::k10][0]   *HI     + kcr_buf.data[CollisionalRxnLUT::k18][0]   *de
-                  + kcr_buf.data[CollisionalRxnLUT::k19][0]   *HM
-                  + (kshield_buf.k28[0]   +kshield_buf.k30[0]   );
-    if (my_chemistry->primordial_chemistry > 3)  {
-      scoef = scoef +  2. * ( 0.
-          + kcr_buf.data[CollisionalRxnLUT::k152][0]    * HeHII        *    HI        /  5.
-         );
-      acoef = acoef
-          + kcr_buf.data[CollisionalRxnLUT::k150][0]    *   HeI        /  4.;
-    }
-    dspdot[9-1] = dspdot[9-1] + (scoef - acoef * H2II);
-
-
-
-
-
-
-
-
-
-  }
-
-  // --- (D) Now do extra 3-species for molecular HD ---
-  if (my_chemistry->primordial_chemistry > 2)  {
-
-
-    
-    // 1) DI
-    scoef =   (       kcr_buf.data[CollisionalRxnLUT::k2][0]    * DII        * de
-               +      kcr_buf.data[CollisionalRxnLUT::k51][0]   * DII        * HI
-               + 2.*kcr_buf.data[CollisionalRxnLUT::k55][0]   * HDI        *
-            HI       /3.
-               );
-    acoef  =    kcr_buf.data[CollisionalRxnLUT::k1][0]    * de
-           +    kcr_buf.data[CollisionalRxnLUT::k50][0]    * HII
-           +    kcr_buf.data[CollisionalRxnLUT::k54][0]    * H2I       /2.
-           +    kcr_buf.data[CollisionalRxnLUT::k56][0]    * HM
-           + kshield_buf.k24[0];
-    if (my_chemistry->use_radiative_transfer == 1) { acoef = acoef + *(pack.fields.RT_HI_ionization_rate); }
-    if (my_chemistry->primordial_chemistry > 3)  {
-      scoef = scoef +  2. * ( 0.
-          + kcr_buf.data[CollisionalRxnLUT::k131][0]    *  HDII        *    de        /  3.
-          + kcr_buf.data[CollisionalRxnLUT::k133][0]    *   DII        *    DM        /  2.
-          + kcr_buf.data[CollisionalRxnLUT::k134][0]    *   HII        *    DM        /  2.
-          + kcr_buf.data[CollisionalRxnLUT::k136][0]    *    DM        *    HI        /  2.
-          );
-      acoef = acoef
-          + kcr_buf.data[CollisionalRxnLUT::k129][0]    *   HII
-          + kcr_buf.data[CollisionalRxnLUT::k132][0]    *    de
-          + kcr_buf.data[CollisionalRxnLUT::k135][0]    *    HM;
-    }
-    if (my_chemistry->use_radiative_transfer == 1)  {
-      if (my_chemistry->radiative_transfer_HDI_dissociation > 0)  {
-        scoef = scoef
-          + 2. * *(pack.fields.RT_HDI_dissociation_rate)        * HDI       /3.0;
-      }
-    }
-    dspdot[10-1] = dspdot[10-1] + (scoef - acoef * DI);
-                                                    
-
-    // 2) DII
-    scoef =   (   kcr_buf.data[CollisionalRxnLUT::k1][0]     * DI        * de
-          +       kcr_buf.data[CollisionalRxnLUT::k50][0]    * HII       * DI
-          +  2.*kcr_buf.data[CollisionalRxnLUT::k53][0]    * HII       * HDI       /3.
-          )
-          + kshield_buf.k24[0]   *DI;
-    acoef = 0.;
-    // ! initialize GC202002
-    if (my_chemistry->use_radiative_transfer == 1) { scoef = scoef + *(pack.fields.RT_HI_ionization_rate)       *DI; }
-    acoef =    kcr_buf.data[CollisionalRxnLUT::k2][0]     * de
-          +    kcr_buf.data[CollisionalRxnLUT::k51][0]    * HI
-          +    kcr_buf.data[CollisionalRxnLUT::k52][0]    * H2I       /2.;
-    if (my_chemistry->primordial_chemistry > 3)  {
-      acoef = acoef
-          + kcr_buf.data[CollisionalRxnLUT::k130][0]    *    HI
-          + kcr_buf.data[CollisionalRxnLUT::k133][0]    *    DM        /  2.;
-    }
-    dspdot[11-1] = dspdot[11-1] + (scoef - acoef * DII);
-
-
-    // 3) HDI
-    scoef = 3.*(kcr_buf.data[CollisionalRxnLUT::k52][0]    * DII       *
-         H2I       /2./2.
-         + kcr_buf.data[CollisionalRxnLUT::k54][0]    * DI        * H2I       /2./2.
-    // !   &           + 2._DKIND*kcr_buf.data[CollisionalRxnLUT::k56][0]    * DI        * HM       /2._DKIND
-    //- ! corrected by GC202005
-         +          kcr_buf.data[CollisionalRxnLUT::k56][0]    * DI        * HM       /2.
-               );
-    acoef  =    kcr_buf.data[CollisionalRxnLUT::k53][0]    * HII
-           +    kcr_buf.data[CollisionalRxnLUT::k55][0]    * HI;
-    if (my_chemistry->use_radiative_transfer == 1)  {
-      if (my_chemistry->radiative_transfer_HDI_dissociation > 0)  {
-        acoef = acoef
-          + *(pack.fields.RT_HDI_dissociation_rate);
-      }
-    }
-    if (my_chemistry->primordial_chemistry > 3)  {
-      scoef = scoef +  3. * ( 0.
-          + kcr_buf.data[CollisionalRxnLUT::k125][0]    *  HDII        *    HI        /  3.
-          + kcr_buf.data[CollisionalRxnLUT::k137][0]    *    DM        *    HI        /  2.
-          );
-    }
-    dspdot[12-1] = dspdot[12-1] + (scoef - acoef * HDI);
-
-
-
-
-  }
-
-  // --- (D2) Now do extra 3-species for minor primordial species ---
-  if (my_chemistry->primordial_chemistry > 3)  {
-
-
-
-    // 1) DM
-
-    scoef =
-          kcr_buf.data[CollisionalRxnLUT::k132][0]    *    DI        *    de
-        + kcr_buf.data[CollisionalRxnLUT::k135][0]    *    HM        *    DI;
-    acoef =
-          kcr_buf.data[CollisionalRxnLUT::k133][0]    *   DII        /  2.
-        + kcr_buf.data[CollisionalRxnLUT::k134][0]    *   HII
-        + kcr_buf.data[CollisionalRxnLUT::k136][0]    *    HI
-        + kcr_buf.data[CollisionalRxnLUT::k137][0]    *    HI;
-
-    dspdot[13-1] = dspdot[13-1] + (scoef - acoef * DM);
-
-
-    // 2) HDII
-
-    scoef = 3. * (
-          kcr_buf.data[CollisionalRxnLUT::k129][0]    *    DI        *   HII        /  2.
-        + kcr_buf.data[CollisionalRxnLUT::k130][0]    *   DII        *    HI        /  2.
-       );
-    acoef =
-          kcr_buf.data[CollisionalRxnLUT::k125][0]    *    HI
-        + kcr_buf.data[CollisionalRxnLUT::k131][0]    *    de;
-
-    dspdot[14-1] = dspdot[14-1] + (scoef - acoef * HDII);
-
-
-    // 3) HeHII
-
-    scoef = 5. * (
-          kcr_buf.data[CollisionalRxnLUT::k148][0]    *   HeI        *   HII        /  4.
-        + kcr_buf.data[CollisionalRxnLUT::k149][0]    *   HeI        *   HII        /  4.
-        + kcr_buf.data[CollisionalRxnLUT::k150][0]    *   HeI        *  H2II        /  8.
-        + kcr_buf.data[CollisionalRxnLUT::k151][0]    *  HeII        *    HI        /  4.
-       );
-    acoef =
-          kcr_buf.data[CollisionalRxnLUT::k152][0]    *    HI
-        + kcr_buf.data[CollisionalRxnLUT::k153][0]    *    de;
-
-    dspdot[15-1] = dspdot[15-1] + (scoef - acoef * HeHII);
-
-
-
-
-  }
-
-  // --- (D3) Now do metal species ---
-  if (my_chemistry->metal_chemistry == 1)  {
-
-    if (pack.local_itmask_metal != MASK_FALSE   )  {
-
-      // ***** CI **********
-      scoef = 0. + 12. * ( 0.
-          + kcr_buf.data[CollisionalRxnLUT::kz15][0]    *    HI        *    CH        / 13.
-          + kcr_buf.data[CollisionalRxnLUT::kz44][0]    *   CII        *    de        / 12.
-         );
-      acoef = 0.
-          + kcr_buf.data[CollisionalRxnLUT::kz20][0]    *   H2I        /  2.
-          + kcr_buf.data[CollisionalRxnLUT::kz27][0]    *    HI
-          + kcr_buf.data[CollisionalRxnLUT::kz28][0]    *    OH        / 17.
-          + kcr_buf.data[CollisionalRxnLUT::kz29][0]    *    O2        / 32.
-          + kcr_buf.data[CollisionalRxnLUT::kz51][0]    *   H2I        /  2.;
-      if ( ( my_chemistry->grain_growth == 1 )  ||  ( my_chemistry->dust_sublimation == 1) )  {
-        if (my_chemistry->dust_species > 0)  {
-          acoef = acoef
-          + grain_growth_rates.data[OnlyGrainSpLUT::AC_dust][0]          / CI        * 12.;
-        }
-      }
-      if (my_chemistry->use_radiative_transfer == 1)  {
-        if (my_chemistry->radiative_transfer_metal_ionization > 0)  {
-          acoef = acoef
-            + *(pack.fields.RT_CI_ionization_rate);
-        }
-        if (my_chemistry->radiative_transfer_metal_dissociation > 0)  {
-          scoef = scoef + 12. *
-              *(pack.fields.RT_CO_dissociation_rate)         * CO        /28.0;
-        }
-      }
-
-      dspdot[16-1] = dspdot[16-1] + (scoef - acoef * CI);
-
-
-
-      // ***** CII **********
-      scoef = 0. + 12. * ( 0.
-         );
-      acoef = 0.
-          + kcr_buf.data[CollisionalRxnLUT::kz37][0]    *    OH        / 17.
-          + kcr_buf.data[CollisionalRxnLUT::kz38][0]    *    O2        / 32.
-          + kcr_buf.data[CollisionalRxnLUT::kz44][0]    *    de;
-      if (my_chemistry->use_radiative_transfer == 1)  {
-        if (my_chemistry->radiative_transfer_metal_ionization > 0)  {
-          scoef = scoef
-            + *(pack.fields.RT_CI_ionization_rate)        * CI;
-        }
-      }
-
-      dspdot[17-1] = dspdot[17-1] + (scoef - acoef * CII);
-
-
-
-      // ***** CO **********
-      scoef = 0. + 28. * ( 0.
-          + kcr_buf.data[CollisionalRxnLUT::kz28][0]    *    CI        *    OH        / 204.
-          + kcr_buf.data[CollisionalRxnLUT::kz29][0]    *    CI        *    O2        / 384.
-          + kcr_buf.data[CollisionalRxnLUT::kz32][0]    *    OI        *    CH        / 208.
-          + kcr_buf.data[CollisionalRxnLUT::kz38][0]    *   CII        *    O2        / 384.
-          + kcr_buf.data[CollisionalRxnLUT::kz43][0]    *  COII        *    HI        / 28.
-         );
-      acoef = 0.
-          + kcr_buf.data[CollisionalRxnLUT::kz26][0]    *    OH        / 17.;
-      if ( ( my_chemistry->grain_growth == 1 )  ||  ( my_chemistry->dust_sublimation == 1) )  {
-        if (my_chemistry->dust_species > 2)  {
-          acoef = acoef
-          + grain_growth_rates.data[OnlyGrainSpLUT::ref_org_dust][0]      / CO        * 17. * 0.5
-          + grain_growth_rates.data[OnlyGrainSpLUT::vol_org_dust][0]      / CO        * 17.;
-        }
-      }
-      if (my_chemistry->use_radiative_transfer == 1)  {
-        if (my_chemistry->radiative_transfer_metal_dissociation > 0)  {
-          acoef = acoef
-            + *(pack.fields.RT_CO_dissociation_rate);
-        }
-      }
-
-      dspdot[18-1] = dspdot[18-1] + (scoef - acoef * CO);
-
-
-
-      // ***** CO2 **********
-      scoef = 0. + 44. * ( 0.
-          + kcr_buf.data[CollisionalRxnLUT::kz26][0]    *    OH        *    CO        / 476.
-         );
-      acoef = 0.;
-
-      dspdot[19-1] = dspdot[19-1] + (scoef - acoef * CO2);
-
-
-
-      // ***** OI **********
-      scoef = 0. + 16. * ( 0.
-          + kcr_buf.data[CollisionalRxnLUT::kz17][0]    *    HI        *    OH        / 17.
-          + kcr_buf.data[CollisionalRxnLUT::kz19][0]    *    HI        *    O2        / 32.
-          + kcr_buf.data[CollisionalRxnLUT::kz25][0]    *    OH        *    OH        / 289.
-          + kcr_buf.data[CollisionalRxnLUT::kz29][0]    *    CI        *    O2        / 384.
-          + kcr_buf.data[CollisionalRxnLUT::kz39][0]    *   OII        *    HI        / 16.
-          + kcr_buf.data[CollisionalRxnLUT::kz45][0]    *   OII        *    de        / 16.
-          + kcr_buf.data[CollisionalRxnLUT::kz47][0]    * H2OII        *    de        / 18.
-          + kcr_buf.data[CollisionalRxnLUT::kz50][0]    *  O2II        *    de        / 16.
-          + kcr_buf.data[CollisionalRxnLUT::kz53][0]    *   SiI        *    O2        / 896.
-         );
-      acoef = 0.
-          + kcr_buf.data[CollisionalRxnLUT::kz21][0]    *   H2I        /  2.
-          + kcr_buf.data[CollisionalRxnLUT::kz22][0]    *   HII
-          + kcr_buf.data[CollisionalRxnLUT::kz30][0]    *    HI
-          + kcr_buf.data[CollisionalRxnLUT::kz31][0]    *    OI        / 8.
-          + kcr_buf.data[CollisionalRxnLUT::kz32][0]    *    CH        / 13.
-          + kcr_buf.data[CollisionalRxnLUT::kz33][0]    *    OH        / 17.;
-      if (my_chemistry->use_radiative_transfer == 1)  {
-        if (my_chemistry->radiative_transfer_metal_ionization > 0)  {
-          acoef = acoef
-            + *(pack.fields.RT_OI_ionization_rate);
-        }
-        if (my_chemistry->radiative_transfer_metal_dissociation > 0)  {
-          scoef = scoef + 16. *
-            ( *(pack.fields.RT_OH_dissociation_rate)         * OH        /17.0
-            + *(pack.fields.RT_CO_dissociation_rate)         * CO        /28.0);
-        }
-      }
-
-      dspdot[20-1] = dspdot[20-1] + (scoef - acoef * OI);
-
-
-
-      // ***** OH **********
-      scoef = 0. + 17. * ( 0.
-          + kcr_buf.data[CollisionalRxnLUT::kz18][0]    *    HI        *   H2O        / 18.
-          + kcr_buf.data[CollisionalRxnLUT::kz19][0]    *    HI        *    O2        / 32.
-          + kcr_buf.data[CollisionalRxnLUT::kz21][0]    *    OI        *   H2I        / 32.
-          + kcr_buf.data[CollisionalRxnLUT::kz30][0]    *    OI        *    HI        / 16.
-          + kcr_buf.data[CollisionalRxnLUT::kz46][0]    * H2OII        *    de        / 18.
-          + kcr_buf.data[CollisionalRxnLUT::kz49][0]    * H3OII        *    de        / 19.
-         );
-      acoef = 0.
-          + kcr_buf.data[CollisionalRxnLUT::kz17][0]    *    HI
-          + kcr_buf.data[CollisionalRxnLUT::kz24][0]    *   H2I        /  2.
-          + kcr_buf.data[CollisionalRxnLUT::kz25][0]    *    OH        / 8.5
-          + kcr_buf.data[CollisionalRxnLUT::kz26][0]    *    CO        / 28.
-          + kcr_buf.data[CollisionalRxnLUT::kz28][0]    *    CI        / 12.
-          + kcr_buf.data[CollisionalRxnLUT::kz33][0]    *    OI        / 16.
-          + kcr_buf.data[CollisionalRxnLUT::kz34][0]    *   HII
-          + kcr_buf.data[CollisionalRxnLUT::kz37][0]    *   CII        / 12.
-          + kcr_buf.data[CollisionalRxnLUT::kz52][0]    *   SiI        / 28.
-          + kcr_buf.data[CollisionalRxnLUT::kz54][0]    *  SiOI        / 44.;
-      if (my_chemistry->use_radiative_transfer == 1)  {
-        if (my_chemistry->radiative_transfer_metal_dissociation > 0)  {
-          acoef = acoef
-            + *(pack.fields.RT_OH_dissociation_rate);
-          scoef = scoef + 17. *
-              *(pack.fields.RT_H2O_dissociation_rate)        * H2O       /18.0;
-        }
-      }
-
-      dspdot[21-1] = dspdot[21-1] + (scoef - acoef * OH);
-
-
-
-      // ***** H2O **********
-      scoef = 0. + 18. * ( 0.
-          + kcr_buf.data[CollisionalRxnLUT::kz24][0]    *   H2I        *    OH        / 34.
-          + kcr_buf.data[CollisionalRxnLUT::kz25][0]    *    OH        *    OH        / 289.
-          + kcr_buf.data[CollisionalRxnLUT::kz48][0]    * H3OII        *    de        / 19.
-         );
-      acoef = 0.
-          + kcr_buf.data[CollisionalRxnLUT::kz18][0]    *    HI
-          + kcr_buf.data[CollisionalRxnLUT::kz35][0]    *   HII;
-      if ( ( my_chemistry->grain_growth == 1 )  ||  ( my_chemistry->dust_sublimation == 1) )  {
-        if (my_chemistry->dust_species > 0)  {
-          acoef = acoef
-          + grain_growth_rates.data[OnlyGrainSpLUT::MgSiO3_dust][0]      / H2O        * 18. * 2.;
-        }
-        if (my_chemistry->dust_species > 1)  {
-          acoef = acoef
-          + grain_growth_rates.data[OnlyGrainSpLUT::Mg2SiO4_dust][0]     / H2O        * 18. * 3.
-          + grain_growth_rates.data[OnlyGrainSpLUT::Fe3O4_dust][0]       / H2O        * 18. * 4.
-          + grain_growth_rates.data[OnlyGrainSpLUT::MgO_dust][0]         / H2O        * 18.
-          + grain_growth_rates.data[OnlyGrainSpLUT::Al2O3_dust][0]       / H2O        * 18. * 3.;
-        }
-        if (my_chemistry->dust_species > 2)  {
-          acoef = acoef
-          + grain_growth_rates.data[OnlyGrainSpLUT::H2O_ice_dust][0]      / H2O        * 18.;
-        }
-      }
-      if (my_chemistry->use_radiative_transfer == 1)  {
-        if (my_chemistry->radiative_transfer_metal_dissociation > 0)  {
-          acoef = acoef
-            + *(pack.fields.RT_H2O_dissociation_rate);
-        }
-      }
-
-      dspdot[22-1] = dspdot[22-1] + (scoef - acoef * H2O);
-
-
-
-      // ***** O2 **********
-      scoef = 0. + 32. * ( 0.
-          + kcr_buf.data[CollisionalRxnLUT::kz31][0]    *    OI        *    OI        / 256.
-          + kcr_buf.data[CollisionalRxnLUT::kz33][0]    *    OI        *    OH        / 272.
-         );
-      acoef = 0.
-          + kcr_buf.data[CollisionalRxnLUT::kz19][0]    *    HI
-          + kcr_buf.data[CollisionalRxnLUT::kz29][0]    *    CI        / 12.
-          + kcr_buf.data[CollisionalRxnLUT::kz36][0]    *   HII
-          + kcr_buf.data[CollisionalRxnLUT::kz38][0]    *   CII        / 12.
-          + kcr_buf.data[CollisionalRxnLUT::kz53][0]    *   SiI        / 28.;
-
-      dspdot[23-1] = dspdot[23-1] + (scoef - acoef * O2);
-
-
-
-      // ***** SiI **********
-      scoef = 0. + 28. * ( 0.
-         );
-      acoef = 0.
-          + kcr_buf.data[CollisionalRxnLUT::kz52][0]    *    OH        / 17.
-          + kcr_buf.data[CollisionalRxnLUT::kz53][0]    *    O2        / 32.;
-      if ( ( my_chemistry->grain_growth == 1 )  ||  ( my_chemistry->dust_sublimation == 1) )  {
-        if (my_chemistry->dust_species > 1)  {
-          acoef = acoef
-          + grain_growth_rates.data[OnlyGrainSpLUT::SiM_dust][0]         / SiI        * 28.;
-        }
-      }
-
-      dspdot[24-1] = dspdot[24-1] + (scoef - acoef * SiI);
-
-
-
-      // ***** SiOI **********
-      scoef = 0. + 44. * ( 0.
-          + kcr_buf.data[CollisionalRxnLUT::kz52][0]    *   SiI        *    OH        / 476.
-          + kcr_buf.data[CollisionalRxnLUT::kz53][0]    *   SiI        *    O2        / 896.
-         );
-      acoef = 0.
-          + kcr_buf.data[CollisionalRxnLUT::kz54][0]    *    OH        / 17.;
-      if ( ( my_chemistry->grain_growth == 1 )  ||  ( my_chemistry->dust_sublimation == 1) )  {
-        if (my_chemistry->dust_species > 0)  {
-          acoef = acoef
-          + grain_growth_rates.data[OnlyGrainSpLUT::MgSiO3_dust][0]      / SiOI        * 44.;
-        }
-        if (my_chemistry->dust_species > 1)  {
-          acoef = acoef
-          + grain_growth_rates.data[OnlyGrainSpLUT::Mg2SiO4_dust][0]     / SiOI        * 44.;
-        }
-      }
-
-      dspdot[25-1] = dspdot[25-1] + (scoef - acoef * SiOI);
-
-
-
-      // ***** SiO2I **********
-      scoef = 0. + 60. * ( 0.
-          + kcr_buf.data[CollisionalRxnLUT::kz54][0]    *  SiOI        *    OH        / 748.
-         );
-      acoef = 0.;
-      if ( ( my_chemistry->grain_growth == 1 )  ||  ( my_chemistry->dust_sublimation == 1) )  {
-        if (my_chemistry->dust_species > 1)  {
-          acoef = acoef
-          + grain_growth_rates.data[OnlyGrainSpLUT::SiO2_dust][0]       / SiO2I        * 60.;
-        }
-      }
-
-      dspdot[26-1] = dspdot[26-1] + (scoef - acoef * SiO2I);
-
-
-
-      // ***** CH **********
-      scoef = 0. + 13. * ( 0.
-          + kcr_buf.data[CollisionalRxnLUT::kz16][0]    *    HI        *   CH2        / 14.
-          + kcr_buf.data[CollisionalRxnLUT::kz20][0]    *    CI        *   H2I        / 24.
-          + kcr_buf.data[CollisionalRxnLUT::kz27][0]    *    CI        *    HI        / 12.
-         );
-      acoef = 0.
-          + kcr_buf.data[CollisionalRxnLUT::kz15][0]    *    HI
-          + kcr_buf.data[CollisionalRxnLUT::kz23][0]    *   H2I        /  2.
-          + kcr_buf.data[CollisionalRxnLUT::kz32][0]    *    OI        / 16.;
-
-      dspdot[27-1] = dspdot[27-1] + (scoef - acoef * CH);
-
-
-
-      // ***** CH2 **********
-      scoef = 0. + 14. * ( 0.
-          + kcr_buf.data[CollisionalRxnLUT::kz23][0]    *   H2I        *    CH        / 26.
-          + kcr_buf.data[CollisionalRxnLUT::kz51][0]    *   H2I        *    CI        / 24.
-         );
-      acoef = 0.
-          + kcr_buf.data[CollisionalRxnLUT::kz16][0]    *    HI;
-      if ( ( my_chemistry->grain_growth == 1 )  ||  ( my_chemistry->dust_sublimation == 1) )  {
-        if (my_chemistry->dust_species > 2)  {
-          acoef = acoef
-          + grain_growth_rates.data[OnlyGrainSpLUT::ref_org_dust][0]      / CH2        * 14. * 0.5;
-        }
-      }
-
-      dspdot[28-1] = dspdot[28-1] + (scoef - acoef * CH2);
-
-
-
-      // ***** COII **********
-      scoef = 0. + 28. * ( 0.
-          + kcr_buf.data[CollisionalRxnLUT::kz37][0]    *   CII        *    OH        / 204.
-         );
-      acoef = 0.
-          + kcr_buf.data[CollisionalRxnLUT::kz43][0]    *    HI;
-
-      dspdot[29-1] = dspdot[29-1] + (scoef - acoef * COII);
-
-
-
-      // ***** OII **********
-      scoef = 0. + 16. * ( 0.
-          + kcr_buf.data[CollisionalRxnLUT::kz22][0]    *   HII        *    OI        / 16.
-          + kcr_buf.data[CollisionalRxnLUT::kz38][0]    *   CII        *    O2        / 384.
-         );
-      acoef = 0.
-          + kcr_buf.data[CollisionalRxnLUT::kz39][0]    *    HI
-          + kcr_buf.data[CollisionalRxnLUT::kz40][0]    *   H2I        /  2.
-          + kcr_buf.data[CollisionalRxnLUT::kz45][0]    *    de;
-      if (my_chemistry->use_radiative_transfer == 1)  {
-        if (my_chemistry->radiative_transfer_metal_ionization > 0)  {
-          scoef = scoef
-            + *(pack.fields.RT_OI_ionization_rate)        * OI;
-        }
-      }
-
-      dspdot[30-1] = dspdot[30-1] + (scoef - acoef * OII);
-
-
-
-      // ***** OHII **********
-      scoef = 0. + 17. * ( 0.
-          + kcr_buf.data[CollisionalRxnLUT::kz34][0]    *   HII        *    OH        / 17.
-          + kcr_buf.data[CollisionalRxnLUT::kz40][0]    *   OII        *   H2I        / 32.
-         );
-      acoef = 0.
-          + kcr_buf.data[CollisionalRxnLUT::kz41][0]    *   H2I        /  2.;
-
-      dspdot[31-1] = dspdot[31-1] + (scoef - acoef * OHII);
-
-
-
-      // ***** H2OII **********
-      scoef = 0. + 18. * ( 0.
-          + kcr_buf.data[CollisionalRxnLUT::kz35][0]    *   HII        *   H2O        / 18.
-          + kcr_buf.data[CollisionalRxnLUT::kz41][0]    *  OHII        *   H2I        / 34.
-         );
-      acoef = 0.
-          + kcr_buf.data[CollisionalRxnLUT::kz42][0]    *   H2I        /  2.
-          + kcr_buf.data[CollisionalRxnLUT::kz46][0]    *    de
-          + kcr_buf.data[CollisionalRxnLUT::kz47][0]    *    de;
-
-      dspdot[32-1] = dspdot[32-1] + (scoef - acoef * H2OII);
-
-
-
-      // ***** H3OII **********
-      scoef = 0. + 19. * ( 0.
-          + kcr_buf.data[CollisionalRxnLUT::kz42][0]    * H2OII        *   H2I        / 36.
-         );
-      acoef = 0.
-          + kcr_buf.data[CollisionalRxnLUT::kz48][0]    *    de
-          + kcr_buf.data[CollisionalRxnLUT::kz49][0]    *    de;
-
-      dspdot[33-1] = dspdot[33-1] + (scoef - acoef * H3OII);
-
-
-
-      // ***** O2II **********
-      scoef = 0. + 32. * ( 0.
-          + kcr_buf.data[CollisionalRxnLUT::kz36][0]    *   HII        *    O2        / 32.
-         );
-      acoef = 0.
-          + kcr_buf.data[CollisionalRxnLUT::kz50][0]    *    de;
-
-      dspdot[34-1] = dspdot[34-1] + (scoef - acoef * O2II);
-
-
-
-      if ( ( my_chemistry->grain_growth == 1 )  ||  ( my_chemistry->dust_sublimation == 1) )  {
-        if (my_chemistry->dust_species > 0)  {
-          // ***** Mg **********
-          scoef = 0.;
-          acoef = 0.;
-          acoef = acoef
-          + grain_growth_rates.data[OnlyGrainSpLUT::MgSiO3_dust][0]      / Mg        * 24.;
-          if (my_chemistry->dust_species > 1)  {
-            acoef = acoef
-            + grain_growth_rates.data[OnlyGrainSpLUT::Mg2SiO4_dust][0]     / Mg        * 24. * 2.
-            + grain_growth_rates.data[OnlyGrainSpLUT::MgO_dust][0]         / Mg        * 24.;
-          }
-
-          dspdot[35-1] = dspdot[35-1] + (scoef - acoef * Mg);
-
-
-        }
-
-        if (my_chemistry->dust_species > 1)  {
-          // ***** Al **********
-          scoef = 0.;
-          acoef = 0.;
-          acoef = acoef
-          + grain_growth_rates.data[OnlyGrainSpLUT::Al2O3_dust][0]       / Al        * 27. * 2.;
-
-          dspdot[36-1] = dspdot[36-1] + (scoef - acoef * Al);
-
-
-
-          // ***** S  **********
-          scoef = 0.;
-          acoef = 0.;
-          acoef = acoef
-          + grain_growth_rates.data[OnlyGrainSpLUT::FeS_dust][0]         / S        * 32.;
-
-          dspdot[37-1] = dspdot[37-1] + (scoef - acoef * S);
-
-
-
-          // ***** Fe **********
-          scoef = 0.;
-          acoef = 0.;
-          acoef = acoef
-          + grain_growth_rates.data[OnlyGrainSpLUT::FeM_dust][0]         / Fe        * 56.
-          + grain_growth_rates.data[OnlyGrainSpLUT::Fe3O4_dust][0]       / Fe        * 56. * 3.
-          + grain_growth_rates.data[OnlyGrainSpLUT::FeS_dust][0]         / Fe        * 56.;
-
-          dspdot[38-1] = dspdot[38-1] + (scoef - acoef * Fe);
-
-
-        }
-      }
-
-    }
-
-  }
-
-  // --- (D4) Now do dust species ---
-  if ( ( my_chemistry->grain_growth == 1 )  ||  ( my_chemistry->dust_sublimation == 1) )  {
-
-    if (pack.local_itmask_metal != MASK_FALSE   )  {
-
-      if (my_chemistry->dust_species > 0)  {
-        // ***** MgSiO3 **********
-        scoef = 0.;
-        scoef = scoef
-        + grain_growth_rates.data[OnlyGrainSpLUT::MgSiO3_dust][0]      * 100.;
-        acoef = 0.;
-
-        dspdot[39-1] = dspdot[39-1] + (scoef - acoef * MgSiO3);
-
-
-
-        // ***** AC **********
-        scoef = 0.;
-        scoef = scoef
-        + grain_growth_rates.data[OnlyGrainSpLUT::AC_dust][0]          * 12.;
-        acoef = 0.;
-
-        dspdot[40-1] = dspdot[40-1] + (scoef - acoef * AC);
-
-
-      }
-
-      if (my_chemistry->dust_species > 1)  {
-        // ***** SiM **********
-        scoef = 0.;
-        scoef = scoef
-        + grain_growth_rates.data[OnlyGrainSpLUT::SiM_dust][0]         * 28.;
-        acoef = 0.;
-
-        dspdot[41-1] = dspdot[41-1] + (scoef - acoef * SiM);
-
-
-
-        // ***** FeM **********
-        scoef = 0.;
-        scoef = scoef
-        + grain_growth_rates.data[OnlyGrainSpLUT::FeM_dust][0]         * 56.;
-        acoef = 0.;
-
-        dspdot[42-1] = dspdot[42-1] + (scoef - acoef * FeM);
-
-
-
-        // ***** Mg2SiO4 **********
-        scoef = 0.;
-        scoef = scoef
-        + grain_growth_rates.data[OnlyGrainSpLUT::Mg2SiO4_dust][0]     * 140.;
-        acoef = 0.;
-
-        dspdot[43-1] = dspdot[43-1] + (scoef - acoef * Mg2SiO4);
-
-
-
-        // ***** Fe3O4 **********
-        scoef = 0.;
-        scoef = scoef
-        + grain_growth_rates.data[OnlyGrainSpLUT::Fe3O4_dust][0]       * 232.;
-        acoef = 0.;
-
-        dspdot[44-1] = dspdot[44-1] + (scoef - acoef * Fe3O4);
-
-
-
-        // ***** SiO2D **********
-        scoef = 0.;
-        scoef = scoef
-        + grain_growth_rates.data[OnlyGrainSpLUT::SiO2_dust][0]       * 60.;
-        acoef = 0.;
-
-        dspdot[45-1] = dspdot[45-1] + (scoef - acoef * SiO2D);
-
-
-
-        // ***** MgO **********
-        scoef = 0.;
-        scoef = scoef
-        + grain_growth_rates.data[OnlyGrainSpLUT::MgO_dust][0]         * 40.;
-        acoef = 0.;
-
-        dspdot[46-1] = dspdot[46-1] + (scoef - acoef * MgO);
-
-
-
-        // ***** FeS **********
-        scoef = 0.;
-        scoef = scoef
-        + grain_growth_rates.data[OnlyGrainSpLUT::FeS_dust][0]         * 88.;
-        acoef = 0.;
-
-        dspdot[47-1] = dspdot[47-1] + (scoef - acoef * FeS);
-
-
-
-        // ***** Al2O3 **********
-        scoef = 0.;
-        scoef = scoef
-        + grain_growth_rates.data[OnlyGrainSpLUT::Al2O3_dust][0]       * 102.;
-        acoef = 0.;
-
-        dspdot[48-1] = dspdot[48-1] + (scoef - acoef * Al2O3);
-
-
-      }
-
-      if (my_chemistry->dust_species > 2)  {
-        // ***** reforg **********
-        scoef = 0.;
-        scoef = scoef
-        + grain_growth_rates.data[OnlyGrainSpLUT::ref_org_dust][0]      * 22.68;
-        acoef = 0.;
-
-        dspdot[49-1] = dspdot[49-1] + (scoef - acoef * reforg);
-
-
-
-        // ***** volorg **********
-        scoef = 0.;
-        scoef = scoef
-        + grain_growth_rates.data[OnlyGrainSpLUT::vol_org_dust][0]      * 32.;
-        acoef = 0.;
-
-        dspdot[50-1] = dspdot[50-1] + (scoef - acoef * volorg);
-
-
-
-        // ***** H2Oice **********
-        scoef = 0.;
-        scoef = scoef
-        + grain_growth_rates.data[OnlyGrainSpLUT::H2O_ice_dust][0]      * 18.;
-        acoef = 0.;
-
-        dspdot[51-1] = dspdot[51-1] + (scoef - acoef * H2Oice);
-
-
-      }
-
-    }
-
-  }
-
-  grackle::impl::drop_CollisionalRxnRateCollection(&kcr_buf);
-  grackle::impl::drop_PhotoRxnRateCollection(&kshield_buf);
-  grackle::impl::drop_GrainSpeciesCollection(&grain_growth_rates);
-
-  return;
->>>>>>> 50dbb000
 }
 
 
