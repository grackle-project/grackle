// See LICENSE file for license and copyright information

/// @file time_deriv_0d.hpp
/// @brief Defines machinery to calculate the time derivative for a single zone

#ifndef TIME_DERIV_0D_HPP
#define TIME_DERIV_0D_HPP

#include "cool1d_multi_g.hpp"
#include "chemistry_solver_funcs.hpp"
#include "fortran_func_wrappers.hpp"
#include "grackle.h"
#include "grackle_macros.h" // GRACKLE_FREE
#include "index_helper.h"
#include "internal_types.hpp"
#include "utils-field.hpp"

// we choose to adopt a longer, more descriptive namespace here so that the
// handful of functions defined in this file can have shorter names (in the
// future, if we are willing to define methods on a struct, we can definitely
// shorten the namespace name)
namespace grackle::impl::time_deriv_0d {

/// this is a collection of the arguments that won't change between successive
/// time derivative calculations
struct FrozenSimpleArgs {
  // the following batch of args are all forwarded
  int imetal;
  // todo: we can delete `iter`. This is only here for historical reasons
  int iter;
  double dom;
  double chunit;
  double dx_cgs;
  double c_ljeans;
  gr_mask_type anydust;
  chemistry_data* my_chemistry;
  chemistry_data_storage* my_rates;
  photo_rate_storage my_uvb_rates;
  InternalGrUnits internalu;
};

/// these are collections of scratch buffers for solving the 0d time derivative
///
/// @note
/// Since the time derivative calculation only operates on a single zone, we
/// choose to freshly allocate data for each of these buffers (this is a small
/// fraction of the required memory). In the future, if we refactor the
/// calculation to operate on multiple elements at once, then this should reuse
/// preallocated buffers.
struct MainScratchBuf {
  GrainSpeciesCollection grain_temperatures;
  LogTLinInterpScratchBuf logTlininterp_buf;
  Cool1DMultiScratchBuf cool1dmulti_buf;
  CoolHeatScratchBuf coolingheating_buf;
  ChemHeatingRates chemheatrates_buf;

  // the remaining buffers were originally reallocated (mostly on the stack)
  // every time calculated the time derivatives were computed
  CollisionalRxnRateCollection kcr_buf;
  PhotoRxnRateCollection kshield_buf;
  GrainSpeciesCollection grain_growth_rates;
  double* k13dd; // <- only used within lookup_cool_rates1d_g
};

MainScratchBuf new_MainScratchBuf(void) {
  int nelem = 1;
  MainScratchBuf out;
  out.grain_temperatures = new_GrainSpeciesCollection(nelem);
  out.logTlininterp_buf = new_LogTLinInterpScratchBuf(nelem);
  out.cool1dmulti_buf = new_Cool1DMultiScratchBuf(nelem);
  out.coolingheating_buf = new_CoolHeatScratchBuf(nelem);
  out.chemheatrates_buf = new_ChemHeatingRates(nelem);

  out.kcr_buf = new_CollisionalRxnRateCollection(nelem);
  out.kshield_buf = new_PhotoRxnRateCollection(nelem);
  out.grain_growth_rates = new_GrainSpeciesCollection(nelem);
  out.k13dd = (double*)malloc(sizeof(double)*14*nelem);
  return out;
}

void drop_MainScratchBuf(MainScratchBuf* ptr) {
  drop_GrainSpeciesCollection(&ptr->grain_temperatures);
  drop_LogTLinInterpScratchBuf(&ptr->logTlininterp_buf);
  drop_Cool1DMultiScratchBuf(&ptr->cool1dmulti_buf);
  drop_CoolHeatScratchBuf(&ptr->coolingheating_buf);
  drop_ChemHeatingRates(&ptr->chemheatrates_buf);

  drop_CollisionalRxnRateCollection(&ptr->kcr_buf);
  drop_PhotoRxnRateCollection(&ptr->kshield_buf);
  drop_GrainSpeciesCollection(&ptr->grain_growth_rates);
  GRACKLE_FREE(ptr->k13dd);
}

/// this is a collections of values intended to act as 1-element arrays and
/// that don't need to be dynamically allocated
///
/// @note
/// When we ultimately refactor the time derivative calculation to operate on
/// multiple elements at once, we will need to merge this object with
/// MainScratchBuf and track pointers to previously allocated memory buffer
/// for all cases
struct Assorted1ElemBuf {
  double p2d[1];
  double tgas[1];
  double tdust[1];
  double metallicity[1];
  double dust2gas[1];
  double rhoH[1];
  double mmw[1];
  double h2dust[1];
  double edot[1];

  // the remaining buffers were originally reallocated (on the stack)
  // every time calculated the time derivatives were computed.
  gr_mask_type itmask[1];
  // These are used to compute values that we totally ignore in this context
  double dedot[1];
  double HIdot[1];
};

/// this struct is used to organize some temporary data that is used for
/// computing time derivatives of species data (and possibly, internal energy)
/// in a single zone
///
/// most of the data here acts a little like an adaptor layer
/// - we effectively adapt a representation of all species (and possibly
///   internal energy) from a vector form to the standard data structures to do
///   typical calculations and then we adapt back to the vector format
/// - to facillitate this, we effectively create an instance of
///   grackle_field_data that acts like a 1-element slice of the
///   grackle_field_data instance that the user passed in.
/// - this is highly inefficient, but it is logically consistent with the
///   original fortran code from before transcription. (We should refactor this
///   in the future after we finish transcription)
struct ContextPack {
  /// holds the local value of itmask_metal
  gr_mask_type local_itmask_metal;
  /// specifies how we handling edot in the calculation. This comes from
  /// an array historically known as imp_eng
  int local_edot_handling;

  /// this represents the precomputed index-range
  /// - if we transition to an implementation where we compute the time
  ///   derivatives for multiple sets of physical conditions at a time, this
  ///   will need to be computed on the fly
  IndexRange idx_range_1_element;

  /// the idea is that this will hold data for a single zone
  grackle_field_data fields;

  /// @defgroup field_data_metadata
  /// The arrays in this group are used to hold the various 3-element arrays
  /// that are used as members of the `fields` member
  /** @{ */
  int grid_dimension[3];
  int grid_start[3];
  int grid_end[3];
  /** @} */

  /// @defgroup general_time_deriv_packs
  /// The members in this group store packs of data that are used within the
  /// time derivative calculation. There are usually analogues to the data used
  /// in othere parts of Grackle
  /** @{ */

  /// the following batch of arguments essentially forward several arguments
  /// onto the calculation. These are "frozen"; they don't change across calls
  /// to the calculation for different spatial locations.
  FrozenSimpleArgs fwd_args;

  /// the struct containing the primary scratch buffers (the lifetimes of the
  /// buffers in this member are intended to all outlive the lifetime of this
  /// struct)
  MainScratchBuf main_scratch_buf;

  /// collection of other assorted scratch buffers.
  ///
  /// @note
  /// While main_scratch_buf holds collections of buffers, this holds loose
  /// buffers. Because this is entirely composed of loose buffers and the
  /// calculation currently only operates on a single zone, these buffers are
  /// all specified as statically sized arrays (i.e. there's no need to
  /// manually allocate and deallocate the buffers)
  Assorted1ElemBuf other_scratch_buf;

  /** @} */

};

typedef struct ContextPack ContextPack;

/// partially set up a new time_deriv_pack
///
/// Ideally, we would initialize everything all at once in full generality, but
/// we reuse this object multiple times (maybe revisit this in the future?)
inline ContextPack new_ContextPack(
  FrozenSimpleArgs fwd_args,
  MainScratchBuf scratch_buf
) {
  ContextPack pack;
  for (int i = 0; i < 3; i++) {
    pack.grid_dimension[i] = 1;
    pack.grid_start[i] = 0;
    pack.grid_end[i] = 0;
  }
  gr_initialize_field_data(&pack.fields);
  pack.fields.grid_rank=3;
  pack.fields.grid_dimension = pack.grid_dimension;
  pack.fields.grid_start = pack.grid_start;
  pack.fields.grid_end = pack.grid_end;

  // precompute the 1-element index-range
  // - we explicitly follow the standard idiom for constructing an IndexRange
  //   and avoid directly constructing it (if the internals change we don't
  //   want to fix it here).
  const grackle_index_helper idx_helper = build_index_helper_(&pack.fields);
  pack.idx_range_1_element = make_idx_range_(0, &idx_helper);

  // initialize other members
  pack.fwd_args = fwd_args;
  pack.main_scratch_buf = scratch_buf;

  // nothing needs to be done for pack.other_scratch_buf
  return pack;
}

/// configure a ContextPack to be used at a particular index
///
/// @param[in,out] ptr pointer to an already initialized time_deriv_0d_pack
/// @param[in] my_fields the multidimensional field instance
/// @param[in] field_idx1d the index where we will be performing the calculation
///    (it has already been remapped from multiple dimensions to 1D).
/// @param[in] local_itmask_metal specifies the local values of itmask_metal
/// @param[in] local_edot_handling Specifies how we handle energy evolution.
///    This is read from an array historically known as `imp_eng`
inline void configure_ContextPack(
  ContextPack* pack, const grackle_field_data* my_fields,
  int field_idx1d, gr_mask_type local_itmask_metal, int local_edot_handling
) {
  pack->local_itmask_metal = local_itmask_metal;
  pack->local_edot_handling = local_edot_handling;
  pack->fields.grid_dx = my_fields->grid_dx;

  // here, we overwrite each field in pack.fields_1zone with pointers from
  // each field in my_fields corresponding to the current location (i,j,k)
  copy_offset_fieldmember_ptrs_(&pack->fields, my_fields, field_idx1d);

}

/// here we copy the values from the scratch buffers (used by grackle's main
/// loop) at a single index into the corresponding buffers tracked by the
/// ContextPack.
///
/// @todo
/// We are copying more values than are strictly necessary (we are doing this
/// for historical consistency). We should be copying as few values as
/// possible. Honestly, creating this routine has made it clear that some of
/// the logic of the 0d time-derivative time calculation should probably be
/// reconsidered.
///
/// @todo
/// Once we remove scratchbuf_copy_from_pack (which does the inverse of this
/// function), and we have removed the unnecessary logic from this function,
/// this should be combined with configure_ContextPack
inline void scratchbufs_copy_into_pack(
  int index, ContextPack* pack, const double* p2d, const double* tgas,
  const double* tdust, const double* metallicity, const double* dust2gas,
  const double* rhoH, const double* mmw, const double* h2dust,
  const double* edot, grackle::impl::GrainSpeciesCollection grain_temperatures,
  grackle::impl::LogTLinInterpScratchBuf logTlininterp_buf,
  grackle::impl::Cool1DMultiScratchBuf cool1dmulti_buf,
  grackle::impl::CoolHeatScratchBuf coolingheating_buf,
  grackle::impl::ChemHeatingRates chemheatrates_buf
) {

  // it's a little unclear how many of the following copy-operations are
  // required by the current implementation
  // -> the need for copying depending may depend on whether internal_energy
  //    evolved with the species densities
  // -> we comment in special cases where there is an obvious choice

  // first, we copy the values into the buffers of pack->main_scratch_buf
  {
    // to help out, we define a lambda function (it captures index by value)
    auto copy_fn = [index](
      const char* name, auto*& pack_buf, auto*& external_buf,
      const grackle::impl::visitor::BufLenSpec& spec
    ) {
      pack_buf[0] = external_buf[index];
    };

    // unclear if the current implementation depends on the following copy, but
    // it SHOULD never be necessary
    visit_member_pair(
      pack->main_scratch_buf.logTlininterp_buf, logTlininterp_buf, copy_fn
    );

    // I think the following case is necessary (if we aren't co-evolving
    // internal energy). But, it seems like we should be recomputing this in
    // all cases (these depend on the number density of dust, right?)
    visit_member_pair(
      pack->main_scratch_buf.grain_temperatures, grain_temperatures, copy_fn
    );

    // the tgasold buffer is definitely needed when the current implementation
    // co-evolves the internal energy
    visit_member_pair(
      pack->main_scratch_buf.cool1dmulti_buf, cool1dmulti_buf, copy_fn
    );

    // unclear whether the following cases need to be copied
    visit_member_pair(
      pack->main_scratch_buf.coolingheating_buf, coolingheating_buf, copy_fn
    );
    visit_member_pair(
      pack->main_scratch_buf.chemheatrates_buf, chemheatrates_buf, copy_fn
    );
  }

  // second, we copy the remaining values
  pack->other_scratch_buf.p2d[0] = p2d[index];
  // we may want to recalculate this regardless of whether we are co-evolving
  // internal-energy (since temperature is dependent on the species number
  // densities
  pack->other_scratch_buf.tgas[0] = tgas[index];
  pack->other_scratch_buf.tdust[0] = tdust[index];
  pack->other_scratch_buf.metallicity[0] = metallicity[index];
  pack->other_scratch_buf.dust2gas[0] = dust2gas[index];
  pack->other_scratch_buf.rhoH[0] = rhoH[index];
  pack->other_scratch_buf.mmw[0] = mmw[index];
  pack->other_scratch_buf.h2dust[0] = h2dust[index];
  pack->other_scratch_buf.edot[0] = edot[index];
}

/// here we copy the values into the scratch buffers (used by grackle's main
/// loop) at a single index from the corresponding buffers tracked by the
/// ContextPack.
///
/// @note
/// This function should **NOT** exist and should be removed (it only exists
/// right now as we pursue transcription). In particular, it makes no logical
/// sense to overwrite the value of cool1dmulti_buf.tgasold
inline void scratchbufs_copy_from_pack(
  int index, ContextPack* pack, double* p2d, double* tgas,
  double* tdust, double* metallicity, double* dust2gas, double* rhoH,
  double* mmw, double* h2dust, double* edot,
  grackle::impl::GrainSpeciesCollection grain_temperatures,
  grackle::impl::LogTLinInterpScratchBuf logTlininterp_buf,
  grackle::impl::Cool1DMultiScratchBuf cool1dmulti_buf,
  grackle::impl::CoolHeatScratchBuf coolingheating_buf,
  grackle::impl::ChemHeatingRates chemheatrates_buf
) {

  // first, we copy the values from the buffers of pack->main_scratch_buf
  {
    // to help out, we define a lambda function (it captures index by value)
    auto copy_fn = [index](
      const char* name, auto*& pack_buf, auto*& external_buf,
      const grackle::impl::visitor::BufLenSpec& spec
    ) { external_buf[index] = pack_buf[0]; };

    visit_member_pair(
      pack->main_scratch_buf.logTlininterp_buf, logTlininterp_buf, copy_fn
    );
    visit_member_pair(
      pack->main_scratch_buf.grain_temperatures, grain_temperatures, copy_fn
    );
    visit_member_pair(
      pack->main_scratch_buf.cool1dmulti_buf, cool1dmulti_buf, copy_fn
    );
    visit_member_pair(
      pack->main_scratch_buf.coolingheating_buf, coolingheating_buf, copy_fn
    );
    visit_member_pair(
      pack->main_scratch_buf.chemheatrates_buf, chemheatrates_buf, copy_fn
    );
  }

  // second, we copy the remaining values
  p2d[index] = pack->other_scratch_buf.p2d[0];
  tgas[index] = pack->other_scratch_buf.tgas[0];
  tdust[index] = pack->other_scratch_buf.tdust[0];
  metallicity[index] = pack->other_scratch_buf.metallicity[0];
  dust2gas[index] = pack->other_scratch_buf.dust2gas[0];
  rhoH[index] = pack->other_scratch_buf.rhoH[0];
  mmw[index] = pack->other_scratch_buf.mmw[0];
  h2dust[index] = pack->other_scratch_buf.h2dust[0];
  edot[index] = pack->other_scratch_buf.edot[0];

}


/// calculate the time derivatives
///
/// @param[in] dt_FIXME Specifies the timestep passed to the
///   lookup_cool_rates1d_g function. See the C++ docstring for that function
///   for more details (this needs to be revisited)
/// @param[in] rhosp Specifies the species mass densities to use for computing
///   the time derivatives. This always has enough space for each species (it
///   is indexed by SpLUT), even if some entries are not evolved.
/// @param[out] rhosp_dot Buffers to hold computed time derivatives of the mass
///   density for each relevant species. (We do not specify how/whether this
///   function modifies values stored in buffers corresponding to unevolved
///   species)
/// @param[in] eint Specifies the nominal specific internal energy to use in
///   the calculations. Based on the context, this may or may not be used
/// @param[out] eint_dot_specific Buffer to hold the time derivative of the
///   **specific** internal energy. The fact that the specific quantity is
///   written is noteworth. In certain contexts, a meaningful value may not be
///   written here.
/// @param[in] pack Specifies extra buffers and information to be used in the
///   calculation
///
/// @note
/// In the future, we probably want to refactor in order to:
///   1. directly compute the jacobian while computing the derivative
///   2. accept an array of inputs and compute the derivatives at all values at
///      once (one might pick multiple simultaneous inputs for use in the
///      finite derivatives that are used to estimate the jacobian matrix)
///
/// @note
/// If we ever redefine `SpeciesCollection` to be a class template, it would be
/// natural to represent `rhosp` with `SpeciesCollection<gr_float>`
///
/// @par Future Performance Considerations:
/// From a performance perspective, a compelling case could be made that we
/// should be wiring up the members of the `grackle_field_data` struct to point
/// to the entries of `rhosp` and `eint` ahead of time (before we call this
/// function). In that scenario, it would probably make the most sense:
/// - to replace `rhosp` and `eint` arguments with an argument passing the
///   struct AND to manage the struct entirely outside of the logic in the
///   time_deriv_0d namespace (this could make a lot of sense if we transition
///   this function to operating on arrays of inputs)
/// - Alternatively, we could organize all of the routines in this namespace so
///   that they represent a single well-defined data-structure with explicitly
///   documented semantics for the order of invoking commands. Essentially, it
///   would need to be a state-machine.
/// - (no matter what, we should try to avoid a bunch of implicit "magic")
/// In reality, `grackle_field_data` is very poorly suited for its current role
/// as a universal data-structure for passing around any/all kinds of field
/// data. And, we should work on coming up with a superior alternative for
/// use within Grackle
void derivatives(
  double dt_FIXME, gr_float* rhosp, grackle::impl::SpeciesCollection rhosp_dot,
  gr_float* eint, double* eint_dot_specific, ContextPack& pack
) {

  // introduce some namespace abbreviations for use within this function
  namespace f_wrap = ::grackle::impl::fortran_wrapper;
  namespace gr_chem = ::grackle::impl::chemistry;

  chemistry_data* my_chemistry = pack.fwd_args.my_chemistry;
  chemistry_data_storage* my_rates = pack.fwd_args.my_rates;
  photo_rate_storage my_uvb_rates = pack.fwd_args.my_uvb_rates;
  InternalGrUnits internalu = pack.fwd_args.internalu;

  pack.other_scratch_buf.itmask[0] = MASK_TRUE;


  // configure the relevant members of `pack.fields` to point to the buffers
  // specified by the rhosp and eint argument.
  // -> the "Future Performance Considerations" section of the docstring has
  //    a relevant discussion about this operation
  copy_contigSpTable_fieldmember_ptrs_(&pack.fields, rhosp, 1);
  pack.fields.internal_energy = &eint[0];

  // Compute the cooling rate, tgas, tdust, and metallicity for this row

  if (pack.local_edot_handling == 1) {
<<<<<<< HEAD

    cool1d_multi_g(
      pack.fwd_args.imetal, pack.fwd_args.iter,
=======
    // this is a hacky bugfix
    // -> we need my_local_iter to be 1. If it has any other value,
    //    `cool1d_multi_g` will assume that `tgasold` was previously
    //    initialized (it's not!) and try to use its contained value
    int my_local_iter = 1;
    f_wrap::cool1d_multi_g(
      pack.fwd_args.imetal, pack.idx_range_1_element, my_local_iter,
>>>>>>> ecc44f98
      pack.other_scratch_buf.edot, pack.other_scratch_buf.tgas,
      pack.other_scratch_buf.mmw, pack.other_scratch_buf.p2d,
      pack.other_scratch_buf.tdust, pack.other_scratch_buf.metallicity,
      pack.other_scratch_buf.dust2gas, pack.other_scratch_buf.rhoH,
      pack.other_scratch_buf.itmask, &pack.local_itmask_metal, my_chemistry, my_rates, &pack.fields,
      my_uvb_rates, internalu, pack.idx_range_1_element, pack.main_scratch_buf.grain_temperatures,
      pack.main_scratch_buf.logTlininterp_buf,
      pack.main_scratch_buf.cool1dmulti_buf,
      pack.main_scratch_buf.coolingheating_buf
    );
  }

  // uses the temperature to look up the chemical rates (they are interpolated
  // with respect to log temperature from input tables)
  f_wrap::lookup_cool_rates1d_g(
    pack.idx_range_1_element, pack.fwd_args.anydust,
    pack.other_scratch_buf.tgas, pack.other_scratch_buf.mmw,
    pack.other_scratch_buf.tdust, pack.other_scratch_buf.dust2gas,
    pack.main_scratch_buf.k13dd, pack.other_scratch_buf.h2dust,
    pack.fwd_args.dom, pack.fwd_args.dx_cgs,
    pack.fwd_args.c_ljeans, pack.other_scratch_buf.itmask,
    &pack.local_itmask_metal, pack.fwd_args.imetal,
    pack.other_scratch_buf.rhoH, dt_FIXME,
    my_chemistry, my_rates, &pack.fields, my_uvb_rates, internalu,
    pack.main_scratch_buf.grain_growth_rates,
    pack.main_scratch_buf.grain_temperatures,
    pack.main_scratch_buf.logTlininterp_buf,
    pack.main_scratch_buf.kcr_buf, pack.main_scratch_buf.kshield_buf,
    pack.main_scratch_buf.chemheatrates_buf
  );


  // The following function nominally computes dedot and HIdot (the time
  // derivatives in the mass densities of electrons and HI)
  // -> we don't care about these quantities (we recompute them later)
  // -> I'm pretty sure we care about how the following function also modifies
  //    edot
  if (pack.local_edot_handling == 1)  {

    f_wrap::rate_timestep_g(
      pack.other_scratch_buf.dedot, pack.other_scratch_buf.HIdot,
      pack.fwd_args.anydust, pack.idx_range_1_element,
      pack.other_scratch_buf.h2dust, pack.other_scratch_buf.rhoH,
      pack.other_scratch_buf.itmask, pack.other_scratch_buf.edot,
      pack.fwd_args.chunit, pack.fwd_args.dom, my_chemistry, &pack.fields,
      my_uvb_rates, pack.main_scratch_buf.kcr_buf,
      pack.main_scratch_buf.kshield_buf,
      pack.main_scratch_buf.chemheatrates_buf
    );
  }

  // Heating/cooling rate (per unit volume -> gas mass)
  eint_dot_specific[0] = (
    pack.other_scratch_buf.edot[0] / pack.fields.density[0]
  );

  // Initialize entries of the derivatives buffer to 0
  // -> we could define a function associated with SpeciesCollection to perform
  //    a much more optimized version of this operation by taking advantage of
  //    the underlying implementation
  for (int sp_idx = 0; sp_idx < SpLUT::NUM_ENTRIES; sp_idx++) {
    rhosp_dot.data[sp_idx][0] = 0.0;
  }

  gr_chem::species_density_derivatives_0d(
    rhosp_dot, pack.fwd_args.anydust, pack.other_scratch_buf.h2dust,
    pack.other_scratch_buf.rhoH, &pack.local_itmask_metal, my_chemistry,
    &pack.fields, my_uvb_rates, pack.main_scratch_buf.grain_growth_rates,
    pack.main_scratch_buf.kcr_buf, pack.main_scratch_buf.kshield_buf
  );
}


} // namespace grackle::impl::time_deriv_0d

#endif /* TIME_DERIV_0D_HPP */<|MERGE_RESOLUTION|>--- conflicted
+++ resolved
@@ -467,19 +467,9 @@
   // Compute the cooling rate, tgas, tdust, and metallicity for this row
 
   if (pack.local_edot_handling == 1) {
-<<<<<<< HEAD
 
     cool1d_multi_g(
       pack.fwd_args.imetal, pack.fwd_args.iter,
-=======
-    // this is a hacky bugfix
-    // -> we need my_local_iter to be 1. If it has any other value,
-    //    `cool1d_multi_g` will assume that `tgasold` was previously
-    //    initialized (it's not!) and try to use its contained value
-    int my_local_iter = 1;
-    f_wrap::cool1d_multi_g(
-      pack.fwd_args.imetal, pack.idx_range_1_element, my_local_iter,
->>>>>>> ecc44f98
       pack.other_scratch_buf.edot, pack.other_scratch_buf.tgas,
       pack.other_scratch_buf.mmw, pack.other_scratch_buf.p2d,
       pack.other_scratch_buf.tdust, pack.other_scratch_buf.metallicity,
