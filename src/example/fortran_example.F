c     Problems relating to grackle_data%grackle_data_file arise when
c     this program is compiled using certain versions of gfortran
c     (including versions 9.2.1 & 9.4.0) with an optimization level of
c     -O2 or higher.
c
c     In these cases, the compiler appears to make an aggressive
c     optimization in which the program deallocates the `filename`
c     variable before calls to certain grackle routines. This is
c     problematic because grackle_data%grackle_data_file points to the
c     address of the data held in `filename`

      program fortran_example

      USE ISO_C_BINDING
      implicit None
#include "grackle.def"

      integer iresult, i

c     Define constants

      real*8 mh, kboltz, fH
      R_PREC tiny_number
      parameter (tiny_number = 1.0e-20_RKIND)
      parameter (mh = 1.67262171d-24)
      parameter (kboltz = 1.3806504d-16)
      parameter (fH = 0.76)

c     Initialization parameters

      real*8 initial_redshift
      character(len=80), TARGET :: filename

c     Field data arrays

      integer field_size
      parameter (field_size = 1)

      real*8 temperature_units, pressure_units, dt

      R_PREC, TARGET :: density(field_size), energy(field_size),
     &     x_velocity(field_size), y_velocity(field_size),
     &     z_velocity(field_size),
     &     HI_density(field_size), HII_density(field_size),
     &     HM_density(field_size),
     &     HeI_density(field_size), HeII_density(field_size),
     &     HeIII_density(field_size),
     &     H2I_density(field_size), H2II_density(field_size),
     &     DI_density(field_size), DII_density(field_size),
     &     HDI_density(field_size),
     &     e_density(field_size), metal_density(field_size),
     &     volumetric_heating_rate(field_size),
     &     specific_heating_rate(field_size),
     &     RT_HI_ionization_rate(field_size), 
     &     RT_HeI_ionization_rate(field_size),
     &     RT_HeII_ionization_rate(field_size),
     &     RT_H2_dissociation_rate(field_size),
     &     RT_heating_rate(field_size),
     &     isrf_habing(field_size)

      R_PREC, TARGET :: cooling_time(field_size), gamma(field_size),
     &     pressure(field_size), temperature(field_Size),
     &     dust_temperature(field_Size)

c     Grid size and dimension
c     grid_start and grid_end are used to ignore ghost zones.
c     grid_dx is used in H2 self-shielding approximation only

      INTEGER, TARGET :: grid_dimension(3),
     &     grid_start(3), grid_end(3)

c     Define storage for grackle units, fields and parameter data

      TYPE (grackle_units) :: my_units
      TYPE (grackle_field_data) :: my_fields
      TYPE (grackle_chemistry_data) :: grackle_data

cccccccccccccccccccccccccccccccccccccccccccccccccccccccccccccccccccccccc

c     Set initial redshift (for internal units).
      initial_redshift = 0.

c     First, set up the units system.
c     These are conversions from code units to cgs.

      my_units%comoving_coordinates = 0
      my_units%density_units = 1.67d-24
      my_units%length_units = 1.0d0
      my_units%time_units = 1.0d12
      my_units%a_units = 1.0d0
c     Set expansion factor to 1 for non-cosmological simulation.
      my_units%a_value = 1. / (1. + initial_redshift) / my_units%a_units

c     The following shouldn't be necessary (it's just here for
c     historical reasons)
      call set_velocity_units(my_units)

c     Create a grackle chemistry object for parameters and set defaults
  
      iresult = set_default_chemistry_parameters(grackle_data)
      if (iresult .ne. 1) then
        write(0,*) "Error in set_default_chemistry_parameters."
        STOP 1 ! the standard recommends that this is the return code
      endif

c     Set parameters

      grackle_data%use_grackle = 1            ! chemistry on
      grackle_data%with_radiative_cooling = 1 ! cooling on
      grackle_data%primordial_chemistry = 3   ! network with H, He, D
      grackle_data%metal_cooling = 1          ! metal cooling on
      grackle_data%UVbackground = 1           ! UV background on
      grackle_data%dust_chemistry = 1         ! dust processes
      grackle_data%use_dust_density_field = 1 ! follow dust density field
      grackle_data%use_isrf_field = 1         ! follow interstellar radiation field
      filename = "../../input/CloudyData_UVB=HM2012.h5"//C_NULL_CHAR
      grackle_data%grackle_data_file = C_LOC(filename(1:1))


c     Initialize the Grackle

      write(6,*) "primordial_chemistry:",
     &     grackle_data%primordial_chemistry
      write(6,*) "metal_cooling:",
     &     grackle_data%metal_cooling

c     Finally, initialize the chemistry object
      iresult = initialize_chemistry_data(my_units)
      if (iresult .ne. 1) then
        write(0,*) "Error in initialize_chemistry_data."
        STOP 1 ! the standard recommends that this is the return code
      endif

c     Prepare the struct for storing grackle field data
      iresult = gr_initialize_field_data(my_fields)
      if (iresult .ne. 1) then
        write(0,*) "Error in gr_initialize_field_data."
        STOP 1 ! the standard recommends that this is the return code
      endif


c     If grid rank is less than 3, set the other dimensions, 
c     start indices, and end indices to 0.
      my_fields%grid_rank = 3
      my_fields%grid_dimension = C_LOC(grid_dimension)
      my_fields%grid_start = C_LOC(grid_start)
      my_fields%grid_end = C_LOC(grid_end)
c     The following is only used for H2 self-shielding approximation
c     (a value of -1 indicates it is unset)
      my_fields%grid_dx  = -1.0

      do i = 1, my_fields%grid_rank
         grid_dimension(i) = 1
         grid_start(i) = 0
         grid_end(i) = 0
      enddo
      grid_dimension(1) = field_size
      grid_end(1) = field_size - 1 ! <- 0-based index

      my_fields%density = C_LOC(density)
      my_fields%internal_energy = C_LOC(energy)
      my_fields%x_velocity = C_LOC(x_velocity)
      my_fields%y_velocity = C_LOC(y_velocity)
      my_fields%z_velocity = C_LOC(z_velocity)
c     for primordial_chemistry >= 1
      my_fields%HI_density = C_LOC(HI_density)
      my_fields%HII_density = C_LOC(HII_density)
      my_fields%HeI_density = C_LOC(HeI_density)
      my_fields%HeII_density = C_LOC(HeII_density)
      my_fields%HeIII_density = C_LOC(HeIII_density)
      my_fields%e_density = C_LOC(e_density)
c     for primordial_chemistry >= 2
      my_fields%HM_density = C_LOC(HM_density)
      my_fields%H2I_density = C_LOC(H2I_density)
      my_fields%H2II_density = C_LOC(H2II_density)
c     for primordial_chemistry >= 3
      my_fields%DI_density = C_LOC(DI_density)
      my_fields%DII_density = C_LOC(DII_density)
      my_fields%HDI_density = C_LOC(HDI_density)
c     for metal_cooling = 1
      my_fields%metal_density = C_LOC(metal_density)

c     volumetric heating rate (provide in units [erg s^-1 cm^-3])
      my_fields%volumetric_heating_rate =
     &                                C_LOC(volumetric_heating_rate)
c     specific heating rate (provide in units [egs s^-1 g^-1])
      my_fields%specific_heating_rate = C_LOC(specific_heating_rate)

c     radiative transfer ionization / dissociation rate fields
c     (provide in units of [1/s])
      my_fields%RT_HI_ionization_rate = C_LOC(RT_HI_ionization_rate)
      my_fields%RT_HeI_ionization_rate = C_LOC(RT_HeI_ionization_rate)
      my_fields%RT_HeII_ionization_rate =
     &                                  C_LOC(RT_HeII_ionization_rate)
      my_fields%RT_H2_dissociation_rate = C_LOC(RT_H2_dissociation_rate)

c     radiative transfer heating rate field
c     (provide in units of [erg s^-1 cm^-3])
      my_fields%RT_heating_rate = C_LOC(RT_heating_rate)

c     get the temperature_units
      temperature_units = get_temperature_units(my_units)

      do i = 1,field_size
         density(i) = 1.0
         HI_density(i) = grackle_data%HydrogenFractionByMass *
     &        density(i)
         HII_density(i) = tiny_number * density(i)
         HM_density(i) = tiny_number * density(i)
         HeI_density(i) = (1.0 - grackle_data%HydrogenFractionByMass) *
     &        density(i)
         HeII_density(i) = tiny_number * density(i)
         HeIII_density(i) = tiny_number * density(i)
         H2I_density(i) = tiny_number * density(i)
         H2II_density(i) = tiny_number * density(i)
         DI_density(i) = 2.0 * 3.4e-5 * density(i)
         DII_density(i) = tiny_number * density(i)
         HDI_density(i) = tiny_number * density(i)
         e_density(i) = tiny_number * density(i)
c        solar metallicity
         metal_density(i) = grackle_data%SolarMetalFractionByMass *
     &        density(i)

         x_velocity(i) = 0.0
         y_velocity(i) = 0.0
         z_velocity(i) = 0.0

c        initilize internal energy (here 1000 K for no reason)
         energy(i) = 1000. / temperature_units

         volumetric_heating_rate(i) = 0.0
         specific_heating_rate(i) = 0.0
         RT_HI_ionization_rate(i) = 0.0
         RT_HeI_ionization_rate(i) = 0.0
         RT_HeII_ionization_rate(i) = 0.0
         RT_H2_dissociation_rate(i) = 0.0
         RT_heating_rate(i) = 0.0

         isrf_habing(i) = grackle_data%interstellar_radiation_field
      enddo

<<<<<<< HEAD
      my_fields%density = C_LOC(density)
      my_fields%HI_density = C_LOC(HI_density)
      my_fields%HII_density = C_LOC(HII_density)
      my_fields%HM_density = C_LOC(HM_density)
      my_fields%HeI_density = C_LOC(HeI_density)
      my_fields%HeII_density = C_LOC(HeII_density)
      my_fields%HeIII_density = C_LOC(HeIII_density)
      my_fields%H2I_density = C_LOC(H2I_density)
      my_fields%H2II_density = C_LOC(H2II_density)
      my_fields%DI_density = C_LOC(DI_density)
      my_fields%DII_density = C_LOC(DII_density)
      my_fields%HDI_density = C_LOC(HDI_density)
      my_fields%e_density = C_LOC(e_density)
      my_fields%metal_density = C_LOC(metal_density)
      my_fields%dust_density = C_LOC(dust_density)
      my_fields%internal_energy = C_LOC(energy)
      my_fields%x_velocity = C_LOC(x_velocity)
      my_fields%y_velocity = C_LOC(y_velocity)
      my_fields%z_velocity = C_LOC(z_velocity)
      my_fields%volumetric_heating_rate = 
     &                                C_LOC(volumetric_heating_rate)
      my_fields%specific_heating_rate = C_LOC(specific_heating_rate)
      my_fields%RT_HI_ionization_rate = C_LOC(RT_HI_ionization_rate)
      my_fields%RT_HeI_ionization_rate = C_LOC(RT_HeI_ionization_rate)
      my_fields%RT_HeII_ionization_rate = 
     &                                  C_LOC(RT_HeII_ionization_rate)
      my_fields%RT_H2_dissociation_rate = C_LOC(RT_H2_dissociation_rate)
      my_fields%RT_heating_rate = C_LOC(RT_heating_rate)
      my_fields%isrf_habing = C_LOC(isrf_habing)
=======
>>>>>>> 78d15722
c
c     Calling the chemistry solver
c     These routines can now be called during the simulation.
      
c     Evolving the chemistry.

      dt = 3.15e7 * 1e6 / my_units%time_units    ! some timestep
      iresult = solve_chemistry(my_units, my_fields, dt)
      if (iresult .ne. 1) then
        write(0,*) "Error in solve_chemistry."
        STOP 1 ! the standard recommends that this is the return code
      endif


c     Now we compute derived quantities and print the values
c     -> the Fortran formatting syntax is a little strange. It's unclear
c        why the G formatter insists on putting a zero to the left of
c        the decimal point for really small and really large numbers

c     Calculate cooling time.

      iresult = calculate_cooling_time(my_units, my_fields,cooling_time)
      if (iresult .ne. 1) then
        write(0,*) "Error in calculate_cooling_time."
        STOP 1 ! the standard recommends that this is the return code
      endif
      write(6,'("cooling_time = ",G25.17E3," s")')
     &     cooling_time(1) * my_units%time_units

c     Calculate temperature.

      iresult = calculate_temperature(my_units, my_fields, temperature)
      if (iresult .ne. 1) then
        write(0,*) "Error in calculate_temperature."
        STOP 1 ! the standard recommends that this is the return code
      endif
      write(6,'("temperature = ",G25.17E3," K")') temperature(1)

c     Calcualte pressure.

      pressure_units = my_units%density_units *
     &     my_units%velocity_units**2
      iresult = calculate_pressure(my_units, my_fields, pressure)
      if (iresult .ne. 1) then
        write(0,*) "Error in calculate_pressure."
        STOP 1 ! the standard recommends that this is the return code
      endif
      write(6,'("pressure = ",G25.17E3," dyne/cm^2")')
     &     pressure(1)*pressure_units

c     Calculate gamma.

      iresult = calculate_gamma(my_units, my_fields, gamma)
      if (iresult .ne. 1) then
        write(0,*) "Error in calculate_gamma."
        STOP 1 ! the standard recommends that this is the return code
      endif
      write(6,'("gamma = ",G25.17E3)') gamma(1)

c     Calculate dust temperature.

      iresult = calculate_dust_temperature(my_units, my_fields,
     &     dust_temperature)
      if (iresult .ne. 1) then
        write(0,*) "Error in calculate_dust_temperature."
        STOP 1 ! the standard recommends that this is the return code
      endif
      write(6,'("dust_temperature = ",G25.17E3," K")')
     &     dust_temperature(1)


      end program fortran_example<|MERGE_RESOLUTION|>--- conflicted
+++ resolved
@@ -179,6 +179,8 @@
       my_fields%HDI_density = C_LOC(HDI_density)
 c     for metal_cooling = 1
       my_fields%metal_density = C_LOC(metal_density)
+c     for use_dust_density_field = 1
+      my_fields%dust_density = C_LOC(dust_density)
 
 c     volumetric heating rate (provide in units [erg s^-1 cm^-3])
       my_fields%volumetric_heating_rate =
@@ -197,6 +199,9 @@
 c     radiative transfer heating rate field
 c     (provide in units of [erg s^-1 cm^-3])
       my_fields%RT_heating_rate = C_LOC(RT_heating_rate)
+
+c     interstellar radiation field strength
+      my_fields%isrf_habing = C_LOC(isrf_habing)
 
 c     get the temperature_units
       temperature_units = get_temperature_units(my_units)
@@ -239,38 +244,6 @@
          isrf_habing(i) = grackle_data%interstellar_radiation_field
       enddo
 
-<<<<<<< HEAD
-      my_fields%density = C_LOC(density)
-      my_fields%HI_density = C_LOC(HI_density)
-      my_fields%HII_density = C_LOC(HII_density)
-      my_fields%HM_density = C_LOC(HM_density)
-      my_fields%HeI_density = C_LOC(HeI_density)
-      my_fields%HeII_density = C_LOC(HeII_density)
-      my_fields%HeIII_density = C_LOC(HeIII_density)
-      my_fields%H2I_density = C_LOC(H2I_density)
-      my_fields%H2II_density = C_LOC(H2II_density)
-      my_fields%DI_density = C_LOC(DI_density)
-      my_fields%DII_density = C_LOC(DII_density)
-      my_fields%HDI_density = C_LOC(HDI_density)
-      my_fields%e_density = C_LOC(e_density)
-      my_fields%metal_density = C_LOC(metal_density)
-      my_fields%dust_density = C_LOC(dust_density)
-      my_fields%internal_energy = C_LOC(energy)
-      my_fields%x_velocity = C_LOC(x_velocity)
-      my_fields%y_velocity = C_LOC(y_velocity)
-      my_fields%z_velocity = C_LOC(z_velocity)
-      my_fields%volumetric_heating_rate = 
-     &                                C_LOC(volumetric_heating_rate)
-      my_fields%specific_heating_rate = C_LOC(specific_heating_rate)
-      my_fields%RT_HI_ionization_rate = C_LOC(RT_HI_ionization_rate)
-      my_fields%RT_HeI_ionization_rate = C_LOC(RT_HeI_ionization_rate)
-      my_fields%RT_HeII_ionization_rate = 
-     &                                  C_LOC(RT_HeII_ionization_rate)
-      my_fields%RT_H2_dissociation_rate = C_LOC(RT_H2_dissociation_rate)
-      my_fields%RT_heating_rate = C_LOC(RT_heating_rate)
-      my_fields%isrf_habing = C_LOC(isrf_habing)
-=======
->>>>>>> 78d15722
 c
 c     Calling the chemistry solver
 c     These routines can now be called during the simulation.
