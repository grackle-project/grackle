--- conflicted
+++ resolved
@@ -51,16 +51,6 @@
     pyplot.savefig(fname)
 
 
-<<<<<<< HEAD
-if __name__ == "__main__":
-    # If we are running the script through the testing framework,
-    # then we will pass in two integers corresponding to the sets
-    # of parameters and inputs.
-    if len(sys.argv) > 1:
-        my_vars = get_test_variables(output_name, *sys.argv[1:])
-        for var, val in my_vars.items():
-            globals()[var] = val
-=======
 def main(args=None):
     args = sys.argv[1:] if args is None else args
     if len(args) != 0:  # we are using the testing framework
@@ -71,7 +61,6 @@
         extra_attrs = my_vars["extra_attrs"]
         my_chemistry = my_vars["my_chemistry"]
         output_name = my_vars["output_name"]
->>>>>>> 84076fc0
 
         in_testing_framework = True
 
