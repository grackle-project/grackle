########################################################################
#
# Cooling cell example script
#
#  This will initialize a single cell at a given temperature,
#  iterate the cooling solver for a fixed time, and output the
#  temperature vs. time.
#
#
# Copyright (c) 2015-2016, Grackle Development Team.
#
# Distributed under the terms of the Enzo Public Licence.
#
# The full license is in the file LICENSE, distributed with this
# software.
########################################################################

from matplotlib import pyplot
import os
import sys
import yt

from gracklepy import \
    chemistry_data, \
    evolve_constant_density, \
    setup_fluid_container
from gracklepy.utilities.physical_constants import \
    mass_hydrogen_cgs, \
    sec_per_Myr, \
    cm_per_mpc
<<<<<<< HEAD
from pygrackle.utilities.data_path import grackle_data_dir
from pygrackle.utilities.model_tests import \
    get_test_variables

_MODEL_NAME = os.path.basename(__file__[:-3]) # strip off ".py"

def gen_plot(fc,  data, fname):
    p1, = pyplot.loglog(data["time"].to("Myr"),
                        data["temperature"],
                        color="black", label="T")
    pyplot.xlabel("Time [Myr]")
    pyplot.ylabel("T [K]")
    pyplot.twinx()
    p2, = pyplot.semilogx(data["time"].to("Myr"),
                          data["mean_molecular_weight"],
                          color="red", label="$\\mu$")
    pyplot.ylabel("$\\mu$")
    pyplot.legend([p1,p2],["T","$\\mu$"], fancybox=True,
                  loc="center left")
    pyplot.tight_layout()
    pyplot.savefig(fname)


def main(args=None):
    args = sys.argv[1:] if args is None else args
    if len(args) != 0:  # we are using the testing framework
        my_vars = get_test_variables(_MODEL_NAME, args)

        metallicity = my_vars["metallicity"]
        redshift = my_vars["redshift"]
        extra_attrs = my_vars["extra_attrs"]
        my_chemistry = my_vars["my_chemistry"]
        output_name = my_vars["output_name"]

        in_testing_framework = True

    else:  # Just run the script as is.
=======
from gracklepy.utilities.data_path import grackle_data_dir
from gracklepy.utilities.model_tests import \
    get_model_set, \
    model_test_format_version

output_name = os.path.basename(__file__[:-3]) # strip off ".py"

if __name__ == "__main__":
    # If we are running the script through the testing framework,
    # then we will pass in two integers corresponding to the sets
    # of parameters and inputs.
    if len(sys.argv) > 1:
        par_index = int(sys.argv[1])
        input_index = int(sys.argv[2])
        my_chemistry, input_set = get_model_set(
            output_name, par_index, input_index)
        for var, val in input_set.items():
            globals()[var] = val
        output_name = f"{output_name}_{par_index}_{input_index}"
        extra_attrs = {"format_version": model_test_format_version}

    # Just run the script as is.
    else:
>>>>>>> 1409303b
        metallicity = 0.1 # Solar
        redshift = 0.
        # dictionary to store extra information in output dataset
        extra_attrs = {}

        my_chemistry = chemistry_data()
        my_chemistry.use_grackle = 1
        my_chemistry.with_radiative_cooling = 1
        my_chemistry.primordial_chemistry = 0
        my_chemistry.metal_cooling = 1
        my_chemistry.UVbackground = 1
        my_chemistry.grackle_data_file = \
          os.path.join(grackle_data_dir, "CloudyData_UVB=HM2012.h5")

        output_name = _MODEL_NAME
        in_testing_framework = False

    density = 0.1 * mass_hydrogen_cgs # g /cm^3
    temperature = 1e6 # K
    final_time = 100. # Myr

    # Set units
    my_chemistry.comoving_coordinates = 0
    my_chemistry.a_units = 1.0
    my_chemistry.a_value = 1. / (1. + redshift) / \
        my_chemistry.a_units
    my_chemistry.density_units = mass_hydrogen_cgs
    my_chemistry.length_units = cm_per_mpc
    my_chemistry.time_units = sec_per_Myr
    my_chemistry.set_velocity_units()

    metal_mass_fraction = metallicity * my_chemistry.SolarMetalFractionByMass
    fc = setup_fluid_container(
        my_chemistry,
        density=density,
        temperature=temperature,
        metal_mass_fraction=metal_mass_fraction,
        state="ionized",
        converge=True)

    # evolve gas at constant density
    data = evolve_constant_density(
        fc, final_time=final_time,
        safety_factor=0.01)

    if not in_testing_framework:
        gen_plot(fc, data, fname=f"{output_name}.png")

    # save data arrays as a yt dataset
    yt.save_as_dataset({}, f"{output_name}.h5",
                       data=data, extra_attrs=extra_attrs)
    return 0


if __name__ == '__main__':
    sys.exit(main())<|MERGE_RESOLUTION|>--- conflicted
+++ resolved
@@ -28,9 +28,9 @@
     mass_hydrogen_cgs, \
     sec_per_Myr, \
     cm_per_mpc
-<<<<<<< HEAD
-from pygrackle.utilities.data_path import grackle_data_dir
-from pygrackle.utilities.model_tests import \
+
+from gracklepy.utilities.data_path import grackle_data_dir
+from gracklepy.utilities.model_tests import \
     get_test_variables
 
 _MODEL_NAME = os.path.basename(__file__[:-3]) # strip off ".py"
@@ -66,31 +66,6 @@
         in_testing_framework = True
 
     else:  # Just run the script as is.
-=======
-from gracklepy.utilities.data_path import grackle_data_dir
-from gracklepy.utilities.model_tests import \
-    get_model_set, \
-    model_test_format_version
-
-output_name = os.path.basename(__file__[:-3]) # strip off ".py"
-
-if __name__ == "__main__":
-    # If we are running the script through the testing framework,
-    # then we will pass in two integers corresponding to the sets
-    # of parameters and inputs.
-    if len(sys.argv) > 1:
-        par_index = int(sys.argv[1])
-        input_index = int(sys.argv[2])
-        my_chemistry, input_set = get_model_set(
-            output_name, par_index, input_index)
-        for var, val in input_set.items():
-            globals()[var] = val
-        output_name = f"{output_name}_{par_index}_{input_index}"
-        extra_attrs = {"format_version": model_test_format_version}
-
-    # Just run the script as is.
-    else:
->>>>>>> 1409303b
         metallicity = 0.1 # Solar
         redshift = 0.
         # dictionary to store extra information in output dataset
