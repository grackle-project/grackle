########################################################################
#
# Cooling rate example script
#
#
# Copyright (c) 2013-2016, Grackle Development Team.
#
# Distributed under the terms of the Enzo Public Licence.
#
# The full license is in the file LICENSE, distributed with this
# software.
########################################################################

from matplotlib import pyplot
import numpy as np
import os
import sys
import yt

from gracklepy import \
    chemistry_data, \
    setup_fluid_container
from gracklepy.utilities.data_path import grackle_data_dir
from gracklepy.utilities.physical_constants import \
    mass_hydrogen_cgs, \
    sec_per_Myr, \
    cm_per_mpc
<<<<<<< HEAD
from pygrackle.utilities.model_tests import \
    get_test_variables
=======
from gracklepy.utilities.model_tests import \
    get_model_set, \
    model_test_format_version
>>>>>>> 1409303b

_MODEL_NAME = os.path.basename(__file__[:-3]) # strip off ".py"

def gen_plot(fc, data, fname):
    pyplot.loglog(data["temperature"], np.abs(data["cooling_rate"]),
                  color="black")
    pyplot.xlabel('T [K]')
    pyplot.ylabel('$\\Lambda$ [erg s$^{-1}$ cm$^{3}$]')
    pyplot.tight_layout()
    pyplot.savefig(fname)


def main(args=None):
    args = sys.argv[1:] if args is None else args
    if len(args) != 0:  # we are using the testing framework
        my_vars = get_test_variables(_MODEL_NAME, args)

        metallicity = my_vars["metallicity"]
        redshift = my_vars["redshift"]
        specific_heating_rate = my_vars["specific_heating_rate"]
        volumetric_heating_rate = my_vars["volumetric_heating_rate"]
        extra_attrs = my_vars["extra_attrs"]
        my_chemistry = my_vars["my_chemistry"]
        output_name = my_vars["output_name"]

        in_testing_framework = True

    else:  # Just run the script as is.
        metallicity = 1. # Solar
        redshift = 0.
        specific_heating_rate = 0.
        volumetric_heating_rate = 0.
        # dictionary to store extra information in output dataset
        extra_attrs = {}

        # Set solver parameters
        my_chemistry = chemistry_data()
        my_chemistry.use_grackle = 1
        my_chemistry.with_radiative_cooling = 0
        my_chemistry.primordial_chemistry = 3
        my_chemistry.metal_cooling = 1
        my_chemistry.UVbackground = 1
        my_chemistry.self_shielding_method = 0
        my_chemistry.H2_self_shielding = 0
        my_chemistry.grackle_data_file = \
          os.path.join(grackle_data_dir, "CloudyData_UVB=HM2012.h5")

        my_chemistry.use_specific_heating_rate = 1
        my_chemistry.use_volumetric_heating_rate = 1

        output_name = _MODEL_NAME
        in_testing_framework = False

    # max_iterations needs to be increased for the colder temperatures
    my_chemistry.max_iterations = 4*10000

    # Set units
    my_chemistry.comoving_coordinates = 0 # proper units
    my_chemistry.a_units = 1.0
    my_chemistry.a_value = 1.0 / (1.0 + redshift) / \
        my_chemistry.a_units
    my_chemistry.density_units = mass_hydrogen_cgs # rho = 1.0 is 1.67e-24 g
    my_chemistry.length_units = cm_per_mpc         # 1 Mpc in cm
    my_chemistry.time_units = sec_per_Myr          # 1 Gyr in s
    my_chemistry.set_velocity_units()

    # Call convenience function for setting up a fluid container.
    # This container holds the solver parameters, units, and fields.
    metal_mass_fraction = metallicity * my_chemistry.SolarMetalFractionByMass
    temperature = np.logspace(1, 9, 200)
    fc = setup_fluid_container(
        my_chemistry,
        density=mass_hydrogen_cgs,
        temperature=temperature,
        metal_mass_fraction=metal_mass_fraction,
        converge=True)

    if my_chemistry.use_specific_heating_rate:
        fc["specific_heating_rate"][:] = specific_heating_rate
    if my_chemistry.use_volumetric_heating_rate:
        fc["volumetric_heating_rate"][:] = volumetric_heating_rate

    # get data arrays with symbolic units
    data = fc.finalize_data()

    if not in_testing_framework:
        gen_plot(fc, data, fname=f"{output_name}.png")

    yt.save_as_dataset({}, filename=f"{output_name}.h5",
                       data=data, extra_attrs=extra_attrs)
    return 0


if __name__ == "__main__":
    sys.exit(main())<|MERGE_RESOLUTION|>--- conflicted
+++ resolved
@@ -25,14 +25,8 @@
     mass_hydrogen_cgs, \
     sec_per_Myr, \
     cm_per_mpc
-<<<<<<< HEAD
-from pygrackle.utilities.model_tests import \
+from gracklepy.utilities.model_tests import \
     get_test_variables
-=======
-from gracklepy.utilities.model_tests import \
-    get_model_set, \
-    model_test_format_version
->>>>>>> 1409303b
 
 _MODEL_NAME = os.path.basename(__file__[:-3]) # strip off ".py"
 
