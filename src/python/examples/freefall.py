--- conflicted
+++ resolved
@@ -33,33 +33,6 @@
 output_name = os.path.basename(__file__[:-3]) # strip off ".py"
 
 if __name__=="__main__":
-<<<<<<< HEAD
-    current_redshift = 0.
-
-    # Set solver parameters
-    my_chemistry = chemistry_data()
-    my_chemistry.use_grackle = 1
-    my_chemistry.with_radiative_cooling = 1
-    my_chemistry.primordial_chemistry = 4
-    my_chemistry.UVbackground = 0
-    my_chemistry.self_shielding_method = 0
-    my_chemistry.H2_self_shielding = 0
-    my_chemistry.Gamma = 5. / 3.
-    my_chemistry.CaseBRecombination = 0
-    my_chemistry.cie_cooling = 1
-    my_chemistry.h2_optical_depth_approximation = 1
-    my_chemistry.interstellar_radiation_field = 0.
-
-    if os.environ.get("METAL_COOLING", 0) == "1":
-        my_chemistry.metal_cooling = int(os.environ["METAL_COOLING"])
-        my_dir = os.path.dirname(os.path.abspath(__file__))
-        grackle_data_file = bytearray(os.path.join(
-            my_dir, "..", "..", "..", "input", "cloudy_metals_2008_3D.h5"), 'utf-8')
-        my_chemistry.grackle_data_file = grackle_data_file
-        my_chemistry.h2_on_dust = 1
-        my_chemistry.use_dust_density_field = 1
-        metallicity = 1e-3
-=======
     # If we are running the script through the testing framework,
     # then we will pass in two integers corresponding to the sets
     # of parameters and inputs.
@@ -74,7 +47,6 @@
         extra_attrs = {"format_version": model_test_format_version}
 
     # Just run the script as is.
->>>>>>> 3af735c6
     else:
         metallicity = 0.
         # dictionary to store extra information in output dataset
@@ -109,50 +81,6 @@
     my_chemistry.set_velocity_units()
 
     # set initial density and temperature
-<<<<<<< HEAD
-    initial_temperature = 50000. # start the gas at this temperature
-    # then begin collapse
-    initial_density     = 1.0e-1 * mass_hydrogen_cgs # g / cm^3
-    # stopping condition
-    final_density       = 1.e12 * mass_hydrogen_cgs
-
-    rval = my_chemistry.initialize()
-
-    fc = FluidContainer(my_chemistry, 1)
-    fc["density"][:] = initial_density / my_chemistry.density_units
-    fc["HI"][:] = 0.76 * fc["density"]
-    fc["HII"][:] = tiny_number * 0.76 * fc["density"]
-    fc["HeI"][:] = (1.0 - 0.76) * fc["density"]
-    fc["HeII"][:] = tiny_number * fc["density"]
-    fc["HeIII"][:] = tiny_number * fc["density"]
-    fc["de"][:] = 2e-4 * mass_electron_cgs / mass_hydrogen_cgs * fc["density"]
-    if my_chemistry.primordial_chemistry > 1:
-        fc["H2I"][:] = tiny_number * fc["density"]
-        fc["H2II"][:] = tiny_number * fc["density"]
-        fc["HM"][:] = tiny_number * fc["density"]
-    if my_chemistry.primordial_chemistry > 2:
-        fc["DI"][:] = 2.0 * 3.4e-5 * fc["density"]
-        fc["DII"][:] = tiny_number * fc["density"]
-        fc["HDI"][:] = tiny_number * fc["density"]
-    if my_chemistry.primordial_chemistry > 3:
-        fc["DM"][:] = tiny_number * fc["density"]
-        fc["HDII"][:] = tiny_number * fc["density"]
-        fc["HeHII"][:] = tiny_number * fc["density"]
-    if my_chemistry.metal_cooling == 1:
-        fc["metal"][:] = metallicity * fc["density"] * \
-            my_chemistry.SolarMetalFractionByMass
-    if my_chemistry.use_dust_density_field:
-        fc["dust"][:] = metallicity * fc["density"] * \
-            my_chemistry.local_dust_to_gas_ratio
-    fc["energy"][:] = initial_temperature / \
-        fc.chemistry_data.temperature_units
-    fc["x-velocity"][:] = 0.0
-    fc["y-velocity"][:] = 0.0
-    fc["z-velocity"][:] = 0.0
-
-    # timestepping safety factor
-    safety_factor = 0.01
-=======
     initial_temperature = 50000.
     initial_density     = 1e-1 * mass_hydrogen_cgs # g / cm^3
     final_density       = 1e12 * mass_hydrogen_cgs
@@ -167,7 +95,6 @@
         dust_to_gas_ratio=dust_to_gas_ratio,
         state="ionized",
         converge=False)
->>>>>>> 3af735c6
 
     # let the gas cool at constant density from the starting temperature
     # down to a lower temperature to get the species fractions in a
