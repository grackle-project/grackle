--- conflicted
+++ resolved
@@ -17,35 +17,19 @@
 
 from pygrackle import add_grackle_fields
 from pygrackle.utilities.data_path import grackle_data_dir
-<<<<<<< HEAD
-from pygrackle.utilities.model_tests import \
-    get_test_variables
-=======
 from pygrackle.utilities.model_tests import get_test_variables
->>>>>>> 84076fc0
 
 _MODEL_NAME = os.path.basename(__file__[:-3]) # strip off ".py"
 
 DS_NAME = "IsolatedGalaxy/galaxy0030/galaxy0030"
 ds_path = os.path.join(os.environ.get('YT_DATA_DIR', default='.'), DS_NAME)
 
-<<<<<<< HEAD
-if __name__ == "__main__":
-    # If we are running the script through the testing framework,
-    # then we will pass in two integers corresponding to the sets
-    # of parameters and inputs.
-    if len(sys.argv) > 1:
-        my_vars = get_test_variables(output_name, *sys.argv[1:])
-        for var, val in my_vars.items():
-            globals()[var] = val
-=======
 def main(args=None):
     args = sys.argv[1:] if args is None else args
     if len(args) != 0:  # we are using the testing framework
         my_vars = get_test_variables(_MODEL_NAME, args)
         extra_attrs = my_vars["extra_attrs"]
         output_name = my_vars["output_name"]
->>>>>>> 84076fc0
 
         if 'YT_DATA_DIR' not in os.environ:
             raise RuntimeError(
