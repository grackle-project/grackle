--- conflicted
+++ resolved
@@ -7,162 +7,9 @@
 
 cdef extern from "grackle_chemistry_data.h":
     ctypedef struct c_chemistry_data "chemistry_data":
-<<<<<<< HEAD
-        int use_grackle
-
-        int with_radiative_cooling
-
-        int primordial_chemistry
-
-        int dust_chemistry
-
-        int metal_cooling
-
-        int UVbackground
-
-        char *grackle_data_file
-
-        int cmb_temperature_floor
-
-        double Gamma
-
-        int h2_on_dust
-
-        int use_dust_density_field
-
-        int dust_recombination_cooling
-
-        int metal_chemistry
-
-        int grain_growth
-
-        int multi_metals
-
-        int metal_abundances
-
-        int dust_species
-
-        int dust_temperature_multi
-
-        int dust_sublimation
-
-        int photoelectric_heating
-        double photoelectric_heating_rate
-
-        int use_isrf_field
-
-        double interstellar_radiation_field
-
-        int use_volumetric_heating_rate
-        int use_specific_heating_rate
-
-        int three_body_rate
-        int cie_cooling
-        int h2_optical_depth_approximation
-        int ih2co
-        int ipiht
-        double HydrogenFractionByMass
-        double DeuteriumToHydrogenRatio
-        double SolarMetalFractionByMass
-        double local_dust_to_gas_ratio
-
-        int SN0_N
-        double *SN0_XC 
-        double *SN0_XO 
-        double *SN0_XMg
-        double *SN0_XAl
-        double *SN0_XSi
-        double *SN0_XS 
-        double *SN0_XFe
-        double *SN0_fC 
-        double *SN0_fO 
-        double *SN0_fMg
-        double *SN0_fAl
-        double *SN0_fSi
-        double *SN0_fS 
-        double *SN0_fFe
-        double *SN0_fSiM
-        double *SN0_fFeM
-        double *SN0_fMg2SiO4
-        double *SN0_fMgSiO3
-        double *SN0_fFe3O4
-        double *SN0_fAC
-        double*SN0_fSiO2D
-        double*SN0_fMgO
-        double*SN0_fFeS
-        double*SN0_fAl2O3
-        double *SN0_freforg 
-        double*SN0_fvolorg 
-        double*SN0_fH2Oice
-        double *SN0_r0SiM
-        double *SN0_r0FeM
-        double *SN0_r0Mg2SiO4
-        double *SN0_r0MgSiO3
-        double *SN0_r0Fe3O4
-        double *SN0_r0AC
-        double*SN0_r0SiO2D
-        double*SN0_r0MgO
-        double*SN0_r0FeS
-        double*SN0_r0Al2O3
-        double *SN0_r0reforg 
-        double*SN0_r0volorg 
-        double*SN0_r0H2Oice
-
-        int NumberOfTemperatureBins
-        int CaseBRecombination
-        double TemperatureStart
-        double TemperatureEnd
-        int NumberOfDustTemperatureBins
-        double DustTemperatureStart
-        double DustTemperatureEnd
-
-        int Compton_xray_heating
-        int LWbackground_sawtooth_suppression
-        double LWbackground_intensity
-        double UVbackground_redshift_on
-        double UVbackground_redshift_off
-        double UVbackground_redshift_fullon
-        double UVbackground_redshift_drop
-
-        double cloudy_electron_fraction_factor
-
-        int use_radiative_transfer
-        int radiative_transfer_coupled_rate_solver
-        int radiative_transfer_intermediate_step
-        int radiative_transfer_hydrogen_only
-        int radiative_transfer_H2II_diss
-        int radiative_transfer_HDI_diss
-        int radiative_transfer_metal_ion
-        int radiative_transfer_metal_diss
-
-        int radiative_transfer_use_H2_shielding
-
-        int self_shielding_method
-
-        int H2_self_shielding
-=======
         # no need to declare the members since there is no cython code that
         # directly accesses the struct members (dynamic api is used instead)
         pass
->>>>>>> d5a08392
-
-        int H2_custom_shielding
-
-        int h2_charge_exchange_rate
-
-        int h2_dust_rate
-
-        int h2_h_cooling_rate
-
-        int collisional_excitation_rates
-        int collisional_ionisation_rates
-        int recombination_cooling_rates
-        int bremsstrahlung_cooling_rates
-
-        int use_palla_salpeter_stahler_1983
-        int use_stancil_lepp_dalgarno_1998
-        int use_omukai_gas_grain
-        int use_uniform_grain_dist_gamma_isrf
 
     ctypedef struct c_chemistry_data_storage "chemistry_data_storage":
         double *k1
