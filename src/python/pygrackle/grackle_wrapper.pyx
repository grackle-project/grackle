########################################################################
#
# Python Grackle wrapper
#
#
# Copyright (c) 2013, Enzo/Grackle Development Team.
#
# Distributed under the terms of the Enzo Public Licence.
#
# The full license is in the file LICENSE, distributed with this 
# software.
########################################################################

import copy
from pygrackle.utilities.physical_constants import \
    boltzmann_constant_cgs, \
    mass_hydrogen_cgs

from libc.limits cimport INT_MAX
from .grackle_defs cimport *
import numpy as np
cimport numpy as np

cdef class chemistry_data:
    cdef _wrapped_c_chemistry_data data
    cdef c_chemistry_data_storage rates
    cdef c_code_units units
    # When self.rates is uninitialized, the following is set to None. When
    # self.initialize() is called, the following is set to a deepcopy of the
    # instance of data from that moment in time. We do this because:
    # - we need the unalterred copy of self.data for deallocation of self.rates
    # - we need to let users mutate values stored in data at any time (for
    #   backwards compatibility)
    cdef object data_copy_from_init

    def __cinit__(self):
        self.data = _wrapped_c_chemistry_data()
        self.data_copy_from_init = None

    cdef void _try_uninitialize(self):
        if self.data_copy_from_init is None:
            return # nothing to uninitialize

        c_free_chemistry_data(
            &((<_wrapped_c_chemistry_data?>self.data_copy_from_init).data),
            &self.rates)

        self.data_copy_from_init = None

    def __del__(self):
        # only called in Python>=3.4 (in earlier versions, there will be a data
        # leak). We define this instead of __dealloc__ to ensure that
        # self.data_copy_from_init is still in a valid state
        self._try_uninitialize()

    def initialize(self):
        self._try_uninitialize() # if self.rates was already initialized,
                                 # uninitialize it to avoid a memory leak
        ret =  _initialize_chemistry_data(&self.data.data, &self.rates,
                                          &self.units)
        if ret is None:
            raise RuntimeError("Error initializing chemistry")

        # store a deepcopy of self.data to be used to deallocate self.rates
        # later. It's important that we do this AFTER initializing self.rates
        # because self.data may be mutated within that function
        self.data_copy_from_init = copy.deepcopy(self.data)

        return ret

    def set_velocity_units(self):
        set_velocity_units(&self.units)

    def get_velocity_units(self):
        return get_velocity_units(&self.units)

<<<<<<< HEAD
    property use_grackle:
        def __get__(self):
            return self.data.use_grackle
        def __set__(self, val):
            self.data.use_grackle = val

    property with_radiative_cooling:
        def __get__(self):
            return self.data.with_radiative_cooling
        def __set__(self, val):
            self.data.with_radiative_cooling = val

    property primordial_chemistry:
        def __get__(self):
            return self.data.primordial_chemistry
        def __set__(self, val):
            self.data.primordial_chemistry = val

    property dust_chemistry:
        def __get__(self):
            return self.data.dust_chemistry
        def __set__(self, val):
            self.data.dust_chemistry = val

    property metal_cooling:
        def __get__(self):
            return self.data.metal_cooling
        def __set__(self, val):
            self.data.metal_cooling = val

    property UVbackground:
        def __get__(self):
            return self.data.UVbackground
        def __set__(self, val):
            self.data.UVbackground = val

    property grackle_data_file:
        def __get__(self):
            # ensure that the underlying bytearray can't be modified (if it
            # grows/shrinks the `char*` allocation can be invalidated)
            return bytes(self.data.grackle_data_file)
        def __set__(self, val):
            # when Cython converts a bytearray to `char*`, the lifetime of the
            # `char*` allocation is tied to the lifetime of the original
            # bytearray object. We need to make sure that the bytearray object
            # isn't garbage collected for as long as the `char*` allocation is
            # in use. We do this by storing the bytearray as an attribute
            self.data_file_path = val
            if isinstance(self.data_file_path, str):
                self.data_file_path = self.data_file_path.encode('utf-8')
            self.data.grackle_data_file = self.data_file_path

    property cmb_temperature_floor:
        def __get__(self):
            return self.data.cmb_temperature_floor
        def __set__(self, val):
            self.data.cmb_temperature_floor = val

    property Gamma:
        def __get__(self):
            return self.data.Gamma
        def __set__(self, val):
            self.data.Gamma = val

    property h2_on_dust:
        def __get__(self):
            return self.data.h2_on_dust
        def __set__(self, val):
            self.data.h2_on_dust = val

    property use_dust_density_field:
        def __get__(self):
            return self.data.use_dust_density_field
        def __set__(self, val):
            self.data.use_dust_density_field = val

    property dust_recombination_cooling:
        def __get__(self):
            return self.data.dust_recombination_cooling
        def __set__(self, val):
            self.data.dust_recombination_cooling = val

    property metal_chemistry:
        def __get__(self):
            return self.data.metal_chemistry
        def __set__(self, val):
            self.data.metal_chemistry = val

    property grain_growth:
        def __get__(self):
            return self.data.grain_growth
        def __set__(self, val):
            self.data.grain_growth = val

    property multi_metals:
        def __get__(self):
            return self.data.multi_metals
        def __set__(self, val):
            self.data.multi_metals = val

    property metal_abundances:
        def __get__(self):
            return self.data.metal_abundances
        def __set__(self, val):
            self.data.metal_abundances = val

    property dust_species:
        def __get__(self):
            return self.data.dust_species
        def __set__(self, val):
            self.data.dust_species = val

    property dust_temperature_multi:
        def __get__(self):
            return self.data.dust_temperature_multi
        def __set__(self, val):
            self.data.dust_temperature_multi = val

    property dust_sublimation:
        def __get__(self):
            return self.data.dust_sublimation
        def __set__(self, val):
            self.data.dust_sublimation = val

    property photoelectric_heating:
        def __get__(self):
            return self.data.photoelectric_heating
        def __set__(self, val):
            self.data.photoelectric_heating = val

    property photoelectric_heating_rate:
        def __get__(self):
            return self.data.photoelectric_heating_rate
        def __set__(self, val):
            self.data.photoelectric_heating_rate = val

    property use_isrf_field:
        def __get__(self):
            return self.data.use_isrf_field
        def __set__(self, val):
            self.data.use_isrf_field = val

    property interstellar_radiation_field:
        def __get__(self):
            return self.data.interstellar_radiation_field
        def __set__(self, val):
            self.data.interstellar_radiation_field = val

    property use_volumetric_heating_rate:
        def __get__(self):
            return self.data.use_volumetric_heating_rate
        def __set__(self, val):
            self.data.use_volumetric_heating_rate = val

    property use_specific_heating_rate:
        def __get__(self):
            return self.data.use_specific_heating_rate
        def __set__(self, val):
            self.data.use_specific_heating_rate = val

    property three_body_rate:
        def __get__(self):
            return self.data.three_body_rate
        def __set__(self, val):
            self.data.three_body_rate = val

    property cie_cooling:
        def __get__(self):
            return self.data.cie_cooling
        def __set__(self, val):
            self.data.cie_cooling = val

    property h2_optical_depth_approximation:
        def __get__(self):
            return self.data.h2_optical_depth_approximation
        def __set__(self, val):
            self.data.h2_optical_depth_approximation = val

    property ih2co:
        def __get__(self):
            return self.data.ih2co
        def __set__(self, val):
            self.data.ih2co = val

    property ipiht:
        def __get__(self):
            return self.data.ipiht
        def __set__(self, val):
            self.data.ipiht = val

    property HydrogenFractionByMass:
        def __get__(self):
            return self.data.HydrogenFractionByMass
        def __set__(self, val):
            self.data.HydrogenFractionByMass = val

    property DeuteriumToHydrogenRatio:
        def __get__(self):
            return self.data.DeuteriumToHydrogenRatio
        def __set__(self, val):
            self.data.DeuteriumToHydrogenRatio = val

    property SolarMetalFractionByMass:
        def __get__(self):
            return self.data.SolarMetalFractionByMass
        def __set__(self, val):
            self.data.SolarMetalFractionByMass = val

    property local_dust_to_gas_ratio:
        def __get__(self):
            return self.data.local_dust_to_gas_ratio
        def __set__(self, val):
            self.data.local_dust_to_gas_ratio = val

    property SN0_N:
        def __get__(self):
            return self.data.SN0_N
        def __set__(self, val):
            self.data.SN0_N = val

    property SN0_XC:
        def __get__(self):
            cdef double[:] memview = <double[:self.NumberOfTemperatureBins]>(<double*> self.data.SN0_XC)

    property SN0_XO:
        def __get__(self):
            cdef double[:] memview = <double[:self.NumberOfTemperatureBins]>(<double*> self.data.SN0_XO)
    
    property SN0_XMg:
        def __get__(self):
            cdef double[:] memview = <double[:self.NumberOfTemperatureBins]>(<double*> self.data.SN0_XMg)

    property SN0_XAl:
        def __get__(self):
            cdef double[:] memview = <double[:self.NumberOfTemperatureBins]>(<double*> self.data.SN0_XAl)

    property SN0_XSi:
        def __get__(self):
            cdef double[:] memview = <double[:self.NumberOfTemperatureBins]>(<double*> self.data.SN0_XSi)

    property SN0_XS:
        def __get__(self):
            cdef double[:] memview = <double[:self.NumberOfTemperatureBins]>(<double*> self.data.SN0_XS)

    property SN0_XFe:
        def __get__(self):
            cdef double[:] memview = <double[:self.NumberOfTemperatureBins]>(<double*> self.data.SN0_XFe)
    
    property SN0_fC:
        def __get__(self):
            cdef double[:] memview = <double[:self.NumberOfTemperatureBins]>(<double*> self.data.SN0_fC)
  
    property SN0_fO:
        def __get__(self):
            cdef double[:] memview = <double[:self.NumberOfTemperatureBins]>(<double*> self.data.SN0_fO)
    
    property SN0_fMg:
        def __get__(self):
            cdef double[:] memview = <double[:self.NumberOfTemperatureBins]>(<double*> self.data.SN0_fMg)
    
    property SN0_fAl:
        def __get__(self):
            cdef double[:] memview = <double[:self.NumberOfTemperatureBins]>(<double*> self.data.SN0_fAl)
    
    property SN0_fSi:
        def __get__(self):
            cdef double[:] memview = <double[:self.NumberOfTemperatureBins]>(<double*> self.data.SN0_fSi)
    
    property SN0_fS:
        def __get__(self):
            cdef double[:] memview = <double[:self.NumberOfTemperatureBins]>(<double*> self.data.SN0_fS)
    
    property SN0_fFe:
        def __get__(self):
            cdef double[:] memview = <double[:self.NumberOfTemperatureBins]>(<double*> self.data.SN0_fFe)
    
    property SN0_fSiM:
        def __get__(self):
            cdef double[:] memview = <double[:self.NumberOfTemperatureBins]>(<double*> self.data.SN0_fSiM)
   
    property SN0_fFeM:
        def __get__(self):
            cdef double[:] memview = <double[:self.NumberOfTemperatureBins]>(<double*> self.data.SN0_fFeM)
    
    property SN0_fMg2SiO4:
        def __get__(self):
            cdef double[:] memview = <double[:self.NumberOfTemperatureBins]>(<double*> self.data.SN0_fMg2SiO4)
   
    property SN0_fMgSiO3:
        def __get__(self):
            cdef double[:] memview = <double[:self.NumberOfTemperatureBins]>(<double*> self.data.SN0_fMgSiO3)
   
    property SN0_fFe3O4:
        def __get__(self):
            cdef double[:] memview = <double[:self.NumberOfTemperatureBins]>(<double*> self.data.SN0_fFe3O4)
    
    property SN0_fAC:
        def __get__(self):
            cdef double[:] memview = <double[:self.NumberOfTemperatureBins]>(<double*> self.data.SN0_fAC)
    
    property SN0_fSiO2D:
        def __get__(self):
            cdef double[:] memview = <double[:self.NumberOfTemperatureBins]>(<double*> self.data.SN0_fSiO2D)
    
    property SN0_fMgO:
        def __get__(self):
            cdef double[:] memview = <double[:self.NumberOfTemperatureBins]>(<double*> self.data.SN0_XC)
    
    property SN0_fFeS:
        def __get__(self):
            cdef double[:] memview = <double[:self.NumberOfTemperatureBins]>(<double*> self.data.SN0_fFeS)
    
    property SN0_fAl2O3:
        def __get__(self):
            cdef double[:] memview = <double[:self.NumberOfTemperatureBins]>(<double*> self.data.SN0_fAl2O3)
    
    property SN0_freforg:
        def __get__(self):
            cdef double[:] memview = <double[:self.NumberOfTemperatureBins]>(<double*> self.data.SN0_freforg)
   
    property SN0_fvolorg:
        def __get__(self):
            cdef double[:] memview = <double[:self.NumberOfTemperatureBins]>(<double*> self.data.SN0_fvolorg)
    
    property SN0_fH2Oice:
        def __get__(self):
            cdef double[:] memview = <double[:self.NumberOfTemperatureBins]>(<double*> self.data.SN0_fH2Oice)
    
    property SN0_r0SiM:
        def __get__(self):
            cdef double[:] memview = <double[:self.NumberOfTemperatureBins]>(<double*> self.data.SN0_r0SiM)
    
    property SN0_r0FeM:
        def __get__(self):
            cdef double[:] memview = <double[:self.NumberOfTemperatureBins]>(<double*> self.data.SN0_r0FeM)
    
    property SN0_r0Mg2SiO4:
        def __get__(self):
            cdef double[:] memview = <double[:self.NumberOfTemperatureBins]>(<double*> self.data.SN0_r0Mg2SiO4)
    
    property SN0_r0MgSiO3:
        def __get__(self):
            cdef double[:] memview = <double[:self.NumberOfTemperatureBins]>(<double*> self.data.SN0_r0MgSiO3)
   
    property SN0_r0Fe3O4:
        def __get__(self):
            cdef double[:] memview = <double[:self.NumberOfTemperatureBins]>(<double*> self.data.SN0_r0Fe3O4)
  
    property SN0_r0AC:
        def __get__(self):
            cdef double[:] memview = <double[:self.NumberOfTemperatureBins]>(<double*> self.data.SN0_r0AC)
    
    property SN0_r0SiO2D:
        def __get__(self):
            cdef double[:] memview = <double[:self.NumberOfTemperatureBins]>(<double*> self.data.SN0_r0SiO2D)
    
    property SN0_r0MgO:
        def __get__(self):
            cdef double[:] memview = <double[:self.NumberOfTemperatureBins]>(<double*> self.data.SN0_r0MgO)
    
    property SN0_r0FeS:
        def __get__(self):
            cdef double[:] memview = <double[:self.NumberOfTemperatureBins]>(<double*> self.data.SN0_r0FeS)
    
    property SN0_r0Al2O3:
        def __get__(self):
            cdef double[:] memview = <double[:self.NumberOfTemperatureBins]>(<double*> self.data.SN0_r0Al2O3)
    
    property SN0_r0reforg:
        def __get__(self):
            cdef double[:] memview = <double[:self.NumberOfTemperatureBins]>(<double*> self.data.SN0_r0reforg)
    
    property SN0_r0volorg:
        def __get__(self):
            cdef double[:] memview = <double[:self.NumberOfTemperatureBins]>(<double*> self.data.SN0_r0volorg)
    
    property SN0_r0H2Oice:
        def __get__(self):
            cdef double[:] memview = <double[:self.NumberOfTemperatureBins]>(<double*> self.data.SN0_r0H2Oice)    

    property NumberOfTemperatureBins:
        def __get__(self):
            return self.data.NumberOfTemperatureBins
        def __set__(self, val):
            self.data.NumberOfTemperatureBins = val

    property CaseBRecombination:
        def __get__(self):
            return self.data.CaseBRecombination
        def __set__(self, val):
            self.data.CaseBRecombination = val

    property TemperatureStart:
        def __get__(self):
            return self.data.TemperatureStart
        def __set__(self, val):
            self.data.TemperatureStart = val

    property TemperatureEnd:
        def __get__(self):
            return self.data.TemperatureEnd
        def __set__(self, val):
            self.data.TemperatureEnd = val

    property NumberOfDustTemperatureBins:
        def __get__(self):
            return self.data.NumberOfDustTemperatureBins
        def __set__(self, val):
            self.data.NumberOfDustTemperatureBins = val

    property DustTemperatureStart:
        def __get__(self):
            return self.data.DustTemperatureStart
        def __set__(self, val):
            self.data.DustTemperatureStart = val

    property DustTemperatureEnd:
        def __get__(self):
            return self.data.DustTemperatureEnd
        def __set__(self, val):
            self.data.DustTemperatureEnd = val
    
    property Compton_xray_heating:
        def __get__(self):
            return self.data.Compton_xray_heating
        def __set__(self, val):
            self.data.Compton_xray_heating = val

    property LWbackground_sawtooth_suppression:
        def __get__(self):
            return self.data.LWbackground_sawtooth_suppression
        def __set__(self, val):
            self.data.LWbackground_sawtooth_suppression = val

    property LWbackground_intensity:
        def __get__(self):
            return self.data.LWbackground_intensity
        def __set__(self, val):
            self.data.LWbackground_intensity = val

    property UVbackground_redshift_on:
        def __get__(self):
            return self.data.UVbackground_redshift_on
        def __set__(self, val):
            self.data.UVbackground_redshift_on = val

    property UVbackground_redshift_off:
        def __get__(self):
            return self.data.UVbackground_redshift_off
        def __set__(self, val):
            self.data.UVbackground_redshift_off = val

    property UVbackground_redshift_fullon:
        def __get__(self):
            return self.data.UVbackground_redshift_fullon
        def __set__(self, val):
            self.data.UVbackground_redshift_fullon = val

    property UVbackground_redshift_drop:
        def __get__(self):
            return self.data.UVbackground_redshift_drop
        def __set__(self, val):
            self.data.UVbackground_redshift_drop = val

    property cloudy_electron_fraction_factor:
        def __get__(self):
            return self.data.cloudy_electron_fraction_factor
        def __set__(self, val):
            self.data.cloudy_electron_fraction_factor = val

    property use_radiative_transfer:
        def __get__(self):
            return self.data.use_radiative_transfer
        def __set__(self, val):
            self.data.use_radiative_transfer = val

    property radiative_transfer_coupled_rate_solver:
        def __get__(self):
            return self.data.radiative_transfer_coupled_rate_solver
        def __set__(self, val):
            self.data.radiative_transfer_coupled_rate_solver = val

    property radiative_transfer_intermediate_step:
        def __get__(self):
            return self.data.radiative_transfer_intermediate_step
        def __set__(self, val):
            self.data.radiative_transfer_intermediate_step = val

    property radiative_transfer_hydrogen_only:
        def __get__(self):
            return self.data.radiative_transfer_hydrogen_only
        def __set__(self, val):
            self.data.radiative_transfer_hydrogen_only = val

    property radiative_transfer_H2II_diss:
        def __get__(self):
            return self.data.radiative_transfer_H2II_diss
        def __set__(self, val):
            self.data.radiative_transfer_H2II_diss = val

    property radiative_transfer_HDI_diss:
        def __get__(self):
            return self.data.radiative_transfer_HDI_diss
        def __set__(self, val):
            self.data.radiative_transfer_HDI_diss = val

    property radiative_transfer_metal_ion:
        def __get__(self):
            return self.data.radiative_transfer_metal_ion
        def __set__(self, val):
            self.data.radiative_transfer_metal_ion = val

    property radiative_transfer_metal_diss:
        def __get__(self):
            return self.data.radiative_transfer_metal_diss
        def __set__(self, val):
            self.data.radiative_transfer_metal_diss = val

    property radiative_transfer_use_H2_shielding:
        def __get__(self):
            return self.data.radiative_transfer_use_H2_shielding
        def __set__(self, val):
            self.data.radiative_transfer_use_H2_shielding = val

    property self_shielding_method:
        def __get__(self):
            return self.data.self_shielding_method
        def __set__(self, val):
            self.data.self_shielding_method = val

    property H2_self_shielding:
        def __get__(self):
            return self.data.H2_self_shielding
        def __set__(self, val):
            self.data.H2_self_shielding = val
=======
    def __getattr__(self, name):
        # This has been implemented to maintain backwards compatibility.
        #
        # This method is only called whan an attribute can't be found through
        # the normal mechanism - this tries to retrieve name from self.data
        try:
            return self.data[name]
        except:
            # this method is expected to raise AttributeError when it fails
            raise AttributeError(
                f"'{type(self).__name__}' object has no attribute '{name}'"
            )

    def __setattr__(self, name, value):
        # This has been implemented to maintain backwards compatibility. This
        # performs attribute assignment. It first tries to perform normal
        # attribute assignment. If that fails, try to update a value contained
        # by self.data
        #
        # Unlike with normal class objects, we can't just call
        # super(chemistry_dat, self).__setattr__(name, value) to get default
        # behavior. For extension classes, we need to manually implement the
        # default behavior of __setattr__
        #
        # in CPython, the default behavior of __setattr__ is implemented by
        # PyObject_GenericSetAttr (https://docs.python.org/3/c-api/object.html)
        #
        # For insight into how we implement this behavior, we can look to the
        # python equivalent for PyObject_GenericGetAttr that is described at
        # https://docs.python.org/3/howto/descriptor.html?highlight=descriptor%20howto#invocation-from-an-instance

        # first, check for for a data descriptor (like a property) matching
        # name in the dictionary of classes in the object’s MRO. If present, we
        # modify it instead of other attributes
        for base in type(self).__mro__:
            cls_var = vars(base).get(name, None)
            if cls_var is None:
                continue
            descr_setter = getattr(type(cls_var), '__set__', None)
            if descr_setter is not None:
                descr_setter(cls_var, self, value)
                return # early exit

        # normally, we would now check self.__dict__ for an attribute
        # called name, but that's not applicable for this class

        # finally we add our custom logic:
        try:
            self.data[name] = value
            return # early exit
        except KeyError:
            raise AttributeError(
                f"'{type(self).__name__}' object has no attribute '{name}'"
            )
>>>>>>> d5a08392

    property H2_custom_shielding:
        def __get__(self):
            return self.data.H2_custom_shielding
        def __set__(self, val):
            self.data.H2_custom_shielding = val

    property h2_charge_exchange_rate:
        def __get__(self):
            return self.data.h2_charge_exchange_rate
        def __set__(self, val):
            self.data.h2_charge_exchange_rate = val

    property h2_dust_rate:
        def __get__(self):
            return self.data.h2_dust_rate
        def __set__(self, val):
            self.data.h2_dust_rate = val

    property h2_h_cooling_rate:
        def __get__(self):
            return self.data.h2_h_cooling_rate
        def __set__(self, val):
            self.data.h2_h_cooling_rate = val

    property collisional_excitation_rates:
        def __get__(self):
            return self.data.collisional_excitation_rates
        def __set__(self, val):
            self.data.collisional_excitation_rates = val

    property collisional_ionisation_rates:
        def __get__(self):
            return self.data.collisional_ionisation_rates
        def __set__(self, val):
            self.data.collisional_ionisation_rates = val

    property recombination_cooling_rates:
        def __get__(self):
            return self.data.recombination_cooling_rates
        def __set__(self, val):
            self.data.recombination_cooling_rates = val

    property bremsstrahlung_cooling_rates:
        def __get__(self):
            return self.data.bremsstrahlung_cooling_rates
        def __set__(self, val):
            self.data.bremsstrahlung_cooling_rates = val

    property use_palla_salpeter_stahler_1983:
        def __get__(self):
            return self.data.use_palla_salpeter_stahler_1983
        def __set__(self, val):
            self.data.use_palla_salpeter_stahler_1983 = val

    property use_stancil_lepp_dalgarno_1998:
        def __get__(self):
            return self.data.use_stancil_lepp_dalgarno_1998
        def __set__(self, val):
            self.data.use_stancil_lepp_dalgarno_1998 = val

    property use_omukai_gas_grain:
        def __get__(self):
            return self.data.use_omukai_gas_grain
        def __set__(self, val):
            self.data.use_omukai_gas_grain = val

    property use_uniform_grain_dist_gamma_isrf:
        def __get__(self):
            return self.data.use_uniform_grain_dist_gamma_isrf
        def __set__(self, val):
            self.data.use_uniform_grain_dist_gamma_isrf = val



    property k1:
        def __get__(self):
            cdef double[:] memview = <double[:self.NumberOfTemperatureBins]>(<double*> self.rates.k1)
            return np.asarray(memview)

    property k2:
        def __get__(self):
            cdef double[:] memview = <double[:self.NumberOfTemperatureBins]>(<double*> self.rates.k2)
            return np.asarray(memview)

    property k3:
        def __get__(self):
            cdef double[:] memview = <double[:self.NumberOfTemperatureBins]>(<double*> self.rates.k3)
            return np.asarray(memview)

    property k4:
        def __get__(self):
            cdef double[:] memview = <double[:self.NumberOfTemperatureBins]>(<double*> self.rates.k4)
            return np.asarray(memview)

    property k5:
        def __get__(self):
            cdef double[:] memview = <double[:self.NumberOfTemperatureBins]>(<double*> self.rates.k5)
            return np.asarray(memview)

    property k6:
        def __get__(self):
            cdef double[:] memview = <double[:self.NumberOfTemperatureBins]>(<double*> self.rates.k6)
            return np.asarray(memview)

    property k7:
        def __get__(self):
            cdef double[:] memview = <double[:self.NumberOfTemperatureBins]>(<double*> self.rates.k7)
            return np.asarray(memview)
    
    property k8:
        def __get__(self):
            cdef double[:] memview = <double[:self.NumberOfTemperatureBins]>(<double*> self.rates.k8)
            return np.asarray(memview)

    property k9:
        def __get__(self):
            cdef double[:] memview = <double[:self.NumberOfTemperatureBins]>(<double*> self.rates.k9)
            return np.asarray(memview)

    property k10:
        def __get__(self):
            cdef double[:] memview = <double[:self.NumberOfTemperatureBins]>(<double*> self.rates.k10)
            return np.asarray(memview)

    property k11:
        def __get__(self):
            cdef double[:] memview = <double[:self.NumberOfTemperatureBins]>(<double*> self.rates.k11)
            return np.asarray(memview)

    property k12:
        def __get__(self):
            cdef double[:] memview = <double[:self.NumberOfTemperatureBins]>(<double*> self.rates.k12)
            return np.asarray(memview)

    property k13:
        def __get__(self):
            cdef double[:] memview = <double[:self.NumberOfTemperatureBins]>(<double*> self.rates.k13)
            return np.asarray(memview)

    property k14:
        def __get__(self):
            cdef double[:] memview = <double[:self.NumberOfTemperatureBins]>(<double*> self.rates.k14)
            return np.asarray(memview)

    property k15:
        def __get__(self):
            cdef double[:] memview = <double[:self.NumberOfTemperatureBins]>(<double*> self.rates.k15)
            return np.asarray(memview)

    property k16:
        def __get__(self):
            cdef double[:] memview = <double[:self.NumberOfTemperatureBins]>(<double*> self.rates.k16)
            return np.asarray(memview)

    property k17:
        def __get__(self):
            cdef double[:] memview = <double[:self.NumberOfTemperatureBins]>(<double*> self.rates.k17)
            return np.asarray(memview)

    property k18:
        def __get__(self):
            cdef double[:] memview = <double[:self.NumberOfTemperatureBins]>(<double*> self.rates.k18)
            return np.asarray(memview)

    property k19:
        def __get__(self):
            cdef double[:] memview = <double[:self.NumberOfTemperatureBins]>(<double*> self.rates.k19)
            return np.asarray(memview)

    property k20:
        def __get__(self):
            cdef double[:] memview = <double[:self.NumberOfTemperatureBins]>(<double*> self.rates.k20)
            return np.asarray(memview)

    property k21:
        def __get__(self):
            cdef double[:] memview = <double[:self.NumberOfTemperatureBins]>(<double*> self.rates.k21)
            return np.asarray(memview)

    property k22:
        def __get__(self):
            cdef double[:] memview = <double[:self.NumberOfTemperatureBins]>(<double*> self.rates.k22)
            return np.asarray(memview)

    property k23:
        def __get__(self):
            cdef double[:] memview = <double[:self.NumberOfTemperatureBins]>(<double*> self.rates.k23)
            return np.asarray(memview)
    
    property k13dd:
        def __get__(self):
            cdef double[:] memview = <double[:self.NumberOfTemperatureBins*14]>(<double*> self.rates.k13dd)
            return np.asarray(memview)

    property k24:
        def __get__(self):
            return self.rates.k24
        def __set__(self, val):
            self.rates.k24 = val

    property k25:
        def __get__(self):
            return self.rates.k25
        def __set__(self, val):
            self.rates.k25 = val

    property k26:
        def __get__(self):
            return self.rates.k26
        def __set__(self, val):
            self.rates.k26 = val

    property k27:
        def __get__(self):
            return self.rates.k27
        def __set__(self, val):
            self.rates.k27 = val

    property k28:
        def __get__(self):
            return self.rates.k28
        def __set__(self, val):
            self.rates.k28 = val

    property k29:
        def __get__(self):
            return self.rates.k29
        def __set__(self, val):
            self.rates.k29 = val

    property k30:
        def __get__(self):
             return self.rates.k30
        def __set__(self, val):
             self.rates.k30 = val

    property k31:
        def __get__(self):
             return self.rates.k31
        def __set__(self, val):
             self.rates.k31 = val

    property k50:
        def __get__(self):
            cdef double[:] memview = <double[:self.NumberOfTemperatureBins]>(<double*> self.rates.k50)
            return np.asarray(memview)

    property k51:
        def __get__(self):
            cdef double[:] memview = <double[:self.NumberOfTemperatureBins]>(<double*> self.rates.k51)
            return np.asarray(memview)

    property k52:
        def __get__(self):
            cdef double[:] memview = <double[:self.NumberOfTemperatureBins]>(<double*> self.rates.k52)
            return np.asarray(memview)

    property k53:
        def __get__(self):
            cdef double[:] memview = <double[:self.NumberOfTemperatureBins]>(<double*> self.rates.k53)
            return np.asarray(memview)

    property k54:
        def __get__(self):
            cdef double[:] memview = <double[:self.NumberOfTemperatureBins]>(<double*> self.rates.k54)
            return np.asarray(memview)

    property k55:
        def __get__(self):
            cdef double[:] memview = <double[:self.NumberOfTemperatureBins]>(<double*> self.rates.k55)
            return np.asarray(memview)
    
    property k56:
        def __get__(self):
            cdef double[:] memview = <double[:self.NumberOfTemperatureBins]>(<double*> self.rates.k56)
            return np.asarray(memview)
        
    property k57:
        def __get__(self):
            cdef double[:] memview = <double[:self.NumberOfTemperatureBins]>(<double*> self.rates.k57)
            return np.asarray(memview)

    property k58:
        def __get__(self):
            cdef double[:] memview = <double[:self.NumberOfTemperatureBins]>(<double*> self.rates.k58)
            return np.asarray(memview)

    property k125:
        def __get__(self):
            cdef double[:] memview = <double[:self.NumberOfTemperatureBins]>(<double*> self.rates.k125)

    property k129:
        def __get__(self):
            cdef double[:] memview = <double[:self.NumberOfTemperatureBins]>(<double*> self.rates.k129)

    property k130:
        def __get__(self):
            cdef double[:] memview = <double[:self.NumberOfTemperatureBins]>(<double*> self.rates.k130)

    property k131:
        def __get__(self):
            cdef double[:] memview = <double[:self.NumberOfTemperatureBins]>(<double*> self.rates.k131)

    property k132:
        def __get__(self):
            cdef double[:] memview = <double[:self.NumberOfTemperatureBins]>(<double*> self.rates.k132)

    property k133:
        def __get__(self):
            cdef double[:] memview = <double[:self.NumberOfTemperatureBins]>(<double*> self.rates.k133)

    property k134:
        def __get__(self):
            cdef double[:] memview = <double[:self.NumberOfTemperatureBins]>(<double*> self.rates.k134)

    property k135:
        def __get__(self):
            cdef double[:] memview = <double[:self.NumberOfTemperatureBins]>(<double*> self.rates.k135)

    property k136:
        def __get__(self):
            cdef double[:] memview = <double[:self.NumberOfTemperatureBins]>(<double*> self.rates.k136)

    property k137:
        def __get__(self):
            cdef double[:] memview = <double[:self.NumberOfTemperatureBins]>(<double*> self.rates.k137)

    property k148:
        def __get__(self):
            cdef double[:] memview = <double[:self.NumberOfTemperatureBins]>(<double*> self.rates.k148)

    property k149:
        def __get__(self):
            cdef double[:] memview = <double[:self.NumberOfTemperatureBins]>(<double*> self.rates.k149)

    property k150:
        def __get__(self):
            cdef double[:] memview = <double[:self.NumberOfTemperatureBins]>(<double*> self.rates.k150)

    property k151:
        def __get__(self):
            cdef double[:] memview = <double[:self.NumberOfTemperatureBins]>(<double*> self.rates.k151)

    property k152:
        def __get__(self):
            cdef double[:] memview = <double[:self.NumberOfTemperatureBins]>(<double*> self.rates.k152)

    property k153:
        def __get__(self):
            cdef double[:] memview = <double[:self.NumberOfTemperatureBins]>(<double*> self.rates.k153)

    property kz15:
        def __get__(self):
            cdef double[:] memview = <double[:self.NumberOfTemperatureBins]>(<double*> self.rates.kz15)

    property kz16:
        def __get__(self):
            cdef double[:] memview = <double[:self.NumberOfTemperatureBins]>(<double*> self.rates.kz16)

    property kz17:
        def __get__(self):
            cdef double[:] memview = <double[:self.NumberOfTemperatureBins]>(<double*> self.rates.kz17)

    property kz18:
        def __get__(self):
            cdef double[:] memview = <double[:self.NumberOfTemperatureBins]>(<double*> self.rates.kz18)

    property kz19:
        def __get__(self):
            cdef double[:] memview = <double[:self.NumberOfTemperatureBins]>(<double*> self.rates.kz19)

    property kz20:
        def __get__(self):
            cdef double[:] memview = <double[:self.NumberOfTemperatureBins]>(<double*> self.rates.kz20)

    property kz21:
        def __get__(self):
            cdef double[:] memview = <double[:self.NumberOfTemperatureBins]>(<double*> self.rates.kz21)

    property kz22:
        def __get__(self):
            cdef double[:] memview = <double[:self.NumberOfTemperatureBins]>(<double*> self.rates.kz22)

    property kz23:
        def __get__(self):
            cdef double[:] memview = <double[:self.NumberOfTemperatureBins]>(<double*> self.rates.kz23)

    property kz24:
        def __get__(self):
            cdef double[:] memview = <double[:self.NumberOfTemperatureBins]>(<double*> self.rates.kz24)

    property kz25:
        def __get__(self):
            cdef double[:] memview = <double[:self.NumberOfTemperatureBins]>(<double*> self.rates.kz25)

    property kz26:
        def __get__(self):
            cdef double[:] memview = <double[:self.NumberOfTemperatureBins]>(<double*> self.rates.kz26)

    property kz27:
        def __get__(self):
            cdef double[:] memview = <double[:self.NumberOfTemperatureBins]>(<double*> self.rates.kz27)

    property kz28:
        def __get__(self):
            cdef double[:] memview = <double[:self.NumberOfTemperatureBins]>(<double*> self.rates.kz28)

    property kz29:
        def __get__(self):
            cdef double[:] memview = <double[:self.NumberOfTemperatureBins]>(<double*> self.rates.kz29)

    property kz30:
        def __get__(self):
            cdef double[:] memview = <double[:self.NumberOfTemperatureBins]>(<double*> self.rates.kz30)

    property kz31:
        def __get__(self):
            cdef double[:] memview = <double[:self.NumberOfTemperatureBins]>(<double*> self.rates.kz31)

    property kz32:
        def __get__(self):
            cdef double[:] memview = <double[:self.NumberOfTemperatureBins]>(<double*> self.rates.kz32)

    property kz33:
        def __get__(self):
            cdef double[:] memview = <double[:self.NumberOfTemperatureBins]>(<double*> self.rates.kz33)

    property kz34:
        def __get__(self):
            cdef double[:] memview = <double[:self.NumberOfTemperatureBins]>(<double*> self.rates.kz34)

    property kz35:
        def __get__(self):
            cdef double[:] memview = <double[:self.NumberOfTemperatureBins]>(<double*> self.rates.kz35)

    property kz36:
        def __get__(self):
            cdef double[:] memview = <double[:self.NumberOfTemperatureBins]>(<double*> self.rates.kz36)

    property kz37:
        def __get__(self):
            cdef double[:] memview = <double[:self.NumberOfTemperatureBins]>(<double*> self.rates.kz37)

    property kz38:
        def __get__(self):
            cdef double[:] memview = <double[:self.NumberOfTemperatureBins]>(<double*> self.rates.kz38)

    property kz39:
        def __get__(self):
            cdef double[:] memview = <double[:self.NumberOfTemperatureBins]>(<double*> self.rates.kz39)

    property kz40:
        def __get__(self):
            cdef double[:] memview = <double[:self.NumberOfTemperatureBins]>(<double*> self.rates.kz40)

    property kz41:
        def __get__(self):
            cdef double[:] memview = <double[:self.NumberOfTemperatureBins]>(<double*> self.rates.kz41)

    property kz42:
        def __get__(self):
            cdef double[:] memview = <double[:self.NumberOfTemperatureBins]>(<double*> self.rates.kz42)

    property kz43:
        def __get__(self):
            cdef double[:] memview = <double[:self.NumberOfTemperatureBins]>(<double*> self.rates.kz43)

    property kz44:
        def __get__(self):
            cdef double[:] memview = <double[:self.NumberOfTemperatureBins]>(<double*> self.rates.kz44)

    property kz45:
        def __get__(self):
            cdef double[:] memview = <double[:self.NumberOfTemperatureBins]>(<double*> self.rates.kz45)

    property kz46:
        def __get__(self):
            cdef double[:] memview = <double[:self.NumberOfTemperatureBins]>(<double*> self.rates.kz46)

    property kz47:
        def __get__(self):
            cdef double[:] memview = <double[:self.NumberOfTemperatureBins]>(<double*> self.rates.kz47)

    property kz48:
        def __get__(self):
            cdef double[:] memview = <double[:self.NumberOfTemperatureBins]>(<double*> self.rates.kz48)

    property kz49:
        def __get__(self):
            cdef double[:] memview = <double[:self.NumberOfTemperatureBins]>(<double*> self.rates.kz49)

    property kz50:
        def __get__(self):
            cdef double[:] memview = <double[:self.NumberOfTemperatureBins]>(<double*> self.rates.kz50)

    property kz51:
        def __get__(self):
            cdef double[:] memview = <double[:self.NumberOfTemperatureBins]>(<double*> self.rates.kz51)

    property kz52:
        def __get__(self):
            cdef double[:] memview = <double[:self.NumberOfTemperatureBins]>(<double*> self.rates.kz52)

    property kz53:
        def __get__(self):
            cdef double[:] memview = <double[:self.NumberOfTemperatureBins]>(<double*> self.rates.kz53)

    property kz54:
        def __get__(self):
            cdef double[:] memview = <double[:self.NumberOfTemperatureBins]>(<double*> self.rates.kz54)

    property h2dust:
        def __get__(self):
            cdef double[:] memview = <double[:self.NumberOfTemperatureBins*self.NumberOfDustTemperatureBins]>(<double*> self.rates.h2dust)
            return np.asarray(memview)

    property h2dustS:
        def __get__(self):
            cdef double[:] memview = <double[:self.NumberOfTemperatureBins*self.NumberOfDustTemperatureBins]>(<double*> self.rates.h2dustS)
            return np.asarray(memview)

    property h2dustC:
        def __get__(self):
            cdef double[:] memview = <double[:self.NumberOfTemperatureBins*self.NumberOfDustTemperatureBins]>(<double*> self.rates.h2dustC)
            return np.asarray(memview)

    property grain_growth_rate:
        def __get__(self):
            cdef double[:] memview = <double[:self.NumberOfTemperatureBins]>(<double*> self.rates.grain_growth_rate)

    property n_cr_n:
        def __get__(self):
            cdef double[:] memview = <double[:self.NumberOfTemperatureBins]>(<double*> self.rates.n_cr_n)
            return np.asarray(memview)

    property n_cr_d1:
        def __get__(self):
            cdef double[:] memview = <double[:self.NumberOfTemperatureBins]>(<double*> self.rates.n_cr_d1)
            return np.asarray(memview)

    property n_cr_d2:
        def __get__(self):
            cdef double[:] memview = <double[:self.NumberOfTemperatureBins]>(<double*> self.rates.n_cr_d2)
            return np.asarray(memview)

    property ceHI:
        def __get__(self):
            cdef double[:] memview = <double[:self.NumberOfTemperatureBins]>(<double*> self.rates.ceHI)
            return np.asarray(memview)

    property ceHeI:
        def __get__(self):
            cdef double[:] memview = <double[:self.NumberOfTemperatureBins]>(<double*> self.rates.ceHeI)
            return np.asarray(memview)

    property ceHeII:
        def __get__(self):
            cdef double[:] memview = <double[:self.NumberOfTemperatureBins]>(<double*> self.rates.ceHeII)
            return np.asarray(memview)

    property ciHI:
        def __get__(self):
            cdef double[:] memview = <double[:self.NumberOfTemperatureBins]>(<double*> self.rates.ciHI)
            return np.asarray(memview)

    property ciHeI:
        def __get__(self):
            cdef double[:] memview = <double[:self.NumberOfTemperatureBins]>(<double*> self.rates.ciHeI)
            return np.asarray(memview)

    property ciHeIS:
        def __get__(self):
            cdef double[:] memview = <double[:self.NumberOfTemperatureBins]>(<double*> self.rates.ciHeIS)
            return np.asarray(memview)
    
    property ciHeII:
        def __get__(self):
            cdef double[:] memview = <double[:self.NumberOfTemperatureBins]>(<double*> self.rates.ciHeII)
            return np.asarray(memview)

    property reHII:
        def __get__(self):
            cdef double[:] memview = <double[:self.NumberOfTemperatureBins]>(<double*> self.rates.reHII)
            return np.asarray(memview)

    property reHeII1:
        def __get__(self):
            cdef double[:] memview = <double[:self.NumberOfTemperatureBins]>(<double*> self.rates.reHeII1)
            return np.asarray(memview)

    property reHeII2:
        def __get__(self):
            cdef double[:] memview = <double[:self.NumberOfTemperatureBins]>(<double*> self.rates.reHeII2)
            return np.asarray(memview)

    property reHeIII:
        def __get__(self):
            cdef double[:] memview = <double[:self.NumberOfTemperatureBins]>(<double*> self.rates.reHeIII)
            return np.asarray(memview)

    property brem:
        def __get__(self):
            cdef double[:] memview = <double[:self.NumberOfTemperatureBins]>(<double*> self.rates.brem)
            return np.asarray(memview)

    property comp:
        def __get__(self):
            return self.rates.comp
        def __set__(self, val):
            self.rates.comp = val

    property comp_xray:
        def __get__(self):
            return self.rates.comp_xray
        def __set__(self, val):
            self.rates.comp_xray = val
    
    property temp_xray:
        def __get__(self):
            return self.rates.temp_xray
        def __set__(self, val):
            self.rates.temp_xray = val

    property piHI:
        def __get__(self):
            return self.rates.piHI
        def __set__(self, val):
            self.rates.piHI = val

    property piHeI:
        def __get__(self):
            return self.rates.piHeI
        def __set__(self, val):
            self.rates.piHeI = val

    property piHeII:
        def __get__(self):
            return self.rates.piHeII
        def __set__(self, val):
            self.rates.piHeII = val

    property crsHI:
        def __get__(self):
            return self.rates.crsHI
        def __set__(self, val):
            self.rates.crsHI = val

    property crsHeI:
        def __get__(self):
            return self.rates.crsHeI
        def __set__(self, val):
            self.rates.crsHeI = val

    property crsHeII:
        def __get__(self):
            return self.rates.crsHeII
        def __set__(self, val):
            self.rates.crsHeII = val

    property hyd01k:
        def __get__(self):
            cdef double[:] memview = <double[:self.NumberOfTemperatureBins]>(<double*> self.rates.hyd01k)
            return np.asarray(memview)

    property h2k01:
        def __get__(self):
            cdef double[:] memview = <double[:self.NumberOfTemperatureBins]>(<double*> self.rates.h2k01)
            return np.asarray(memview)
    
    property vibh:
        def __get__(self):
            cdef double[:] memview = <double[:self.NumberOfTemperatureBins]>(<double*> self.rates.vibh)
            return np.asarray(memview)

    property roth:
        def __get__(self):
            cdef double[:] memview = <double[:self.NumberOfTemperatureBins]>(<double*> self.rates.roth)
            return np.asarray(memview)

    property rotl:
        def __get__(self):
            cdef double[:] memview = <double[:self.NumberOfTemperatureBins]>(<double*> self.rates.rotl)
            return np.asarray(memview)
    
    property GP99LowDensityLimit:
        def __get__(self):
            cdef double[:] memview = <double[:self.NumberOfTemperatureBins]>(<double*> self.rates.GP99LowDensityLimit)
            return np.asarray(memview)

    property GP99HighDensityLimit:
        def __get__(self):
            cdef double[:] memview = <double[:self.NumberOfTemperatureBins]>(<double*> self.rates.GP99HighDensityLimit)
            return np.asarray(memview)

    property GAHI:
        def __get__(self):
            cdef double[:] memview = <double[:self.NumberOfTemperatureBins]>(<double*> self.rates.GAHI)
            return np.asarray(memview)
    
    property GAH2:
        def __get__(self):
            cdef double[:] memview = <double[:self.NumberOfTemperatureBins]>(<double*> self.rates.GAH2)
            return np.asarray(memview)

    property GAHe:
        def __get__(self):
            cdef double[:] memview = <double[:self.NumberOfTemperatureBins]>(<double*> self.rates.GAHe)
            return np.asarray(memview)

    property GAHp:
        def __get__(self):
            cdef double[:] memview = <double[:self.NumberOfTemperatureBins]>(<double*> self.rates.GAHp)
            return np.asarray(memview)

    property GAel:
        def __get__(self):
            cdef double[:] memview = <double[:self.NumberOfTemperatureBins]>(<double*> self.rates.GAel)
            return np.asarray(memview)

    property H2LTE:
        def __get__(self):
            cdef double[:] memview = <double[:self.NumberOfTemperatureBins]>(<double*> self.rates.H2LTE)
            return np.asarray(memview)
    
    property HDlte:
        def __get__(self):
            cdef double[:] memview = <double[:self.NumberOfTemperatureBins]>(<double*> self.rates.HDlte)
            return np.asarray(memview)

    property HDlow:
        def __get__(self):
            cdef double[:] memview = <double[:self.NumberOfTemperatureBins]>(<double*> self.rates.HDlow)
            return np.asarray(memview)

    property cieco:
        def __get__(self):
            cdef double[:] memview = <double[:self.NumberOfTemperatureBins]>(<double*> self.rates.cieco)
            return np.asarray(memview)

    property gammah:
        def __get__(self):
            return self.rates.gammah
        def __set__(self, val):
            self.rates.gammah = val

    property regr:
        def __get__(self):
            if not self.dust_chemistry and not self.h2_on_dust:
                return 0
            cdef double[:] memview = <double[:self.NumberOfTemperatureBins]>(<double*> self.rates.regr)
            return np.asarray(memview)

    property gamma_isrf:
        def __get__(self):
            return self.rates.gamma_isrf
        def __set__(self, val):
            self.rates.gamma_isrf = val

    property gamma_isrf2:
        def __get__(self):
            return self.rates.gamma_isrf2
        def __set__(self, val):
            self.rates.gamma_isrf2 = val

    property gas_grain:
        def __get__(self):
            if not self.dust_chemistry and not self.h2_on_dust:
                return 0
            cdef double[:] memview = <double[:self.NumberOfTemperatureBins]>(<double*> self.rates.gas_grain)
            return np.asarray(memview)

    property gas_grain2:
        def __get__(self):
            if not self.dust_chemistry and not self.h2_on_dust:
                return 0
            cdef double[:] memview = <double[:self.NumberOfTemperatureBins]>(<double*> self.rates.gas_grain2)
            return np.asarray(memview)

    property cieY06:
        def __get__(self):
            cdef double[:] memview = <double[:self.NumberOfTemperatureBins]>(<double*> self.rates.cieY06)
            return np.asarray(memview)

    property LH2_N:
        def __get__(self):
            cdef int[:] memview = <int[:self.NumberOfTemperatureBins]>(<int*> self.rates.LH2_N)
            return np.asarray(memview)

    property LH2_Size:
        def __get__(self):
            return self.rates.LH2_Size
        def __set__(self, val):
            self.rates.LH2_Size = val

    property LH2_D:
        def __get__(self):
            cdef double[:] memview = <double[:self.NumberOfTemperatureBins]>(<double*> self.rates.LH2_D)
            return np.asarray(memview)

    property LH2_T:
        def __get__(self):
            cdef double[:] memview = <double[:self.NumberOfTemperatureBins]>(<double*> self.rates.LH2_T)
            return np.asarray(memview)

    property LH2_H:
        def __get__(self):
            cdef double[:] memview = <double[:self.NumberOfTemperatureBins]>(<double*> self.rates.LH2_H)
            return np.asarray(memview)

    property LH2_dD:
        def __get__(self):
            return self.rates.LH2_dD
        def __set__(self, val):
            self.rates.LH2_dD = val

    property LH2_dT:
        def __get__(self):
            return self.rates.LH2_dT
        def __set__(self, val):
            self.rates.LH2_dT = val

    property LH2_dH:
        def __get__(self):
            return self.rates.LH2_dH
        def __set__(self, val):
            self.rates.LH2_dH = val

    property LH2_L:
        def __get__(self):
            cdef double[:] memview = <double[:self.NumberOfTemperatureBins]>(<double*> self.rates.LH2_L)
            return np.asarray(memview)

    property LHD_N:
        def __get__(self):
            cdef int[:] memview = <int[:self.NumberOfTemperatureBins]>(<int*> self.rates.LHD_N)
            return np.asarray(memview)

    property LHD_Size:
        def __get__(self):
            return self.rates.LHD_Size
        def __set__(self, val):
            self.rates.LHD_Size = val

    property LHD_D:
        def __get__(self):
            cdef double[:] memview = <double[:self.NumberOfTemperatureBins]>(<double*> self.rates.LHD_D)
            return np.asarray(memview)

    property LHD_T:
        def __get__(self):
            cdef double[:] memview = <double[:self.NumberOfTemperatureBins]>(<double*> self.rates.LHD_T)
            return np.asarray(memview)

    property LHD_H:
        def __get__(self):
            cdef double[:] memview = <double[:self.NumberOfTemperatureBins]>(<double*> self.rates.LHD_H)
            return np.asarray(memview)

    property LHD_dD:
        def __get__(self):
            return self.rates.LHD_dD
        def __set__(self, val):
            self.rates.LHD_dD = val

    property LHD_dT:
        def __get__(self):
            return self.rates.LHD_dT
        def __set__(self, val):
            self.rates.LHD_dT = val

    property LHD_dH:
        def __get__(self):
            return self.rates.LHD_dH
        def __set__(self, val):
            self.rates.LHD_dH = val
    
    property LHD_L:
        def __get__(self):
            cdef double[:] memview = <double[:self.NumberOfTemperatureBins]>(<double*> self.rates.LHD_L)
            return np.asarray(memview)

    property LCI_N:
        def __get__(self):
            cdef int[:] memview = <int[:self.NumberOfTemperatureBins]>(<int*> self.rates.LCI_N)
            return np.asarray(memview)

    property LCI_Size:
        def __get__(self):
            return self.rates.LCI_Size
        def __set__(self, val):
            self.rates.LCI_Size = val

    property LCI_D:
        def __get__(self):
            cdef double[:] memview = <double[:self.NumberOfTemperatureBins]>(<double*> self.rates.LCI_D)
            return np.asarray(memview)

    property LCI_T:
        def __get__(self):
            cdef double[:] memview = <double[:self.NumberOfTemperatureBins]>(<double*> self.rates.LCI_T)
            return np.asarray(memview)

    property LCI_H:
        def __get__(self):
            cdef double[:] memview = <double[:self.NumberOfTemperatureBins]>(<double*> self.rates.LCI_H)
            return np.asarray(memview)

    property LCI_dD:
        def __get__(self):
            return self.rates.LCI_dD
        def __set__(self, val):
            self.rates.LCI_dD = val

    property LCI_dT:
        def __get__(self):
            return self.rates.LCI_dT
        def __set__(self, val):
            self.rates.LCI_dT = val

    property LCI_dH:
        def __get__(self):
            return self.rates.LCI_dH
        def __set__(self, val):
            self.rates.LCI_dH = val

    property LCI_L:
        def __get__(self):
            cdef double[:] memview = <double[:self.NumberOfTemperatureBins]>(<double*> self.rates.LCI_L)
            return np.asarray(memview)

    property LCII_N:
        def __get__(self):
            cdef int[:] memview = <int[:self.NumberOfTemperatureBins]>(<int*> self.rates.LCII_N)
            return np.asarray(memview)

    property LCII_Size:
        def __get__(self):
            return self.rates.LCII_Size
        def __set__(self, val):
            self.rates.LCII_Size = val

    property LCII_D:
        def __get__(self):
            cdef double[:] memview = <double[:self.NumberOfTemperatureBins]>(<double*> self.rates.LCII_D)
            return np.asarray(memview)

    property LCII_T:
        def __get__(self):
            cdef double[:] memview = <double[:self.NumberOfTemperatureBins]>(<double*> self.rates.LCII_T)
            return np.asarray(memview)

    property LCII_H:
        def __get__(self):
            cdef double[:] memview = <double[:self.NumberOfTemperatureBins]>(<double*> self.rates.LCII_H)
            return np.asarray(memview)

    property LCII_dD:
        def __get__(self):
            return self.rates.LCII_dD
        def __set__(self, val):
            self.rates.LCII_dD = val

    property LCII_dT:
        def __get__(self):
            return self.rates.LCII_dT
        def __set__(self, val):
            self.rates.LCII_dT = val

    property LCII_dH:
        def __get__(self):
            return self.rates.LCII_dH
        def __set__(self, val):
            self.rates.LCII_dH = val

    property LCII_L:
        def __get__(self):
            cdef double[:] memview = <double[:self.NumberOfTemperatureBins]>(<double*> self.rates.LCII_L)
            return np.asarray(memview)

    property LOI_N:
        def __get__(self):
            cdef int[:] memview = <int[:self.NumberOfTemperatureBins]>(<int*> self.rates.LOI_N)
            return np.asarray(memview)

    property LOI_Size:
        def __get__(self):
            return self.rates.LOI_Size
        def __set__(self, val):
            self.rates.LOI_Size = val
  
    property LOI_D:
        def __get__(self):
            cdef double[:] memview = <double[:self.NumberOfTemperatureBins]>(<double*> self.rates.LOI_D)
            return np.asarray(memview)

    property LOI_T:
        def __get__(self):
            cdef double[:] memview = <double[:self.NumberOfTemperatureBins]>(<double*> self.rates.LOI_T)
            return np.asarray(memview)

    property LOI_H:
        def __get__(self):
            cdef double[:] memview = <double[:self.NumberOfTemperatureBins]>(<double*> self.rates.LOI_H)
            return np.asarray(memview)

    property LOI_dD:
        def __get__(self):
            return self.rates.LOI_dD
        def __set__(self, val):
            self.rates.LOI_dD = val

    property LOI_dT:
        def __get__(self):
            return self.rates.LOI_dT
        def __set__(self, val):
            self.rates.LOI_dT = val

    property LOI_dH:
        def __get__(self):
            return self.rates.LOI_dH
        def __set__(self, val):
            self.rates.LOI_dH = val

    property LOI_L:
        def __get__(self):
            cdef double[:] memview = <double[:self.NumberOfTemperatureBins]>(<double*> self.rates.LOI_L)
            return np.asarray(memview)

    property LCO_N:
        def __get__(self):
            cdef int[:] memview = <int[:self.NumberOfTemperatureBins]>(<int*> self.rates.LCO_N)
            return np.asarray(memview)

    property LCO_Size:
        def __get__(self):
            return self.rates.LCO_Size
        def __set__(self, val):
            self.rates.LCO_Size = val

    property LCO_D:
        def __get__(self):
            cdef double[:] memview = <double[:self.NumberOfTemperatureBins]>(<double*> self.rates.LCO_D)
            return np.asarray(memview)

    property LCO_T:
        def __get__(self):
            cdef double[:] memview = <double[:self.NumberOfTemperatureBins]>(<double*> self.rates.LCO_T)
            return np.asarray(memview)

    property LCO_H:
        def __get__(self):
            cdef double[:] memview = <double[:self.NumberOfTemperatureBins]>(<double*> self.rates.LCO_H)
            return np.asarray(memview)

    property LCO_dD:
        def __get__(self):
            return self.rates.LCO_dD
        def __set__(self, val):
            self.rates.LCO_dD = val

    property LCO_dT:
        def __get__(self):
            return self.rates.LCO_dT
        def __set__(self, val):
            self.rates.LCO_dT = val

    property LCO_dH:
        def __get__(self):
            return self.rates.LCO_dH
        def __set__(self, val):
            self.rates.LCO_dH = val

    property LCO_L:
        def __get__(self):
            cdef double[:] memview = <double[:self.NumberOfTemperatureBins]>(<double*> self.rates.LCO_L)
            return np.asarray(memview)

    property LOH_N:
        def __get__(self):
            cdef int[:] memview = <int[:self.NumberOfTemperatureBins]>(<int*> self.rates.LOH_N)
            return np.asarray(memview)

    property LOH_Size:
        def __get__(self):
            return self.rates.LOH_Size
        def __set__(self, val):
            self.rates.LOH_Size = val

    property LOH_D:
        def __get__(self):
            cdef double[:] memview = <double[:self.NumberOfTemperatureBins]>(<double*> self.rates.LOH_D)
            return np.asarray(memview)

    property LOH_T:
        def __get__(self):
            cdef double[:] memview = <double[:self.NumberOfTemperatureBins]>(<double*> self.rates.LOH_T)
            return np.asarray(memview)

    property LOH_H:
        def __get__(self):
            cdef double[:] memview = <double[:self.NumberOfTemperatureBins]>(<double*> self.rates.LOH_H)
            return np.asarray(memview)

    property LOH_dD:
        def __get__(self):
            return self.rates.LOH_dD
        def __set__(self, val):
            self.rates.LOH_dD = val

    property LOH_dT:
        def __get__(self):
            return self.rates.LOH_dT
        def __set__(self, val):
            self.rates.LOH_dT = val

    property LOH_dH:
        def __get__(self):
            return self.rates.LOH_dH
        def __set__(self, val):
            self.rates.LOH_dH = val

    property LOH_L:
        def __get__(self):
            cdef double[:] memview = <double[:self.NumberOfTemperatureBins]>(<double*> self.rates.LOH_L)
            return np.asarray(memview)

    property LH2O_N:
        def __get__(self):
            cdef int[:] memview = <int[:self.NumberOfTemperatureBins]>(<int*> self.rates.LH2O_N)
            return np.asarray(memview)

    property LH2O_Size:
        def __get__(self):
            return self.rates.LH2O_Size
        def __set__(self, val):
            self.rates.LH2O_Size = val

    property LH2O_D:
        def __get__(self):
            cdef double[:] memview = <double[:self.NumberOfTemperatureBins]>(<double*> self.rates.LH2O_D)
            return np.asarray(memview)

    property LH2O_T:
        def __get__(self):
            cdef double[:] memview = <double[:self.NumberOfTemperatureBins]>(<double*> self.rates.LH2O_T)
            return np.asarray(memview)

    property LH2O_H:
        def __get__(self):
            cdef double[:] memview = <double[:self.NumberOfTemperatureBins]>(<double*> self.rates.LH2O_H)
            return np.asarray(memview)

    property LH2O_dD:
        def __get__(self):
            return self.rates.LH2O_dD
        def __set__(self, val):
            self.rates.LH2O_dD = val

    property LH2O_dT:
        def __get__(self):
            return self.rates.LH2O_dT
        def __set__(self, val):
            self.rates.LH2O_dT = val

    property LH2O_dH:
        def __get__(self):
            return self.rates.LH2O_dH
        def __set__(self, val):
            self.rates.LH2O_dH = val

    property LH2O_L:
        def __get__(self):
            cdef double[:] memview = <double[:self.NumberOfTemperatureBins]>(<double*> self.rates.LH2O_L)
            return np.asarray(memview)

    property alphap_N:
        def __get__(self):
            cdef int[:] memview = <int[:self.NumberOfTemperatureBins]>(<int*> self.rates.alphap_N)
            return np.asarray(memview)

    property alphap_Size:
        def __get__(self):
            return self.rates.alphap_Size
        def __set__(self, val):
            self.rates.alphap_Size = val

    property alphap_D:
        def __get__(self):
            cdef double[:] memview = <double[:self.NumberOfTemperatureBins]>(<double*> self.rates.alphap_D)
            return np.asarray(memview)

    property alphap_T:
        def __get__(self):
            cdef double[:] memview = <double[:self.NumberOfTemperatureBins]>(<double*> self.rates.alphap_T)
            return np.asarray(memview)

    property alphap_dD:
        def __get__(self):
            return self.rates.alphap_dD
        def __set__(self, val):
            self.rates.alphap_dD = val

    property alphap_dT:
        def __get__(self):
            return self.rates.alphap_dT
        def __set__(self, val):
            self.rates.alphap_dT = val

    property alphap_Data:
        def __get__(self):
            cdef double[:] memview = <double[:self.NumberOfTemperatureBins]>(<double*> self.rates.alphap_Data)
            return np.asarray(memview)

    property grain_N:
        def __get__(self):
            cdef int[:] memview = <int[:self.NumberOfTemperatureBins]>(<int*> self.rates.grain_N)
            return np.asarray(memview)

    property grain_Size:
        def __get__(self):
            return self.rates.grain_Size
        def __set__(self, val):
            self.rates.grain_Size = val

    property grain_D:
        def __get__(self):
            cdef double[:] memview = <double[:self.NumberOfTemperatureBins]>(<double*> self.rates.grain_D)
            return np.asarray(memview)

    property grain_T:
        def __get__(self):
            cdef double[:] memview = <double[:self.NumberOfTemperatureBins]>(<double*> self.rates.grain_T)
            return np.asarray(memview)

    property grain_dD:
        def __get__(self):
            return self.rates.grain_dD
        def __set__(self, val):
            self.rates.grain_dD = val

    property grain_dT:
        def __get__(self):
            return self.rates.grain_dT
        def __set__(self, val):
            self.rates.grain_dT = val

    property Hgrain:
        def __get__(self):
            cdef double[:] memview = <double[:self.NumberOfTemperatureBins]>(<double*> self.rates.Hgrain)
            return np.asarray(memview)

    property Tgrain:
        def __get__(self):
            cdef double[:] memview = <double[:self.NumberOfTemperatureBins]>(<double*> self.rates.Tgrain)
            return np.asarray(memview)

    property Ograin:
        def __get__(self):
            cdef double[:] memview = <double[:self.NumberOfTemperatureBins]>(<double*> self.rates.Ograin)
            return np.asarray(memview)

    property Lgrain:
        def __get__(self):
            cdef double[:] memview = <double[:self.NumberOfTemperatureBins]>(<double*> self.rates.Lgrain)
            return np.asarray(memview)

    property gr_N:
        def __get__(self):
            cdef int[:] memview = <int[:self.NumberOfTemperatureBins]>(<int*> self.rates.gr_N)
            return np.asarray(memview)

    property gr_Size:
        def __get__(self):
            return self.rates.gr_Size
        def __set__(self, val):
            self.rates.gr_Size = val

    property gr_dT:
        def __get__(self):
            return self.rates.gr_dT
        def __set__(self, val):
            self.rates.gr_dT = val

    property gr_Td:
        def __get__(self):
            cdef double[:] memview = <double[:self.NumberOfTemperatureBins]>(<double*> self.rates.gr_Td)
            return np.asarray(memview)

    property SN0_kpSiM:
        def __get__(self):
            cdef double[:] memview = <double[:self.NumberOfTemperatureBins]>(<double*> self.rates.SN0_kpSiM)
            return np.asarray(memview)

    property SN0_kpFeM:
        def __get__(self):
            cdef double[:] memview = <double[:self.NumberOfTemperatureBins]>(<double*> self.rates.SN0_kpFeM)
            return np.asarray(memview)

    property SN0_kpMg2SiO4:
        def __get__(self):
            cdef double[:] memview = <double[:self.NumberOfTemperatureBins]>(<double*> self.rates.SN0_kpMg2SiO4)
            return np.asarray(memview)

    property SN0_kpMgSiO3:
        def __get__(self):
            cdef double[:] memview = <double[:self.NumberOfTemperatureBins]>(<double*> self.rates.SN0_kpMgSiO3)
            return np.asarray(memview)

    property SN0_kpFe3O4:
        def __get__(self):
            cdef double[:] memview = <double[:self.NumberOfTemperatureBins]>(<double*> self.rates.SN0_kpFe3O4)
            return np.asarray(memview)

    property SN0_kpAC:
        def __get__(self):
            cdef double[:] memview = <double[:self.NumberOfTemperatureBins]>(<double*> self.rates.SN0_kpAC)
            return np.asarray(memview)

    property SN0_kpSiO2D:
        def __get__(self):
            cdef double[:] memview = <double[:self.NumberOfTemperatureBins]>(<double*> self.rates.SN0_kpSiO2D)
            return np.asarray(memview)

    property SN0_kpMgO:
        def __get__(self):
            cdef double[:] memview = <double[:self.NumberOfTemperatureBins]>(<double*> self.rates.SN0_kpMgO)
            return np.asarray(memview)

    property SN0_kpFeS:
        def __get__(self):
            cdef double[:] memview = <double[:self.NumberOfTemperatureBins]>(<double*> self.rates.SN0_kpFeS)
            return np.asarray(memview)

    property SN0_kpAl2O3:
        def __get__(self):
            cdef double[:] memview = <double[:self.NumberOfTemperatureBins]>(<double*> self.rates.SN0_kpAl2O3)
            return np.asarray(memview)

    property SN0_kpreforg:
        def __get__(self):
            cdef double[:] memview = <double[:self.NumberOfTemperatureBins]>(<double*> self.rates.SN0_kpreforg)
            return np.asarray(memview)

    property SN0_kpvolorg:
        def __get__(self):
            cdef double[:] memview = <double[:self.NumberOfTemperatureBins]>(<double*> self.rates.SN0_kpvolorg)
            return np.asarray(memview)

    property SN0_kpH2Oice:
        def __get__(self):
            cdef double[:] memview = <double[:self.NumberOfTemperatureBins]>(<double*> self.rates.SN0_kpH2Oice)
            return np.asarray(memview)

    property comoving_coordinates:
        def __get__(self):
            return self.units.comoving_coordinates
        def __set__(self, val):
            self.units.comoving_coordinates = val

    property density_units:
        def __get__(self):
            return self.units.density_units
        def __set__(self, val):
            self.units.density_units = val

    property length_units:
        def __get__(self):
            return self.units.length_units
        def __set__(self, val):
            self.units.length_units = val

    property time_units:
        def __get__(self):
            return self.units.time_units
        def __set__(self, val):
            self.units.time_units = val

    property velocity_units:
        def __get__(self):
            return self.units.velocity_units
        def __set__(self, val):
            self.units.velocity_units = val

    property a_units:
        def __get__(self):
            return self.units.a_units
        def __set__(self, val):
            self.units.a_units = val

    property a_value:
        def __get__(self):
            return self.units.a_value
        def __set__(self, val):
            self.units.a_value = val

    property temperature_units:
        def __get__(self):
            return get_temperature_units(&self.units)

    property cooling_units:
        def __get__(self):
            tbase1 = self.time_units
            if self.comoving_coordinates:
                xbase1 = self.length_units / \
                    (self.a_value * self.a_units)
                dbase1 = self.density_units * \
                    (self.a_value * self.a_units)**3
            else:
                xbase1 = self.length_units / \
                    self.a_units
                dbase1 = self.density_units * \
                    self.a_units**3

            coolunit = (self.a_units**5 * xbase1**2 *
                        mass_hydrogen_cgs**2) / (tbase1**3 * dbase1)
            return coolunit

    property energy_units:
        def __get__(self):
            return self.velocity_units**2

    property pressure_units:
        def __get__(self):
            return self.density_units * self.energy_units

cdef gr_float* get_field(fc, name):
    cdef np.ndarray rv = fc.get(name, None)
    if rv is None:
        return NULL
    else:
        return <gr_float *> rv.data

cdef c_field_data setup_field_data(object fc, int[::1] buf,
                                   bint include_velocity) except *:
    """
    Helper function to setup an instance of the field_data struct. The
    returned struct is only valid during the lifetimes of fc and buf.
       - fc:  holds primary data used for setup
       - buf: a contiguous typed memoryview holding at least 7 elements.

    Note: The way this function is declared causes cython to generate code to
          check whether an Python Exception was raised every time this function
          gets called. The runtime overhead should be of minimal concern
    """
    # load grid size and check for error
    cdef Py_ssize_t grid_size = fc["density"].shape[0]
    if <Py_ssize_t>(INT_MAX) < grid_size:
        raise ValueError(
            ("FluidContainer stores {} values. This function is only valid "
             "for {} values or less").format(grid_size, int(INT_MAX))
        )

    # buf is used to hold memory for grid_dimension, grid_start & grid_end
    if buf.shape[0] < 7:
        raise ValueError("buf must hold at least 7 elements")

    # determine grid_dimension, grid_start and grid_end
    cdef int* grid_dimension = &buf[0]
    grid_dimension[0] = <int>(grid_size)

    buf[1:7] = 0 # initialize all remaining buffer values to zero
    cdef int* grid_start = &buf[1]
    cdef int* grid_end = &buf[4]
    grid_end[0] = <int>(grid_size) - 1

    # now initialize my_fields
    cdef c_field_data my_fields
    my_fields.grid_rank = 1
    my_fields.grid_dimension = grid_dimension
    my_fields.grid_start = grid_start
    my_fields.grid_end = grid_end

    my_fields.density = get_field(fc, "density")
    my_fields.internal_energy = get_field(fc, "energy")
    if include_velocity:
        my_fields.x_velocity = get_field(fc, "x-velocity")
        my_fields.y_velocity = get_field(fc, "y-velocity")
        my_fields.z_velocity = get_field(fc, "z-velocity")
    my_fields.HI_density = get_field(fc, "HI")
    my_fields.HII_density = get_field(fc, "HII")
    my_fields.HM_density = get_field(fc, "HM")
    my_fields.HeI_density = get_field(fc, "HeI")
    my_fields.HeII_density = get_field(fc, "HeII")
    my_fields.HeIII_density = get_field(fc, "HeIII")
    my_fields.H2I_density = get_field(fc, "H2I")
    my_fields.H2II_density = get_field(fc, "H2II")
    my_fields.DI_density = get_field(fc, "DI")
    my_fields.DII_density = get_field(fc, "DII")
    my_fields.HDI_density = get_field(fc, "HDI")
    my_fields.e_density = get_field(fc, "de")
    my_fields.metal_density = get_field(fc, "metal")
    my_fields.dust_density = get_field(fc, "dust")
    my_fields.RT_heating_rate = get_field(fc, "RT_heating_rate")
    my_fields.volumetric_heating_rate = get_field(fc, "volumetric_heating_rate")
    my_fields.specific_heating_rate = get_field(fc, "specific_heating_rate")
    return my_fields

def solve_chemistry(fc, my_dt):
    cdef double dt_value = <double> my_dt

    cdef chemistry_data chem_data = fc.chemistry_data
    cdef c_chemistry_data my_chemistry = chem_data.data.data
    cdef c_chemistry_data_storage my_rates = chem_data.rates
    cdef c_code_units my_units = chem_data.units

    cdef int buf[7] # used for storage by members of my_fields
    cdef c_field_data my_fields = setup_field_data(fc, buf, False)

    cdef int ret = c_local_solve_chemistry(
        &my_chemistry,
        &my_rates,
        &my_units,
        &my_fields,
        my_dt)

    if (ret == GRACKLE_FAIL_VALUE):
        raise RuntimeError(f"Error occured within local_solve_chemistry")

ctypedef int (*calc_prop_fn)(c_chemistry_data*, c_chemistry_data_storage*,
			     c_code_units*, c_field_data*, gr_float*)

cdef void _calculate_helper(object fc, object field_name, object func_name,
                            calc_prop_fn func) except *:
    # handle all of the setup before calling the function:
    cdef chemistry_data chem_data = fc.chemistry_data
    cdef c_chemistry_data my_chemistry = chem_data.data.data
    cdef c_chemistry_data_storage my_rates = chem_data.rates
    cdef c_code_units my_units = chem_data.units

    cdef int buf[7] # used for storage by members of my_fields
    cdef c_field_data my_fields = setup_field_data(fc, buf, True)
    cdef gr_float * output_field = get_field(fc, field_name)

    # now actually call the function
    cdef int ret = func(&my_chemistry, &my_rates, &my_units, &my_fields,
                        output_field)
    if (ret == GRACKLE_FAIL_VALUE):
        raise RuntimeError(f"Error occured within {func_name}")
    
def calculate_cooling_time(fc):
    _calculate_helper(fc, "cooling_time", "local_calculate_cooling_time",
                      &c_local_calculate_cooling_time)

def calculate_gamma(fc):
    _calculate_helper(fc, "gamma", "local_calculate_gamma",
                      &c_local_calculate_gamma)

def calculate_pressure(fc):
    _calculate_helper(fc, "pressure", "local_calculate_pressure",
                      &c_local_calculate_pressure)

def calculate_temperature(fc):
    _calculate_helper(fc, "temperature", "local_calculate_temperature",
                      &c_local_calculate_temperature)

def calculate_dust_temperature(fc):
    _calculate_helper(fc, "dust_temperature",
                      "local_calculate_dust_temperature",
                      &c_local_calculate_dust_temperature)

def get_grackle_version():
    cdef c_grackle_version version_struct = c_get_grackle_version()
    # all members of version_struct are string literals (i.e. don't call free)
    return {"version" : version_struct.version.decode('UTF-8'),
            "branch" : version_struct.branch.decode('UTF-8'),
            "revision" : version_struct.revision.decode('UTF-8')}

cdef list _get_parameter_name_list(const char*(*get_param)(size_t)):
    # the arg should be param_name_int, param_name_double, or param_name_string

    cdef list out = []
    cdef const char* tmp
    cdef size_t i = 0
    while True:
        tmp = get_param(i)
        if tmp is NULL:
            return out
        else:
            out.append(tmp.decode('UTF-8'))
            i+=1

cdef class _wrapped_c_chemistry_data:

    cdef c_chemistry_data data
    cdef dict _string_buffers
    # Each field in data that holds a string value, may have a corresponding
    # entry in _string_buffers (the key matches the name of the field).
    #
    # - if _string_buffers DOESN'T have an entry for <field>, then data.<field>
    #   must currently store a default value. Depending on the specifics of
    #   <field>, data.<field> holds either a NULL pointer or a pointer to a
    #   string literal (stored in the C library).
    #
    # - if _string_buffers DOES have an entry for <field>, then data.<field>
    #   points to the buffer of the Python bytes object given by
    #   _string_buffers["<field>"]. In CPython, the string is always terminated
    #   by a null character (the Python interface just hides if from users)

    def __cinit__(self):
        self.data = _set_default_chemistry_parameters()
        self._string_buffers = {}

    def _access_struct_field(self, key, val = None):
        """
        Return a copy of the value of the field stored in the wrapped struct.

        When val is not None, this function updates the stored value first (the
        returned value is effectively a copy of val after some type coercion)
        """
        cdef c_chemistry_data* data_ptr = &self.data

        # determine whether the field needs to be updated
        update_field = (val is not None)

        # coerce key to a bytes object and then get the analogous null
        # terminated string to pass to the C functions
        coerced_key = key.encode('ascii') if isinstance(key, str) else key
        cdef char* _key = coerced_key # _key's lifetime is tied to coerced_key

        # handle the case where key is an integer
        cdef int* int_p = local_chemistry_data_access_int(data_ptr, _key)
        if int_p is not NULL:
            if update_field:
                coerced_val = int(<int?>val)
                if coerced_val != val: # prevent invalid assignment of a
                                       # non-integer floating point
                    raise TypeError("must be convertable to an int without a "
                                    "loss of information.")
                int_p[0] = <int>coerced_val
            return int(int_p[0])

        # handle the case where key is a double
        cdef double* dbl_p = local_chemistry_data_access_double(data_ptr, _key)
        if dbl_p is not NULL:
            if update_field:
                dbl_p[0] = <double?>val # <double?> cast performs type checking
            return float(dbl_p[0])

        # handle the case where key is a string
        cdef char* tmp = NULL
        cdef char** str_p = local_chemistry_data_access_string(data_ptr, _key)
        if (str_p is not NULL): # this case requires additional care

            if update_field:
                # coerce val to a bytes object & store in self._string_buffers
                if isinstance(val, str):
                    self._string_buffers[key] = bytes(val.encode('ascii'))
                elif isinstance(val, (bytes,bytearray)):
                    self._string_buffers[key] = bytes(val)
                else:
                    raise TypeError(type(val))

                assert b'\0' not in self._string_buffers[key] # sanity check
                tmp = <bytes>self._string_buffers[key]
                str_p[0] = tmp

            elif (str_p[0] is NULL):
                # handle the case where we are accessing a default field value
                # and it was initialized to a NULL pointer
                return None

            # for simplicity, just return a new copy of the contained string.
            # (this correctly handles the case where str_p[0] holds a pointer
            # to a string literal managed by the c library)
            return bytes(str_p[0])

        raise KeyError(key) # the key is not recognized

    def __getitem__(self, key):
        return self._access_struct_field(key, val = None)

    def __setitem__(self, key, value):
        if value is None:
            raise ValueError("Members of c_chemistry_data are not allowed to "
                             "be assigned values of None")
        self._access_struct_field(key, val = value)

    @staticmethod
    def int_keys(): return _get_parameter_name_list(param_name_int)

    @staticmethod
    def double_keys(): return _get_parameter_name_list(param_name_double)

    @staticmethod
    def string_keys(): return _get_parameter_name_list(param_name_string)

    def __iter__(self):
        return iter(self.int_keys() + self.double_keys() + self.string_keys())

    def __len__(self):
        return (len(self.int_keys()) + len(self.double_keys()) +
                len(self.string_keys()))

    def __deepcopy__(self, memo):
        """
        Custom deepcopy implementation. The memo dictionary is an opaque object
        """

        cdef _wrapped_c_chemistry_data out = _wrapped_c_chemistry_data()

        # the following implementation would be faster and should work, but I
        # have concerns that it could be broken easily:
        #    out.data = self.data
        #    for k in self.string_keys():
        #        out[k] = self[k]
        #    return out
        #
        # Our actual implementation is much more robust (harder to break):
        for k in self:
            out[k] = self[k]
        return out<|MERGE_RESOLUTION|>--- conflicted
+++ resolved
@@ -74,543 +74,6 @@
     def get_velocity_units(self):
         return get_velocity_units(&self.units)
 
-<<<<<<< HEAD
-    property use_grackle:
-        def __get__(self):
-            return self.data.use_grackle
-        def __set__(self, val):
-            self.data.use_grackle = val
-
-    property with_radiative_cooling:
-        def __get__(self):
-            return self.data.with_radiative_cooling
-        def __set__(self, val):
-            self.data.with_radiative_cooling = val
-
-    property primordial_chemistry:
-        def __get__(self):
-            return self.data.primordial_chemistry
-        def __set__(self, val):
-            self.data.primordial_chemistry = val
-
-    property dust_chemistry:
-        def __get__(self):
-            return self.data.dust_chemistry
-        def __set__(self, val):
-            self.data.dust_chemistry = val
-
-    property metal_cooling:
-        def __get__(self):
-            return self.data.metal_cooling
-        def __set__(self, val):
-            self.data.metal_cooling = val
-
-    property UVbackground:
-        def __get__(self):
-            return self.data.UVbackground
-        def __set__(self, val):
-            self.data.UVbackground = val
-
-    property grackle_data_file:
-        def __get__(self):
-            # ensure that the underlying bytearray can't be modified (if it
-            # grows/shrinks the `char*` allocation can be invalidated)
-            return bytes(self.data.grackle_data_file)
-        def __set__(self, val):
-            # when Cython converts a bytearray to `char*`, the lifetime of the
-            # `char*` allocation is tied to the lifetime of the original
-            # bytearray object. We need to make sure that the bytearray object
-            # isn't garbage collected for as long as the `char*` allocation is
-            # in use. We do this by storing the bytearray as an attribute
-            self.data_file_path = val
-            if isinstance(self.data_file_path, str):
-                self.data_file_path = self.data_file_path.encode('utf-8')
-            self.data.grackle_data_file = self.data_file_path
-
-    property cmb_temperature_floor:
-        def __get__(self):
-            return self.data.cmb_temperature_floor
-        def __set__(self, val):
-            self.data.cmb_temperature_floor = val
-
-    property Gamma:
-        def __get__(self):
-            return self.data.Gamma
-        def __set__(self, val):
-            self.data.Gamma = val
-
-    property h2_on_dust:
-        def __get__(self):
-            return self.data.h2_on_dust
-        def __set__(self, val):
-            self.data.h2_on_dust = val
-
-    property use_dust_density_field:
-        def __get__(self):
-            return self.data.use_dust_density_field
-        def __set__(self, val):
-            self.data.use_dust_density_field = val
-
-    property dust_recombination_cooling:
-        def __get__(self):
-            return self.data.dust_recombination_cooling
-        def __set__(self, val):
-            self.data.dust_recombination_cooling = val
-
-    property metal_chemistry:
-        def __get__(self):
-            return self.data.metal_chemistry
-        def __set__(self, val):
-            self.data.metal_chemistry = val
-
-    property grain_growth:
-        def __get__(self):
-            return self.data.grain_growth
-        def __set__(self, val):
-            self.data.grain_growth = val
-
-    property multi_metals:
-        def __get__(self):
-            return self.data.multi_metals
-        def __set__(self, val):
-            self.data.multi_metals = val
-
-    property metal_abundances:
-        def __get__(self):
-            return self.data.metal_abundances
-        def __set__(self, val):
-            self.data.metal_abundances = val
-
-    property dust_species:
-        def __get__(self):
-            return self.data.dust_species
-        def __set__(self, val):
-            self.data.dust_species = val
-
-    property dust_temperature_multi:
-        def __get__(self):
-            return self.data.dust_temperature_multi
-        def __set__(self, val):
-            self.data.dust_temperature_multi = val
-
-    property dust_sublimation:
-        def __get__(self):
-            return self.data.dust_sublimation
-        def __set__(self, val):
-            self.data.dust_sublimation = val
-
-    property photoelectric_heating:
-        def __get__(self):
-            return self.data.photoelectric_heating
-        def __set__(self, val):
-            self.data.photoelectric_heating = val
-
-    property photoelectric_heating_rate:
-        def __get__(self):
-            return self.data.photoelectric_heating_rate
-        def __set__(self, val):
-            self.data.photoelectric_heating_rate = val
-
-    property use_isrf_field:
-        def __get__(self):
-            return self.data.use_isrf_field
-        def __set__(self, val):
-            self.data.use_isrf_field = val
-
-    property interstellar_radiation_field:
-        def __get__(self):
-            return self.data.interstellar_radiation_field
-        def __set__(self, val):
-            self.data.interstellar_radiation_field = val
-
-    property use_volumetric_heating_rate:
-        def __get__(self):
-            return self.data.use_volumetric_heating_rate
-        def __set__(self, val):
-            self.data.use_volumetric_heating_rate = val
-
-    property use_specific_heating_rate:
-        def __get__(self):
-            return self.data.use_specific_heating_rate
-        def __set__(self, val):
-            self.data.use_specific_heating_rate = val
-
-    property three_body_rate:
-        def __get__(self):
-            return self.data.three_body_rate
-        def __set__(self, val):
-            self.data.three_body_rate = val
-
-    property cie_cooling:
-        def __get__(self):
-            return self.data.cie_cooling
-        def __set__(self, val):
-            self.data.cie_cooling = val
-
-    property h2_optical_depth_approximation:
-        def __get__(self):
-            return self.data.h2_optical_depth_approximation
-        def __set__(self, val):
-            self.data.h2_optical_depth_approximation = val
-
-    property ih2co:
-        def __get__(self):
-            return self.data.ih2co
-        def __set__(self, val):
-            self.data.ih2co = val
-
-    property ipiht:
-        def __get__(self):
-            return self.data.ipiht
-        def __set__(self, val):
-            self.data.ipiht = val
-
-    property HydrogenFractionByMass:
-        def __get__(self):
-            return self.data.HydrogenFractionByMass
-        def __set__(self, val):
-            self.data.HydrogenFractionByMass = val
-
-    property DeuteriumToHydrogenRatio:
-        def __get__(self):
-            return self.data.DeuteriumToHydrogenRatio
-        def __set__(self, val):
-            self.data.DeuteriumToHydrogenRatio = val
-
-    property SolarMetalFractionByMass:
-        def __get__(self):
-            return self.data.SolarMetalFractionByMass
-        def __set__(self, val):
-            self.data.SolarMetalFractionByMass = val
-
-    property local_dust_to_gas_ratio:
-        def __get__(self):
-            return self.data.local_dust_to_gas_ratio
-        def __set__(self, val):
-            self.data.local_dust_to_gas_ratio = val
-
-    property SN0_N:
-        def __get__(self):
-            return self.data.SN0_N
-        def __set__(self, val):
-            self.data.SN0_N = val
-
-    property SN0_XC:
-        def __get__(self):
-            cdef double[:] memview = <double[:self.NumberOfTemperatureBins]>(<double*> self.data.SN0_XC)
-
-    property SN0_XO:
-        def __get__(self):
-            cdef double[:] memview = <double[:self.NumberOfTemperatureBins]>(<double*> self.data.SN0_XO)
-    
-    property SN0_XMg:
-        def __get__(self):
-            cdef double[:] memview = <double[:self.NumberOfTemperatureBins]>(<double*> self.data.SN0_XMg)
-
-    property SN0_XAl:
-        def __get__(self):
-            cdef double[:] memview = <double[:self.NumberOfTemperatureBins]>(<double*> self.data.SN0_XAl)
-
-    property SN0_XSi:
-        def __get__(self):
-            cdef double[:] memview = <double[:self.NumberOfTemperatureBins]>(<double*> self.data.SN0_XSi)
-
-    property SN0_XS:
-        def __get__(self):
-            cdef double[:] memview = <double[:self.NumberOfTemperatureBins]>(<double*> self.data.SN0_XS)
-
-    property SN0_XFe:
-        def __get__(self):
-            cdef double[:] memview = <double[:self.NumberOfTemperatureBins]>(<double*> self.data.SN0_XFe)
-    
-    property SN0_fC:
-        def __get__(self):
-            cdef double[:] memview = <double[:self.NumberOfTemperatureBins]>(<double*> self.data.SN0_fC)
-  
-    property SN0_fO:
-        def __get__(self):
-            cdef double[:] memview = <double[:self.NumberOfTemperatureBins]>(<double*> self.data.SN0_fO)
-    
-    property SN0_fMg:
-        def __get__(self):
-            cdef double[:] memview = <double[:self.NumberOfTemperatureBins]>(<double*> self.data.SN0_fMg)
-    
-    property SN0_fAl:
-        def __get__(self):
-            cdef double[:] memview = <double[:self.NumberOfTemperatureBins]>(<double*> self.data.SN0_fAl)
-    
-    property SN0_fSi:
-        def __get__(self):
-            cdef double[:] memview = <double[:self.NumberOfTemperatureBins]>(<double*> self.data.SN0_fSi)
-    
-    property SN0_fS:
-        def __get__(self):
-            cdef double[:] memview = <double[:self.NumberOfTemperatureBins]>(<double*> self.data.SN0_fS)
-    
-    property SN0_fFe:
-        def __get__(self):
-            cdef double[:] memview = <double[:self.NumberOfTemperatureBins]>(<double*> self.data.SN0_fFe)
-    
-    property SN0_fSiM:
-        def __get__(self):
-            cdef double[:] memview = <double[:self.NumberOfTemperatureBins]>(<double*> self.data.SN0_fSiM)
-   
-    property SN0_fFeM:
-        def __get__(self):
-            cdef double[:] memview = <double[:self.NumberOfTemperatureBins]>(<double*> self.data.SN0_fFeM)
-    
-    property SN0_fMg2SiO4:
-        def __get__(self):
-            cdef double[:] memview = <double[:self.NumberOfTemperatureBins]>(<double*> self.data.SN0_fMg2SiO4)
-   
-    property SN0_fMgSiO3:
-        def __get__(self):
-            cdef double[:] memview = <double[:self.NumberOfTemperatureBins]>(<double*> self.data.SN0_fMgSiO3)
-   
-    property SN0_fFe3O4:
-        def __get__(self):
-            cdef double[:] memview = <double[:self.NumberOfTemperatureBins]>(<double*> self.data.SN0_fFe3O4)
-    
-    property SN0_fAC:
-        def __get__(self):
-            cdef double[:] memview = <double[:self.NumberOfTemperatureBins]>(<double*> self.data.SN0_fAC)
-    
-    property SN0_fSiO2D:
-        def __get__(self):
-            cdef double[:] memview = <double[:self.NumberOfTemperatureBins]>(<double*> self.data.SN0_fSiO2D)
-    
-    property SN0_fMgO:
-        def __get__(self):
-            cdef double[:] memview = <double[:self.NumberOfTemperatureBins]>(<double*> self.data.SN0_XC)
-    
-    property SN0_fFeS:
-        def __get__(self):
-            cdef double[:] memview = <double[:self.NumberOfTemperatureBins]>(<double*> self.data.SN0_fFeS)
-    
-    property SN0_fAl2O3:
-        def __get__(self):
-            cdef double[:] memview = <double[:self.NumberOfTemperatureBins]>(<double*> self.data.SN0_fAl2O3)
-    
-    property SN0_freforg:
-        def __get__(self):
-            cdef double[:] memview = <double[:self.NumberOfTemperatureBins]>(<double*> self.data.SN0_freforg)
-   
-    property SN0_fvolorg:
-        def __get__(self):
-            cdef double[:] memview = <double[:self.NumberOfTemperatureBins]>(<double*> self.data.SN0_fvolorg)
-    
-    property SN0_fH2Oice:
-        def __get__(self):
-            cdef double[:] memview = <double[:self.NumberOfTemperatureBins]>(<double*> self.data.SN0_fH2Oice)
-    
-    property SN0_r0SiM:
-        def __get__(self):
-            cdef double[:] memview = <double[:self.NumberOfTemperatureBins]>(<double*> self.data.SN0_r0SiM)
-    
-    property SN0_r0FeM:
-        def __get__(self):
-            cdef double[:] memview = <double[:self.NumberOfTemperatureBins]>(<double*> self.data.SN0_r0FeM)
-    
-    property SN0_r0Mg2SiO4:
-        def __get__(self):
-            cdef double[:] memview = <double[:self.NumberOfTemperatureBins]>(<double*> self.data.SN0_r0Mg2SiO4)
-    
-    property SN0_r0MgSiO3:
-        def __get__(self):
-            cdef double[:] memview = <double[:self.NumberOfTemperatureBins]>(<double*> self.data.SN0_r0MgSiO3)
-   
-    property SN0_r0Fe3O4:
-        def __get__(self):
-            cdef double[:] memview = <double[:self.NumberOfTemperatureBins]>(<double*> self.data.SN0_r0Fe3O4)
-  
-    property SN0_r0AC:
-        def __get__(self):
-            cdef double[:] memview = <double[:self.NumberOfTemperatureBins]>(<double*> self.data.SN0_r0AC)
-    
-    property SN0_r0SiO2D:
-        def __get__(self):
-            cdef double[:] memview = <double[:self.NumberOfTemperatureBins]>(<double*> self.data.SN0_r0SiO2D)
-    
-    property SN0_r0MgO:
-        def __get__(self):
-            cdef double[:] memview = <double[:self.NumberOfTemperatureBins]>(<double*> self.data.SN0_r0MgO)
-    
-    property SN0_r0FeS:
-        def __get__(self):
-            cdef double[:] memview = <double[:self.NumberOfTemperatureBins]>(<double*> self.data.SN0_r0FeS)
-    
-    property SN0_r0Al2O3:
-        def __get__(self):
-            cdef double[:] memview = <double[:self.NumberOfTemperatureBins]>(<double*> self.data.SN0_r0Al2O3)
-    
-    property SN0_r0reforg:
-        def __get__(self):
-            cdef double[:] memview = <double[:self.NumberOfTemperatureBins]>(<double*> self.data.SN0_r0reforg)
-    
-    property SN0_r0volorg:
-        def __get__(self):
-            cdef double[:] memview = <double[:self.NumberOfTemperatureBins]>(<double*> self.data.SN0_r0volorg)
-    
-    property SN0_r0H2Oice:
-        def __get__(self):
-            cdef double[:] memview = <double[:self.NumberOfTemperatureBins]>(<double*> self.data.SN0_r0H2Oice)    
-
-    property NumberOfTemperatureBins:
-        def __get__(self):
-            return self.data.NumberOfTemperatureBins
-        def __set__(self, val):
-            self.data.NumberOfTemperatureBins = val
-
-    property CaseBRecombination:
-        def __get__(self):
-            return self.data.CaseBRecombination
-        def __set__(self, val):
-            self.data.CaseBRecombination = val
-
-    property TemperatureStart:
-        def __get__(self):
-            return self.data.TemperatureStart
-        def __set__(self, val):
-            self.data.TemperatureStart = val
-
-    property TemperatureEnd:
-        def __get__(self):
-            return self.data.TemperatureEnd
-        def __set__(self, val):
-            self.data.TemperatureEnd = val
-
-    property NumberOfDustTemperatureBins:
-        def __get__(self):
-            return self.data.NumberOfDustTemperatureBins
-        def __set__(self, val):
-            self.data.NumberOfDustTemperatureBins = val
-
-    property DustTemperatureStart:
-        def __get__(self):
-            return self.data.DustTemperatureStart
-        def __set__(self, val):
-            self.data.DustTemperatureStart = val
-
-    property DustTemperatureEnd:
-        def __get__(self):
-            return self.data.DustTemperatureEnd
-        def __set__(self, val):
-            self.data.DustTemperatureEnd = val
-    
-    property Compton_xray_heating:
-        def __get__(self):
-            return self.data.Compton_xray_heating
-        def __set__(self, val):
-            self.data.Compton_xray_heating = val
-
-    property LWbackground_sawtooth_suppression:
-        def __get__(self):
-            return self.data.LWbackground_sawtooth_suppression
-        def __set__(self, val):
-            self.data.LWbackground_sawtooth_suppression = val
-
-    property LWbackground_intensity:
-        def __get__(self):
-            return self.data.LWbackground_intensity
-        def __set__(self, val):
-            self.data.LWbackground_intensity = val
-
-    property UVbackground_redshift_on:
-        def __get__(self):
-            return self.data.UVbackground_redshift_on
-        def __set__(self, val):
-            self.data.UVbackground_redshift_on = val
-
-    property UVbackground_redshift_off:
-        def __get__(self):
-            return self.data.UVbackground_redshift_off
-        def __set__(self, val):
-            self.data.UVbackground_redshift_off = val
-
-    property UVbackground_redshift_fullon:
-        def __get__(self):
-            return self.data.UVbackground_redshift_fullon
-        def __set__(self, val):
-            self.data.UVbackground_redshift_fullon = val
-
-    property UVbackground_redshift_drop:
-        def __get__(self):
-            return self.data.UVbackground_redshift_drop
-        def __set__(self, val):
-            self.data.UVbackground_redshift_drop = val
-
-    property cloudy_electron_fraction_factor:
-        def __get__(self):
-            return self.data.cloudy_electron_fraction_factor
-        def __set__(self, val):
-            self.data.cloudy_electron_fraction_factor = val
-
-    property use_radiative_transfer:
-        def __get__(self):
-            return self.data.use_radiative_transfer
-        def __set__(self, val):
-            self.data.use_radiative_transfer = val
-
-    property radiative_transfer_coupled_rate_solver:
-        def __get__(self):
-            return self.data.radiative_transfer_coupled_rate_solver
-        def __set__(self, val):
-            self.data.radiative_transfer_coupled_rate_solver = val
-
-    property radiative_transfer_intermediate_step:
-        def __get__(self):
-            return self.data.radiative_transfer_intermediate_step
-        def __set__(self, val):
-            self.data.radiative_transfer_intermediate_step = val
-
-    property radiative_transfer_hydrogen_only:
-        def __get__(self):
-            return self.data.radiative_transfer_hydrogen_only
-        def __set__(self, val):
-            self.data.radiative_transfer_hydrogen_only = val
-
-    property radiative_transfer_H2II_diss:
-        def __get__(self):
-            return self.data.radiative_transfer_H2II_diss
-        def __set__(self, val):
-            self.data.radiative_transfer_H2II_diss = val
-
-    property radiative_transfer_HDI_diss:
-        def __get__(self):
-            return self.data.radiative_transfer_HDI_diss
-        def __set__(self, val):
-            self.data.radiative_transfer_HDI_diss = val
-
-    property radiative_transfer_metal_ion:
-        def __get__(self):
-            return self.data.radiative_transfer_metal_ion
-        def __set__(self, val):
-            self.data.radiative_transfer_metal_ion = val
-
-    property radiative_transfer_metal_diss:
-        def __get__(self):
-            return self.data.radiative_transfer_metal_diss
-        def __set__(self, val):
-            self.data.radiative_transfer_metal_diss = val
-
-    property radiative_transfer_use_H2_shielding:
-        def __get__(self):
-            return self.data.radiative_transfer_use_H2_shielding
-        def __set__(self, val):
-            self.data.radiative_transfer_use_H2_shielding = val
-
-    property self_shielding_method:
-        def __get__(self):
-            return self.data.self_shielding_method
-        def __set__(self, val):
-            self.data.self_shielding_method = val
-
-    property H2_self_shielding:
-        def __get__(self):
-            return self.data.H2_self_shielding
-        def __set__(self, val):
-            self.data.H2_self_shielding = val
-=======
     def __getattr__(self, name):
         # This has been implemented to maintain backwards compatibility.
         #
@@ -665,7 +128,518 @@
             raise AttributeError(
                 f"'{type(self).__name__}' object has no attribute '{name}'"
             )
->>>>>>> d5a08392
+
+    property metal_cooling:
+        def __get__(self):
+            return self.data.metal_cooling
+        def __set__(self, val):
+            self.data.metal_cooling = val
+
+    property UVbackground:
+        def __get__(self):
+            return self.data.UVbackground
+        def __set__(self, val):
+            self.data.UVbackground = val
+
+    property grackle_data_file:
+        def __get__(self):
+            # ensure that the underlying bytearray can't be modified (if it
+            # grows/shrinks the `char*` allocation can be invalidated)
+            return bytes(self.data.grackle_data_file)
+        def __set__(self, val):
+            # when Cython converts a bytearray to `char*`, the lifetime of the
+            # `char*` allocation is tied to the lifetime of the original
+            # bytearray object. We need to make sure that the bytearray object
+            # isn't garbage collected for as long as the `char*` allocation is
+            # in use. We do this by storing the bytearray as an attribute
+            self.data_file_path = val
+            if isinstance(self.data_file_path, str):
+                self.data_file_path = self.data_file_path.encode('utf-8')
+            self.data.grackle_data_file = self.data_file_path
+
+    property cmb_temperature_floor:
+        def __get__(self):
+            return self.data.cmb_temperature_floor
+        def __set__(self, val):
+            self.data.cmb_temperature_floor = val
+
+    property Gamma:
+        def __get__(self):
+            return self.data.Gamma
+        def __set__(self, val):
+            self.data.Gamma = val
+
+    property h2_on_dust:
+        def __get__(self):
+            return self.data.h2_on_dust
+        def __set__(self, val):
+            self.data.h2_on_dust = val
+
+    property use_dust_density_field:
+        def __get__(self):
+            return self.data.use_dust_density_field
+        def __set__(self, val):
+            self.data.use_dust_density_field = val
+
+    property dust_recombination_cooling:
+        def __get__(self):
+            return self.data.dust_recombination_cooling
+        def __set__(self, val):
+            self.data.dust_recombination_cooling = val
+
+    property metal_chemistry:
+        def __get__(self):
+            return self.data.metal_chemistry
+        def __set__(self, val):
+            self.data.metal_chemistry = val
+
+    property grain_growth:
+        def __get__(self):
+            return self.data.grain_growth
+        def __set__(self, val):
+            self.data.grain_growth = val
+
+    property multi_metals:
+        def __get__(self):
+            return self.data.multi_metals
+        def __set__(self, val):
+            self.data.multi_metals = val
+
+    property metal_abundances:
+        def __get__(self):
+            return self.data.metal_abundances
+        def __set__(self, val):
+            self.data.metal_abundances = val
+
+    property dust_species:
+        def __get__(self):
+            return self.data.dust_species
+        def __set__(self, val):
+            self.data.dust_species = val
+
+    property dust_temperature_multi:
+        def __get__(self):
+            return self.data.dust_temperature_multi
+        def __set__(self, val):
+            self.data.dust_temperature_multi = val
+
+    property dust_sublimation:
+        def __get__(self):
+            return self.data.dust_sublimation
+        def __set__(self, val):
+            self.data.dust_sublimation = val
+
+    property photoelectric_heating:
+        def __get__(self):
+            return self.data.photoelectric_heating
+        def __set__(self, val):
+            self.data.photoelectric_heating = val
+
+    property photoelectric_heating_rate:
+        def __get__(self):
+            return self.data.photoelectric_heating_rate
+        def __set__(self, val):
+            self.data.photoelectric_heating_rate = val
+
+    property use_isrf_field:
+        def __get__(self):
+            return self.data.use_isrf_field
+        def __set__(self, val):
+            self.data.use_isrf_field = val
+
+    property interstellar_radiation_field:
+        def __get__(self):
+            return self.data.interstellar_radiation_field
+        def __set__(self, val):
+            self.data.interstellar_radiation_field = val
+
+    property use_volumetric_heating_rate:
+        def __get__(self):
+            return self.data.use_volumetric_heating_rate
+        def __set__(self, val):
+            self.data.use_volumetric_heating_rate = val
+
+    property use_specific_heating_rate:
+        def __get__(self):
+            return self.data.use_specific_heating_rate
+        def __set__(self, val):
+            self.data.use_specific_heating_rate = val
+
+    property three_body_rate:
+        def __get__(self):
+            return self.data.three_body_rate
+        def __set__(self, val):
+            self.data.three_body_rate = val
+
+    property cie_cooling:
+        def __get__(self):
+            return self.data.cie_cooling
+        def __set__(self, val):
+            self.data.cie_cooling = val
+
+    property h2_optical_depth_approximation:
+        def __get__(self):
+            return self.data.h2_optical_depth_approximation
+        def __set__(self, val):
+            self.data.h2_optical_depth_approximation = val
+
+    property ih2co:
+        def __get__(self):
+            return self.data.ih2co
+        def __set__(self, val):
+            self.data.ih2co = val
+
+    property ipiht:
+        def __get__(self):
+            return self.data.ipiht
+        def __set__(self, val):
+            self.data.ipiht = val
+
+    property HydrogenFractionByMass:
+        def __get__(self):
+            return self.data.HydrogenFractionByMass
+        def __set__(self, val):
+            self.data.HydrogenFractionByMass = val
+
+    property DeuteriumToHydrogenRatio:
+        def __get__(self):
+            return self.data.DeuteriumToHydrogenRatio
+        def __set__(self, val):
+            self.data.DeuteriumToHydrogenRatio = val
+
+    property SolarMetalFractionByMass:
+        def __get__(self):
+            return self.data.SolarMetalFractionByMass
+        def __set__(self, val):
+            self.data.SolarMetalFractionByMass = val
+
+    property local_dust_to_gas_ratio:
+        def __get__(self):
+            return self.data.local_dust_to_gas_ratio
+        def __set__(self, val):
+            self.data.local_dust_to_gas_ratio = val
+
+    property SN0_N:
+        def __get__(self):
+            return self.data.SN0_N
+        def __set__(self, val):
+            self.data.SN0_N = val
+
+    property SN0_XC:
+        def __get__(self):
+            cdef double[:] memview = <double[:self.NumberOfTemperatureBins]>(<double*> self.data.SN0_XC)
+
+    property SN0_XO:
+        def __get__(self):
+            cdef double[:] memview = <double[:self.NumberOfTemperatureBins]>(<double*> self.data.SN0_XO)
+    
+    property SN0_XMg:
+        def __get__(self):
+            cdef double[:] memview = <double[:self.NumberOfTemperatureBins]>(<double*> self.data.SN0_XMg)
+
+    property SN0_XAl:
+        def __get__(self):
+            cdef double[:] memview = <double[:self.NumberOfTemperatureBins]>(<double*> self.data.SN0_XAl)
+
+    property SN0_XSi:
+        def __get__(self):
+            cdef double[:] memview = <double[:self.NumberOfTemperatureBins]>(<double*> self.data.SN0_XSi)
+
+    property SN0_XS:
+        def __get__(self):
+            cdef double[:] memview = <double[:self.NumberOfTemperatureBins]>(<double*> self.data.SN0_XS)
+
+    property SN0_XFe:
+        def __get__(self):
+            cdef double[:] memview = <double[:self.NumberOfTemperatureBins]>(<double*> self.data.SN0_XFe)
+    
+    property SN0_fC:
+        def __get__(self):
+            cdef double[:] memview = <double[:self.NumberOfTemperatureBins]>(<double*> self.data.SN0_fC)
+  
+    property SN0_fO:
+        def __get__(self):
+            cdef double[:] memview = <double[:self.NumberOfTemperatureBins]>(<double*> self.data.SN0_fO)
+    
+    property SN0_fMg:
+        def __get__(self):
+            cdef double[:] memview = <double[:self.NumberOfTemperatureBins]>(<double*> self.data.SN0_fMg)
+    
+    property SN0_fAl:
+        def __get__(self):
+            cdef double[:] memview = <double[:self.NumberOfTemperatureBins]>(<double*> self.data.SN0_fAl)
+    
+    property SN0_fSi:
+        def __get__(self):
+            cdef double[:] memview = <double[:self.NumberOfTemperatureBins]>(<double*> self.data.SN0_fSi)
+    
+    property SN0_fS:
+        def __get__(self):
+            cdef double[:] memview = <double[:self.NumberOfTemperatureBins]>(<double*> self.data.SN0_fS)
+    
+    property SN0_fFe:
+        def __get__(self):
+            cdef double[:] memview = <double[:self.NumberOfTemperatureBins]>(<double*> self.data.SN0_fFe)
+    
+    property SN0_fSiM:
+        def __get__(self):
+            cdef double[:] memview = <double[:self.NumberOfTemperatureBins]>(<double*> self.data.SN0_fSiM)
+   
+    property SN0_fFeM:
+        def __get__(self):
+            cdef double[:] memview = <double[:self.NumberOfTemperatureBins]>(<double*> self.data.SN0_fFeM)
+    
+    property SN0_fMg2SiO4:
+        def __get__(self):
+            cdef double[:] memview = <double[:self.NumberOfTemperatureBins]>(<double*> self.data.SN0_fMg2SiO4)
+   
+    property SN0_fMgSiO3:
+        def __get__(self):
+            cdef double[:] memview = <double[:self.NumberOfTemperatureBins]>(<double*> self.data.SN0_fMgSiO3)
+   
+    property SN0_fFe3O4:
+        def __get__(self):
+            cdef double[:] memview = <double[:self.NumberOfTemperatureBins]>(<double*> self.data.SN0_fFe3O4)
+    
+    property SN0_fAC:
+        def __get__(self):
+            cdef double[:] memview = <double[:self.NumberOfTemperatureBins]>(<double*> self.data.SN0_fAC)
+    
+    property SN0_fSiO2D:
+        def __get__(self):
+            cdef double[:] memview = <double[:self.NumberOfTemperatureBins]>(<double*> self.data.SN0_fSiO2D)
+    
+    property SN0_fMgO:
+        def __get__(self):
+            cdef double[:] memview = <double[:self.NumberOfTemperatureBins]>(<double*> self.data.SN0_XC)
+    
+    property SN0_fFeS:
+        def __get__(self):
+            cdef double[:] memview = <double[:self.NumberOfTemperatureBins]>(<double*> self.data.SN0_fFeS)
+    
+    property SN0_fAl2O3:
+        def __get__(self):
+            cdef double[:] memview = <double[:self.NumberOfTemperatureBins]>(<double*> self.data.SN0_fAl2O3)
+    
+    property SN0_freforg:
+        def __get__(self):
+            cdef double[:] memview = <double[:self.NumberOfTemperatureBins]>(<double*> self.data.SN0_freforg)
+   
+    property SN0_fvolorg:
+        def __get__(self):
+            cdef double[:] memview = <double[:self.NumberOfTemperatureBins]>(<double*> self.data.SN0_fvolorg)
+    
+    property SN0_fH2Oice:
+        def __get__(self):
+            cdef double[:] memview = <double[:self.NumberOfTemperatureBins]>(<double*> self.data.SN0_fH2Oice)
+    
+    property SN0_r0SiM:
+        def __get__(self):
+            cdef double[:] memview = <double[:self.NumberOfTemperatureBins]>(<double*> self.data.SN0_r0SiM)
+    
+    property SN0_r0FeM:
+        def __get__(self):
+            cdef double[:] memview = <double[:self.NumberOfTemperatureBins]>(<double*> self.data.SN0_r0FeM)
+    
+    property SN0_r0Mg2SiO4:
+        def __get__(self):
+            cdef double[:] memview = <double[:self.NumberOfTemperatureBins]>(<double*> self.data.SN0_r0Mg2SiO4)
+    
+    property SN0_r0MgSiO3:
+        def __get__(self):
+            cdef double[:] memview = <double[:self.NumberOfTemperatureBins]>(<double*> self.data.SN0_r0MgSiO3)
+   
+    property SN0_r0Fe3O4:
+        def __get__(self):
+            cdef double[:] memview = <double[:self.NumberOfTemperatureBins]>(<double*> self.data.SN0_r0Fe3O4)
+  
+    property SN0_r0AC:
+        def __get__(self):
+            cdef double[:] memview = <double[:self.NumberOfTemperatureBins]>(<double*> self.data.SN0_r0AC)
+    
+    property SN0_r0SiO2D:
+        def __get__(self):
+            cdef double[:] memview = <double[:self.NumberOfTemperatureBins]>(<double*> self.data.SN0_r0SiO2D)
+    
+    property SN0_r0MgO:
+        def __get__(self):
+            cdef double[:] memview = <double[:self.NumberOfTemperatureBins]>(<double*> self.data.SN0_r0MgO)
+    
+    property SN0_r0FeS:
+        def __get__(self):
+            cdef double[:] memview = <double[:self.NumberOfTemperatureBins]>(<double*> self.data.SN0_r0FeS)
+    
+    property SN0_r0Al2O3:
+        def __get__(self):
+            cdef double[:] memview = <double[:self.NumberOfTemperatureBins]>(<double*> self.data.SN0_r0Al2O3)
+    
+    property SN0_r0reforg:
+        def __get__(self):
+            cdef double[:] memview = <double[:self.NumberOfTemperatureBins]>(<double*> self.data.SN0_r0reforg)
+    
+    property SN0_r0volorg:
+        def __get__(self):
+            cdef double[:] memview = <double[:self.NumberOfTemperatureBins]>(<double*> self.data.SN0_r0volorg)
+    
+    property SN0_r0H2Oice:
+        def __get__(self):
+            cdef double[:] memview = <double[:self.NumberOfTemperatureBins]>(<double*> self.data.SN0_r0H2Oice)    
+
+    property NumberOfTemperatureBins:
+        def __get__(self):
+            return self.data.NumberOfTemperatureBins
+        def __set__(self, val):
+            self.data.NumberOfTemperatureBins = val
+
+    property CaseBRecombination:
+        def __get__(self):
+            return self.data.CaseBRecombination
+        def __set__(self, val):
+            self.data.CaseBRecombination = val
+
+    property TemperatureStart:
+        def __get__(self):
+            return self.data.TemperatureStart
+        def __set__(self, val):
+            self.data.TemperatureStart = val
+
+    property TemperatureEnd:
+        def __get__(self):
+            return self.data.TemperatureEnd
+        def __set__(self, val):
+            self.data.TemperatureEnd = val
+
+    property NumberOfDustTemperatureBins:
+        def __get__(self):
+            return self.data.NumberOfDustTemperatureBins
+        def __set__(self, val):
+            self.data.NumberOfDustTemperatureBins = val
+
+    property DustTemperatureStart:
+        def __get__(self):
+            return self.data.DustTemperatureStart
+        def __set__(self, val):
+            self.data.DustTemperatureStart = val
+
+    property DustTemperatureEnd:
+        def __get__(self):
+            return self.data.DustTemperatureEnd
+        def __set__(self, val):
+            self.data.DustTemperatureEnd = val
+    
+    property Compton_xray_heating:
+        def __get__(self):
+            return self.data.Compton_xray_heating
+        def __set__(self, val):
+            self.data.Compton_xray_heating = val
+
+    property LWbackground_sawtooth_suppression:
+        def __get__(self):
+            return self.data.LWbackground_sawtooth_suppression
+        def __set__(self, val):
+            self.data.LWbackground_sawtooth_suppression = val
+
+    property LWbackground_intensity:
+        def __get__(self):
+            return self.data.LWbackground_intensity
+        def __set__(self, val):
+            self.data.LWbackground_intensity = val
+
+    property UVbackground_redshift_on:
+        def __get__(self):
+            return self.data.UVbackground_redshift_on
+        def __set__(self, val):
+            self.data.UVbackground_redshift_on = val
+
+    property UVbackground_redshift_off:
+        def __get__(self):
+            return self.data.UVbackground_redshift_off
+        def __set__(self, val):
+            self.data.UVbackground_redshift_off = val
+
+    property UVbackground_redshift_fullon:
+        def __get__(self):
+            return self.data.UVbackground_redshift_fullon
+        def __set__(self, val):
+            self.data.UVbackground_redshift_fullon = val
+
+    property UVbackground_redshift_drop:
+        def __get__(self):
+            return self.data.UVbackground_redshift_drop
+        def __set__(self, val):
+            self.data.UVbackground_redshift_drop = val
+
+    property cloudy_electron_fraction_factor:
+        def __get__(self):
+            return self.data.cloudy_electron_fraction_factor
+        def __set__(self, val):
+            self.data.cloudy_electron_fraction_factor = val
+
+    property use_radiative_transfer:
+        def __get__(self):
+            return self.data.use_radiative_transfer
+        def __set__(self, val):
+            self.data.use_radiative_transfer = val
+
+    property radiative_transfer_coupled_rate_solver:
+        def __get__(self):
+            return self.data.radiative_transfer_coupled_rate_solver
+        def __set__(self, val):
+            self.data.radiative_transfer_coupled_rate_solver = val
+
+    property radiative_transfer_intermediate_step:
+        def __get__(self):
+            return self.data.radiative_transfer_intermediate_step
+        def __set__(self, val):
+            self.data.radiative_transfer_intermediate_step = val
+
+    property radiative_transfer_hydrogen_only:
+        def __get__(self):
+            return self.data.radiative_transfer_hydrogen_only
+        def __set__(self, val):
+            self.data.radiative_transfer_hydrogen_only = val
+
+    property radiative_transfer_H2II_diss:
+        def __get__(self):
+            return self.data.radiative_transfer_H2II_diss
+        def __set__(self, val):
+            self.data.radiative_transfer_H2II_diss = val
+
+    property radiative_transfer_HDI_diss:
+        def __get__(self):
+            return self.data.radiative_transfer_HDI_diss
+        def __set__(self, val):
+            self.data.radiative_transfer_HDI_diss = val
+
+    property radiative_transfer_metal_ion:
+        def __get__(self):
+            return self.data.radiative_transfer_metal_ion
+        def __set__(self, val):
+            self.data.radiative_transfer_metal_ion = val
+
+    property radiative_transfer_metal_diss:
+        def __get__(self):
+            return self.data.radiative_transfer_metal_diss
+        def __set__(self, val):
+            self.data.radiative_transfer_metal_diss = val
+
+    property radiative_transfer_use_H2_shielding:
+        def __get__(self):
+            return self.data.radiative_transfer_use_H2_shielding
+        def __set__(self, val):
+            self.data.radiative_transfer_use_H2_shielding = val
+
+    property self_shielding_method:
+        def __get__(self):
+            return self.data.self_shielding_method
+        def __set__(self, val):
+            self.data.self_shielding_method = val
+
+    property H2_self_shielding:
+        def __get__(self):
+            return self.data.H2_self_shielding
+        def __set__(self, val):
+            self.data.H2_self_shielding = val
 
     property H2_custom_shielding:
         def __get__(self):
