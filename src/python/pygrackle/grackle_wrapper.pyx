--- conflicted
+++ resolved
@@ -964,7 +964,6 @@
             out[k] = self[k]
         return out
 
-<<<<<<< HEAD
 def _query_units(chemistry_data chem_data, object name,
                  object current_a_value):
     """
@@ -989,7 +988,6 @@
         casted_current_a_value = current_a_value
 
     return gr_query_units(rates, units_name, casted_current_a_value)
-=======
 
 # The following snippet exists for testing purposes. It makes use of a macro
 # defined in setup.py, to specify the type of build used for libgrackle
@@ -1001,5 +999,4 @@
 
 def uses_in_source_build():
     # this is only intented for testing purposes (it's subject to change)
-    return bool(traditional_in_source_build())
->>>>>>> 03fa25c5
+    return bool(traditional_in_source_build())