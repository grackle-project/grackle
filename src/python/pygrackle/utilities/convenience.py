########################################################################
#
# Python wrapper convenience functions
#
#
# Copyright (c) 2013, Enzo/Grackle Development Team.
#
# Distributed under the terms of the Enzo Public Licence.
#
# The full license is in the file LICENSE, distributed with this
# software.
########################################################################

import numpy as np
import sys

from pygrackle.fluid_container import \
    FluidContainer

from pygrackle.utilities.physical_constants import \
    mass_hydrogen_cgs, \
    sec_per_Myr

def check_convergence(fc1, fc2, fields=None, tol=0.01):
    "Check for fields to be different by less than tol."

    if fields is None:
<<<<<<< HEAD
        fields = ["HI", "HII", "HM", "HeI", "HeII", "HeIII",
                  "H2I", "H2II", "DI", "DII", "HDI",
                  "DM", "HDII", "HeHII", "de"]
=======
        fields = fc1.density_fields
>>>>>>> 3af735c6
    max_field = None
    max_val = 0.0
    for field in fields:
        if field not in fc2:
            continue
        convergence = np.max(np.abs(fc1[field] - fc2[field]) / fc1[field])
        if convergence > max_val:
            max_val = convergence
            max_field = field
    if np.any(max_val > tol):
        sys.stderr.write("max change - %5s: %.10e." % (max_field, max_val))
        return False
    return True

def setup_fluid_container(my_chemistry,
                          density=mass_hydrogen_cgs,
                          temperature=None,
                          state="ionized",
                          metal_mass_fraction=None,
                          dust_to_gas_ratio=None,
                          converge=False,
                          tolerance=0.01,
                          max_iterations=10000):
    """
    Initialize a fluid container using settings from a chemistry_data object.

    By default, initialize with a constant density and smoothly increasing
    temperature from 1e4 K to 1e9 K. Optionally, iterate the chemistry solver
    until the species fractions converge.

    The state of the gas can be set to "neutral" or "ionized" initialize the
    gas as fully neutral or fully ionized. Molecular fractions are always
    initialized to effectively zero. Note, if the primordial_chemistry
    parameter is set to 0, this option is ignored as only the total density
    and metal density are followed in this mode.

    Parameters
    ----------
    my_chemistry : chemistry_data
        Struct of Grackle runtime parameters.
    density : optional, float
        The density in CGS for all elements in the fluid container.
        Default: 1 hydrogen mass per cm^3 (i.e., ~1.67e-24 g/cm^3)
    temperature : optional, float or array of floats
        Temperature values in K.
    state : optional, string
        The initial ionization state of the gas. Either "neutral" to set
        all ionized species to effectively zero or "ionized" to set all
        neutral species to effectively zero.
    metal_mass_fraction : optional, float
        The mass fraction of gas in gas-phase metals.
        Default: 1e-20.
    dust_to_gas_ratio : optional, float
        The ratio of dust mass density to total gas density.
        Default: 1e-20.
    converge : optional, bool
        If True, iterate the solver until the chemical species reach
        equilibrium for the given temperatures.
        Default: False.
    tolerance : optional, float
        The maximum fractional change in a species density allowed to
        be considered converged.
        Default: 0.01.
    max_iterations : optional, int
        The maximum iterations to try for reaching convergence.
        Default: 10000.

    Returns
    -------
    fc : FluidContainer
        A fully initialized FluidContainer object.
    """

    rval = my_chemistry.initialize()
    if rval == 0:
        raise RuntimeError("Failed to initialize chemistry_data.")

    tiny_number = 1e-20
    if metal_mass_fraction is None:
        metal_mass_fraction = tiny_number
    if dust_to_gas_ratio is None:
        dust_to_gas_ratio = tiny_number
    if temperature is None:
        n_points = 200
        temperature = np.logspace(4, 9, n_points)
    else:
        if not isinstance(temperature, np.ndarray):
            temperature = np.array([temperature])
        n_points = temperature.size

    fc = FluidContainer(my_chemistry, n_points)
<<<<<<< HEAD
    fc["density"][:] = density / my_chemistry.density_units
    if my_chemistry.primordial_chemistry > 0:
        fc["HII"][:] = hydrogen_mass_fraction * fc["density"]
        fc["HI"][:] = tiny_number * fc["density"]
        fc["HeI"][:] = (1.0 - hydrogen_mass_fraction) * fc["density"]
        fc["HeII"][:] = tiny_number * fc["density"]
        fc["HeIII"][:] = tiny_number * fc["density"]
        fc["de"][:] = fc["HII"] + fc["HeII"] / 4.0 + fc["HeIII"] / 2.0
    if my_chemistry.primordial_chemistry > 1:
        fc["HM"][:] = tiny_number * fc["density"]
        fc["H2I"][:] = tiny_number * fc["density"]
        fc["H2II"][:] = tiny_number * fc["density"]
    if my_chemistry.primordial_chemistry > 2:
        fc["DI"][:] = 2.0 * d_to_h_ratio * fc["density"]
        fc["DII"][:] = tiny_number * fc["density"]
        fc["HDI"][:] = tiny_number * fc["density"]
    if my_chemistry.primordial_chemistry > 3:
        fc["DM"][:] = tiny_number * fc["density"]
        fc["HDII"][:] = tiny_number * fc["density"]
        fc["HeHII"][:] = tiny_number * fc["density"]
    fc["metal"][:] = metal_mass_fraction * fc["density"]
=======
    fh = my_chemistry.HydrogenFractionByMass
    d2h = my_chemistry.DeuteriumToHydrogenRatio

    metal_free = 1 - metal_mass_fraction
    H_total = fh * metal_free
    He_total = (1 - fh) * metal_free
    # someday, maybe we'll include D in the total
    D_total = H_total * d2h

    fc_density = density / my_chemistry.density_units
    tiny_density = tiny_number * fc_density

    state_vals = {
        "density": fc_density,
        "metal_density": metal_mass_fraction * fc_density,
        "dust_density": dust_to_gas_ratio * fc_density
    }

    if state == "neutral":
        state_vals["HI_density"] = H_total * fc_density
        state_vals["HeI_density"] = He_total * fc_density
        state_vals["DI_density"] = D_total * fc_density
    elif state == "ionized":
        state_vals["HII_density"] = H_total * fc_density
        state_vals["HeIII_density"] = He_total * fc_density
        state_vals["DII_density"] = D_total * fc_density
        # ignore HeII since we'll set it to tiny
        state_vals["e_density"] = state_vals["HII_density"] + \
          state_vals["HeIII_density"] / 2
    else:
        raise ValueError("State must be either neutral or ionized.")

    for field in fc.density_fields:
        fc[field][:] = state_vals.get(field, tiny_density)
>>>>>>> 3af735c6

    fc.calculate_mean_molecular_weight()
    fc["internal_energy"] = temperature / \
        fc.chemistry_data.temperature_units / \
        fc["mean_molecular_weight"] / (my_chemistry.Gamma - 1.0)
    fc["x_velocity"][:] = 0.0
    fc["y_velocity"][:] = 0.0
    fc["z_velocity"][:] = 0.0

    fc_last = fc.copy()
    # disable cooling to iterate to equilibrium
    val = fc.chemistry_data.with_radiative_cooling
    fc.chemistry_data.with_radiative_cooling = 0

    my_time = 0.0
    i = 0
    while converge and i < max_iterations:
        fc.calculate_cooling_time()
        dt = 0.1 * np.abs(fc["cooling_time"]).min()
        sys.stderr.write("t: %.3f Myr, dt: %.3e Myr, " % \
                         ((my_time * my_chemistry.time_units / sec_per_Myr),
                          (dt * my_chemistry.time_units / sec_per_Myr)))
<<<<<<< HEAD
        for field in ["HI", "HII", "HM", "HeI", "HeII", "HeIII",
                      "H2I", "H2II", "DI", "DII", "HDI",
                      "DM", "HDII", "HeHII", "de"]:
            if field in fc:
                fc_last[field] = np.copy(fc[field])
=======
        for field in fc.density_fields:
            fc_last[field] = np.copy(fc[field])
>>>>>>> 3af735c6
        fc.solve_chemistry(dt)
        fc.calculate_mean_molecular_weight()
        fc["internal_energy"] = temperature / \
            fc.chemistry_data.temperature_units / fc["mean_molecular_weight"] / \
            (my_chemistry.Gamma - 1.0)
        converged = check_convergence(fc, fc_last, tol=tolerance)
        if converged:
            sys.stderr.write("\n")
            break
        sys.stderr.write("\r")
        my_time += dt
        i += 1

    fc.chemistry_data.with_radiative_cooling = val
    if i >= max_iterations:
        raise RuntimeError(
            f"ERROR: solver did not converge in {max_iterations} iterations.")

    return fc<|MERGE_RESOLUTION|>--- conflicted
+++ resolved
@@ -25,13 +25,7 @@
     "Check for fields to be different by less than tol."
 
     if fields is None:
-<<<<<<< HEAD
-        fields = ["HI", "HII", "HM", "HeI", "HeII", "HeIII",
-                  "H2I", "H2II", "DI", "DII", "HDI",
-                  "DM", "HDII", "HeHII", "de"]
-=======
         fields = fc1.density_fields
->>>>>>> 3af735c6
     max_field = None
     max_val = 0.0
     for field in fields:
@@ -123,29 +117,6 @@
         n_points = temperature.size
 
     fc = FluidContainer(my_chemistry, n_points)
-<<<<<<< HEAD
-    fc["density"][:] = density / my_chemistry.density_units
-    if my_chemistry.primordial_chemistry > 0:
-        fc["HII"][:] = hydrogen_mass_fraction * fc["density"]
-        fc["HI"][:] = tiny_number * fc["density"]
-        fc["HeI"][:] = (1.0 - hydrogen_mass_fraction) * fc["density"]
-        fc["HeII"][:] = tiny_number * fc["density"]
-        fc["HeIII"][:] = tiny_number * fc["density"]
-        fc["de"][:] = fc["HII"] + fc["HeII"] / 4.0 + fc["HeIII"] / 2.0
-    if my_chemistry.primordial_chemistry > 1:
-        fc["HM"][:] = tiny_number * fc["density"]
-        fc["H2I"][:] = tiny_number * fc["density"]
-        fc["H2II"][:] = tiny_number * fc["density"]
-    if my_chemistry.primordial_chemistry > 2:
-        fc["DI"][:] = 2.0 * d_to_h_ratio * fc["density"]
-        fc["DII"][:] = tiny_number * fc["density"]
-        fc["HDI"][:] = tiny_number * fc["density"]
-    if my_chemistry.primordial_chemistry > 3:
-        fc["DM"][:] = tiny_number * fc["density"]
-        fc["HDII"][:] = tiny_number * fc["density"]
-        fc["HeHII"][:] = tiny_number * fc["density"]
-    fc["metal"][:] = metal_mass_fraction * fc["density"]
-=======
     fh = my_chemistry.HydrogenFractionByMass
     d2h = my_chemistry.DeuteriumToHydrogenRatio
 
@@ -180,7 +151,6 @@
 
     for field in fc.density_fields:
         fc[field][:] = state_vals.get(field, tiny_density)
->>>>>>> 3af735c6
 
     fc.calculate_mean_molecular_weight()
     fc["internal_energy"] = temperature / \
@@ -203,16 +173,8 @@
         sys.stderr.write("t: %.3f Myr, dt: %.3e Myr, " % \
                          ((my_time * my_chemistry.time_units / sec_per_Myr),
                           (dt * my_chemistry.time_units / sec_per_Myr)))
-<<<<<<< HEAD
-        for field in ["HI", "HII", "HM", "HeI", "HeII", "HeIII",
-                      "H2I", "H2II", "DI", "DII", "HDI",
-                      "DM", "HDII", "HeHII", "de"]:
-            if field in fc:
-                fc_last[field] = np.copy(fc[field])
-=======
         for field in fc.density_fields:
             fc_last[field] = np.copy(fc[field])
->>>>>>> 3af735c6
         fc.solve_chemistry(dt)
         fc.calculate_mean_molecular_weight()
         fc["internal_energy"] = temperature / \
