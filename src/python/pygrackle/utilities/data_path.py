--- conflicted
+++ resolved
@@ -15,7 +15,7 @@
 import os
 import sys
 
-<<<<<<< HEAD
+from pygrackle.__config__ import _is_editable_installation
 from pygrackle.grackle_wrapper import get_grackle_version
 from pygrackle.utilities.grdata import (
     make_config_objects,
@@ -28,17 +28,8 @@
 __all__ = ["grackle_data_dir"]
 
 
-# when we shift to scikit-build-core we can do something more robust here
-def _is_editable_install():
-    _install_dir = dirname(os.path.abspath(__file__), level=5)
-    return os.path.exists(os.path.join(_install_dir, "grackle_data_files"))
-
-
-is_editable_install = _is_editable_install()
-
-
-def _get_file_registry_contents(editable_install):
-    if editable_install:
+def _get_file_registry_contents():
+    if _is_editable_installation():
         fname = os.path.join(
             dirname(os.path.abspath(__file__), 2), "file_registry", "file_registry.txt"
         )
@@ -63,7 +54,7 @@
         grackle_version = get_grackle_version()["version"]
     return make_config_objects(
         grackle_version=grackle_version,
-        file_registry_file=_get_file_registry_contents(is_editable_install),
+        file_registry_file=_get_file_registry_contents(),
     )
 
 
@@ -82,26 +73,4 @@
     return _MANAGER.fetch_all(registry)
 
 
-grackle_data_dir = _MANAGER.version_dir
-=======
-from pygrackle.__config__ import _is_editable_installation
-from pygrackle.utilities.misc import dirname
-
-grackle_data_dir = os.environ.get("GRACKLE_DATA_DIR")
-if (grackle_data_dir is None) and _is_editable_installation():
-    # Note, this only works with an editable install of pygrackle.
-    _install_dir = dirname(os.path.abspath(__file__), level=5)
-    grackle_data_dir = os.path.join(_install_dir, "input")
-elif (grackle_data_dir is None):
-    raise RuntimeError(
-        "in non-editable pygrackle installations, like this one, "
-        f"grackle_data_dir can only be imported from {__file__} if it is set "
-        "by the GRACKLE_DATA_DIR environment variable"
-    )
-
-if not os.path.isdir(grackle_data_dir):
-    raise RuntimeError(
-        f"grackle_data_dir not set to a valid directory: {grackle_data_dir}. "
-        "Use the GRACKLE_DATA_DIR environment variable to set path to "
-        "Grackle data.")
->>>>>>> dcaf4e99
+grackle_data_dir = _MANAGER.version_dir