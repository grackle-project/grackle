--- conflicted
+++ resolved
@@ -436,19 +436,12 @@
     of the Python example scripts.
     """
 
-    parameter_index = int(parameter_index)
-    input_index = int(input_index)
-
     if model_name not in model_sets:
-<<<<<<< HEAD
         raise ValueError(f"Unknown model name: {model_name}.")
 
     if model_variant not in model_sets[model_name]:
         raise ValueError(
             f"Unknown model variant in {model_name}: {model_variant}.")
-=======
-        raise ValueError(f"Unkown model name: {model_name}.")
->>>>>>> 84076fc0
 
     my_model = model_sets[model_name][model_variant]
     par_set = my_model["parameter_sets"][parameter_index]
@@ -456,9 +449,6 @@
 
     return par_set, input_set
 
-<<<<<<< HEAD
-def get_test_variables(model_name, model_variant, par_index, input_index):
-=======
 @cache
 def _build_parser():
     p = argparse.ArgumentParser(
@@ -469,12 +459,12 @@
         )
     )
     p.add_argument("--out-dir", default=".", help="the output directory")
+    p.add_argument("model_variant", type=str)
     p.add_argument("parameter_index", type=int)
     p.add_argument("input_index", type=int)
     return p
 
 def get_test_variables(model_name, arg_l):
->>>>>>> 84076fc0
     """
     Setup objects and variables for a model test.
 
@@ -489,6 +479,7 @@
     from pygrackle.utilities.data_path import grackle_data_dir
 
     args = _build_parser().parse_args(args=arg_l)
+    model_variant = args.model_variant
     par_index, input_index = args.parameter_index, args.input_index
 
     par_set, input_set = get_model_set(
@@ -501,12 +492,9 @@
             val = os.path.join(grackle_data_dir, val)
         setattr(my_chemistry, par, val)
 
-<<<<<<< HEAD
-    output_name = f"{model_name}_{model_variant}_{par_index}_{input_index}"
-=======
     output_name = os.path.join(
-        args.out_dir, f"{model_name}_{par_index}_{input_index}")
->>>>>>> 84076fc0
+        args.out_dir, f"{model_name}_{model_variant}_{par_index}_{input_index}"
+    )
     extra_attrs = {"format_version": model_test_format_version}
     extra_attrs.update(par_set)
     extra_attrs.update(input_set)
