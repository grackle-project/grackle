########################################################################
#
# Testing imports
#
#
# Copyright (c) 2013, Enzo/Grackle Development Team.
#
# Distributed under the terms of the Enzo Public Licence.
#
# The full license is in the file LICENSE, distributed with this
# software.
########################################################################

import importlib
import numpy as np
from numpy.testing import assert_array_equal, assert_almost_equal, \
    assert_approx_equal, assert_array_almost_equal, assert_equal, \
    assert_array_less, assert_string_equal, assert_array_almost_equal_nulp,\
    assert_allclose, assert_raises
import os
import shutil
import subprocess

def assert_rel_equal(a1, a2, decimals, err_msg='', verbose=True):
    if isinstance(a1, np.ndarray):
        assert(a1.size == a2.size)
        # Mask out NaNs
        a1[np.isnan(a1)] = 1.0
        a2[np.isnan(a2)] = 1.0
    elif np.any(np.isnan(a1)) and np.any(np.isnan(a2)):
        return True
    return assert_almost_equal(np.array(a1)/np.array(a2), 1.0,
                               decimals, err_msg=err_msg,
                               verbose=verbose)

def random_logscale(log_min, log_max, size=1, random_state=None):
    if random_state is None:
        random_state = np.random.default_rng()
    log_val = (log_max - log_min) * random_state.random(size) + log_min
    return np.power(10, log_val)

def requires_module(module):
    """
    Decorator that takes a module name as an argument and tries to import it.
    If the module imports without issue, the function is returned, but if not,
    a null function is returned. This is so tests that depend on certain modules
    being imported will not fail if the module is not installed on the testing
    platform.
    """
    def ffalse(func):
        return lambda: None
    def ftrue(func):
        return func
    try:
        importlib.import_module(module)
    except ImportError:
        return ffalse
    else:
        return ftrue

def run_command(command, timeout=None, cwd=None):
    try:
        proc = subprocess.run(command, shell=True, timeout=timeout, cwd=cwd)
        if proc.returncode == 0:
            success = True
        else:
            success = False
    except subprocess.TimeoutExpired:
        print ("Process reached timeout of %d s. (%s)" % (timeout, command))
        success = False
    except KeyboardInterrupt:
        print ("Killed by keyboard interrupt!")
        success = False
<<<<<<< HEAD
    return success

@contextlib.contextmanager
def temporary_directory():
    curdir = os.getcwd()
    tmpdir = tempfile.mkdtemp(dir=curdir)
    os.chdir(tmpdir)
    try:
        yield tmpdir
    finally:
        os.chdir(curdir)
        shutil.rmtree(tmpdir)

def ensure_dir(path):
    r"""Parallel safe directory maker."""
    if os.path.exists(path):
        return path

    try:
        os.makedirs(path)
    except OSError as e:
        if e.errno == errno.EEXIST:
            pass
        else:
            raise
    return path

def _fetch_keys(actual, reference, err_msg = ""):
    # check consistency in dictionary keys
    refkeys = reference.keys()
    refkey_set = set(refkeys)
    mismatch_keys = refkey_set.symmetric_difference(actual.keys())

    if len(mismatch_keys):
        shared_keys = list(refkey_set.intersection(actual.keys()))
        extra_ref, extra_actual = [], []
        for k in mismatch_keys:
            if k in refkeys:
                extra_ref.append(k)
            else:
                extra_actual.append(k)

        raise AssertionError(
            "The results are not equal to specified tolerance.\n"
            f"{err_msg}\n"
            "There is a keys mismatch. Both results have the keys:\n"
            f" {shared_keys!r}\n"
            "Extra Keys:\n"
            f" actual:    {extra_actual}\n"
            f" reference: {extra_ref}"
        )
    return list(refkeys)

def assert_allequal_arraydict(actual, reference, err_msg=''):
    """
    Raises an AssertionError if any contents of the 2 compared mappings of
    arrays are not EXACTLY equal
    Parameters
    ----------
    actual : mapping
         A mapping of arrays obtained in a calculation
    reference : mapping
         A mapping of reference arrays
    err_msg : str
         Custom error message to be printed in case of failure.
    Note
    ----
    A separate function is proposed as part of PR #195 to do approximate
    equality checks (like np.testing.assert_allclose).
    """
    __tracebackhide__ = True  # control pytest traceback depth

    keys = _fetch_keys(actual, reference, err_msg = err_msg)
    for key in keys:
        assert_array_equal(actual[key], reference[key], err_msg = err_msg,
                           strict = True)
=======
    return success
>>>>>>> 958ec9db
<|MERGE_RESOLUTION|>--- conflicted
+++ resolved
@@ -71,19 +71,8 @@
     except KeyboardInterrupt:
         print ("Killed by keyboard interrupt!")
         success = False
-<<<<<<< HEAD
     return success
 
-@contextlib.contextmanager
-def temporary_directory():
-    curdir = os.getcwd()
-    tmpdir = tempfile.mkdtemp(dir=curdir)
-    os.chdir(tmpdir)
-    try:
-        yield tmpdir
-    finally:
-        os.chdir(curdir)
-        shutil.rmtree(tmpdir)
 
 def ensure_dir(path):
     r"""Parallel safe directory maker."""
@@ -147,7 +136,4 @@
     keys = _fetch_keys(actual, reference, err_msg = err_msg)
     for key in keys:
         assert_array_equal(actual[key], reference[key], err_msg = err_msg,
-                           strict = True)
-=======
-    return success
->>>>>>> 958ec9db
+                           strict = True)