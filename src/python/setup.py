--- conflicted
+++ resolved
@@ -10,11 +10,12 @@
 grackle_build_dir = os.getenv("PYGRACKLE_CMAKE_BUILD_DIR", "")
 if grackle_build_dir == "": # traditional in-source build
     TRADITIONAL_IN_SOURCE_BUILD_MACRO = '1'
-    include_dirs = ["../clib"]
+    include_dirs = ["../clib", "../include"]
     library_dir = "../clib/.libs/"
 else: # CMAKE-based out-of-source build
     TRADITIONAL_IN_SOURCE_BUILD_MACRO = '0'
-    include_dirs = ["../clib", f"{grackle_build_dir}/generated_public_headers"]
+    include_dirs = ["../clib", "../include",
+                    f"{grackle_build_dir}/generated_public_headers"]
     library_dir = f"{grackle_build_dir}/src/clib"
 
 if not os.path.isfile(f'{library_dir}/libgrackle.so'):
@@ -34,13 +35,8 @@
     Extension(
         "pygrackle.grackle_wrapper",
         ["pygrackle/grackle_wrapper.pyx"],
-<<<<<<< HEAD
         include_dirs=include_dirs,
         library_dirs=[library_dir],
-=======
-        include_dirs=["../clib", "../include"],
-        library_dirs=["../clib/.libs/"],
->>>>>>> 118b4f5e
         libraries=["grackle"],
         define_macros=[
             ("CONFIG_BFLOAT_8", True),
