--- conflicted
+++ resolved
@@ -34,17 +34,7 @@
     #    build. But we won't depend on that behavior
     _USING_TRADITIONAL_BUILD = None
 
-<<<<<<< HEAD
-code_examples = ["c_example",
-                 "c_local_example",
-                 "cxx_example",
-                 "cxx_omp_example",
-                 "cxx_grid_example",
-                 "fortran_example",
-                 "test_interpolators"]
-=======
 examples_dir = os.path.join(grackle_install_dir, "src", "example")
->>>>>>> dcaf4e99
 
 code_examples = (
     "c_example",
