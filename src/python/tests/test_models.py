import importlib
import json
import numpy as np
from matplotlib import pyplot as plt
import os
import pytest
import shutil
import sys
import yt

from numpy.testing import assert_allclose

from gracklepy.__config__ import _is_editable_installation
from gracklepy.utilities.model_tests import model_parametrization

from testing_common import grackle_python_dir

pytestmark = pytest.mark.skipif(
    not _is_editable_installation(),
    reason="this module currently requires an editable installation"
)

def _get_model_main_fn(module_name):
    # the implementation is inspired by
    # https://docs.python.org/3/library/importlib.html#importing-a-source-file-directly
    file_path = os.path.abspath(
        os.path.join(grackle_python_dir, "examples", f"{module_name}.py"))
    spec = importlib.util.spec_from_file_location(module_name, file_path)
    module = importlib.util.module_from_spec(spec)
    sys.modules[module_name] = module
    spec.loader.exec_module(module)
    return module.main


model_fns = {
    model : _get_model_main_fn(module_name=model)
    for model in ["cooling_cell", "cooling_rate", "freefall", "yt_grackle"]
}

_ivars = {
    "cooling_rate": "temperature",
    "freefall": "density",
    "cooling_cell": "time",
}

def get_ivar(my_test):
    for key, ivar in _ivars.items():
        if key in my_test:
            return ivar
    return None


_exclude_fields = [f"{ax}_velocity" for ax in "xyz"]

def compare_model_results(compare_dir, model_par, ds1, ds2):
    """
    Do additional comparison between models.

    This will create a folder containing plots of fields
    comparing the existing answers and the ones just generated.
    """

    my_ivar = get_ivar(model_par)
    if my_ivar is None:
        return

    test_dir = os.path.join(compare_dir, model_par)
    os.makedirs(test_dir, exist_ok=True)

    notes_fn = os.path.join(test_dir, "notes.txt")
    with open(notes_fn, mode="w") as f:
        my_pars = {k: str(v) for k, v in ds1.parameters.items()}
        json.dump(my_pars, f, indent=2)

    output_lines = ["\nMax relative differences:"]
    do_diff = ds1.data["data", my_ivar].size == ds2.data["data", my_ivar].size

    for field in ds1.field_list:
        if field[1] in _exclude_fields:
            continue
        if field[1] == my_ivar:
            continue

        if (ds1.data[field] == 0).all() and (ds2.data[field] == 0).all():
            continue

        has_positive = False
        if (ds1.data[field] > 0).any():
            plt.loglog(ds1.data["data", my_ivar], ds1.data[field],
                       color="red", label="new", alpha=0.8)
            plt.loglog(ds2.data["data", my_ivar], ds2.data[field],
                       color="green", label="old", alpha=0.8)
            has_positive = True

        if (ds1.data[field] < 0).any():
            if has_positive:
                label1 = label2 = None
            else:
                label1 = "new"
                label2 = "old"
            plt.loglog(ds1.data["data", my_ivar], -ds1.data[field],
                       color="red", linestyle="--", label=label1, alpha=0.8)
            plt.loglog(ds2.data["data", my_ivar], -ds2.data[field],
                       color="green", linestyle="--", label=label2, alpha=0.8)

        xunits = getattr(ds1.field_info["data", my_ivar], "units", "")
        yunits = getattr(ds1.field_info[field], "units", "")
        plt.xlabel(f"{my_ivar} [{xunits}]")
        plt.ylabel(f"{field[1]} [{yunits}]")
        plt.legend(loc="best")

        if do_diff:
            diff = np.abs(ds1.data[field] - ds2.data[field]) / ds2.data[field]
            my_line = f"\t{field[1]}: {diff.max().d}."
            output_lines.append(my_line)

            if (diff > 0).any():
                plt.twinx()
                plt.loglog(ds1.data["data", my_ivar], diff,
                           color="black", alpha=0.8)
                plt.ylabel("relative difference")

        plt.tight_layout()
        plt.savefig(os.path.join(test_dir, f"{field[1]}.png"))
        plt.clf()

    if not do_diff:
        output_lines = ["\nData arrays have different sizes."]

    output_lines.append("")
    with open(notes_fn, mode="a") as f:
        f.write("\n".join(output_lines))

@pytest.mark.parametrize("model_name, model_variant, par_index, input_index",
                         model_parametrization)
def test_model(answertestspec, tmp_path, model_name, model_variant,
               par_index, input_index):
    """
    Each execution tests a python example with a set of inputs

    Each of the parameters down below is a fixture

    Parameters
    ----------
    answertestspec: AnswerTestSpec
        A fixture that provides info about the answer-testing configuration
    tmp_path: pathlib.Path
        A custom built-in fixture provided by pytest that specifies a pre-made
        temporary directory that is named for the current test
    """

    if (model_name == "yt_grackle") and ("YT_DATA_DIR" not in os.environ):
        pytest.skip("YT_DATA_DIR env variable isn't defined")

<<<<<<< HEAD
    return_val = model_fns[model_name](
        args=[
            f"--out-dir={tmp_path!s}",
            model_variant,
            str(par_index),
            str(input_index)
        ],
    )

    model_par = f"{model_name}_{model_variant}_{par_index}_{input_index}"
    assert return_val == 0, f"Model {model_par} didn't complete succesfully."

    output_basename = f"{model_par}.h5"
    output_file = os.path.join(str(tmp_path), output_basename)
    answer_path = os.path.join(answertestspec.answer_dir, output_basename)

    if answertestspec.generate_answers:
        os.rename(output_file, answer_path)
    else:
        assert os.path.exists(answer_path), \
            f"No gold-standard answer file exists at {answer_path}"

        ds1 = yt.load(output_file)
        ds2 = yt.load(answer_path)
        assert str(ds1.parameters["format_version"]) == \
          str(ds2.parameters["format_version"])
        assert ds1.field_list == ds2.field_list

        if answertestspec.model_comparison_dir is not None:
            compare_model_results(answertestspec.model_comparison_dir,
                                  model_par, ds1, ds2)

        for field in ds1.field_list:
            err_msg = f"Model mismatch: {model_name}, {model_variant}, " + \
              f"{par_index}, {input_index}: {field}."
            assert_allclose(ds1.data[field], ds2.data[field],
                            atol=0, rtol=1e-8, err_msg=err_msg)
=======
    script_path = os.path.join(python_example_dir, f"{model_name}.py")
    command = f"{sys.executable} {script_path} {par_index} {input_index}"

    if True:
        rval = run_command(command, timeout=60, cwd=tmp_path)
        assert rval, "example didn't complete succesfully"

        output_basename = f"{model_name}_{par_index}_{input_index}.h5"
        output_file = os.path.join(str(tmp_path), output_basename)
        answer_path = os.path.join(answertestspec.answer_dir, output_basename)

        if answertestspec.generate_answers:
            # use shutil.move over os.rename in case output_file & answer_path
            # specify locations on different file systems
            # -> this is common since we using pytest's tmp_path machinery to
            #    determine output_file. Unless overriden, this use's the
            #    platform's standard directory for temporary files
            # -> On some platforms, especially linux, this location is entirely
            #    stored in RAM
            shutil.move(output_file, answer_path)
        else:
            assert os.path.exists(answer_path)

            ds1 = yt.load(output_file)
            ds2 = yt.load(answer_path)
            ds1.parameters["format_version"] == ds2.parameters["format_version"]
            assert ds1.field_list == ds2.field_list

            for field in ds1.field_list:
                err_msg = f"Model mismatch: {model_name}, {par_index}, " + \
                  f"{input_index}: {field}."
                assert_allclose(ds1.data[field], ds2.data[field],
                                atol=0, rtol=1e-8, err_msg=err_msg)
>>>>>>> 7f24eb81
<|MERGE_RESOLUTION|>--- conflicted
+++ resolved
@@ -152,7 +152,6 @@
     if (model_name == "yt_grackle") and ("YT_DATA_DIR" not in os.environ):
         pytest.skip("YT_DATA_DIR env variable isn't defined")
 
-<<<<<<< HEAD
     return_val = model_fns[model_name](
         args=[
             f"--out-dir={tmp_path!s}",
@@ -170,7 +169,14 @@
     answer_path = os.path.join(answertestspec.answer_dir, output_basename)
 
     if answertestspec.generate_answers:
-        os.rename(output_file, answer_path)
+        # use shutil.move over os.rename in case output_file & answer_path
+        # specify locations on different file systems
+        # -> this is common since we using pytest's tmp_path machinery to
+        #    determine output_file. Unless overriden, this use's the
+        #    platform's standard directory for temporary files
+        # -> On some platforms, especially linux, this location is entirely
+        #    stored in RAM
+        shutil.move(output_file, answer_path)
     else:
         assert os.path.exists(answer_path), \
             f"No gold-standard answer file exists at {answer_path}"
@@ -189,39 +195,4 @@
             err_msg = f"Model mismatch: {model_name}, {model_variant}, " + \
               f"{par_index}, {input_index}: {field}."
             assert_allclose(ds1.data[field], ds2.data[field],
-                            atol=0, rtol=1e-8, err_msg=err_msg)
-=======
-    script_path = os.path.join(python_example_dir, f"{model_name}.py")
-    command = f"{sys.executable} {script_path} {par_index} {input_index}"
-
-    if True:
-        rval = run_command(command, timeout=60, cwd=tmp_path)
-        assert rval, "example didn't complete succesfully"
-
-        output_basename = f"{model_name}_{par_index}_{input_index}.h5"
-        output_file = os.path.join(str(tmp_path), output_basename)
-        answer_path = os.path.join(answertestspec.answer_dir, output_basename)
-
-        if answertestspec.generate_answers:
-            # use shutil.move over os.rename in case output_file & answer_path
-            # specify locations on different file systems
-            # -> this is common since we using pytest's tmp_path machinery to
-            #    determine output_file. Unless overriden, this use's the
-            #    platform's standard directory for temporary files
-            # -> On some platforms, especially linux, this location is entirely
-            #    stored in RAM
-            shutil.move(output_file, answer_path)
-        else:
-            assert os.path.exists(answer_path)
-
-            ds1 = yt.load(output_file)
-            ds2 = yt.load(answer_path)
-            ds1.parameters["format_version"] == ds2.parameters["format_version"]
-            assert ds1.field_list == ds2.field_list
-
-            for field in ds1.field_list:
-                err_msg = f"Model mismatch: {model_name}, {par_index}, " + \
-                  f"{input_index}: {field}."
-                assert_allclose(ds1.data[field], ds2.data[field],
-                                atol=0, rtol=1e-8, err_msg=err_msg)
->>>>>>> 7f24eb81
+                            atol=0, rtol=1e-8, err_msg=err_msg)