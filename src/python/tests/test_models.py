import numpy as np
from matplotlib import pyplot as plt
import os
import pytest
import sys
import yaml
import yt

from numpy.testing import assert_allclose

from pygrackle.utilities.model_tests import model_parametrization
from pygrackle.utilities.testing import run_command

from testing_common import grackle_python_dir

python_example_dir = os.path.join(grackle_python_dir, "examples")

_ivars = {
    "cooling_rate": "temperature",
    "freefall": "density",
    "cooling_cell": "time",
}

def get_ivar(my_test):
    for key, ivar in _ivars.items():
        if key in my_test:
            return ivar
    return None

_exclude_fields = [f"{ax}_velocity" for ax in "xyz"]

def compare_model_results(compare_dir, model_par, ds1, ds2):
    """
    Do additional comparison between models.

    This will create a folder containing plots of fields
    comparing the existing answers and the ones just generated.
    """

    my_ivar = get_ivar(model_par)
    if my_ivar is None:
        return

    test_dir = os.path.join(compare_dir, model_par)
    os.makedirs(test_dir, exist_ok=True)

    notes_fn = os.path.join(test_dir, "notes.txt")
    with open(notes_fn, mode="w") as f:
        my_pars = {k: str(v) for k, v in ds1.parameters.items()}
        yaml.dump(my_pars, stream=f)

    output_lines = ["\nMax relative differences:"]
    do_diff = ds1.data["data", my_ivar].size == ds2.data["data", my_ivar].size

    for field in ds1.field_list:
        if field[1] in _exclude_fields:
            continue
        if field[1] == my_ivar:
            continue

        if (ds1.data[field] == 0).all() and (ds2.data[field] == 0).all():
            continue

        has_positive = False
        if (ds1.data[field] > 0).any():
            plt.loglog(ds1.data["data", my_ivar], ds1.data[field],
                       color="red", label="new", alpha=0.8)
            plt.loglog(ds2.data["data", my_ivar], ds2.data[field],
                       color="green", label="old", alpha=0.8)
            has_positive = True

        if (ds1.data[field] < 0).any():
            if has_positive:
                label1 = label2 = None
            else:
                label1 = "new"
                label2 = "old"
            plt.loglog(ds1.data["data", my_ivar], -ds1.data[field],
                       color="red", linestyle="--", label=label1, alpha=0.8)
            plt.loglog(ds2.data["data", my_ivar], -ds2.data[field],
                       color="green", linestyle="--", label=label2, alpha=0.8)

        xunits = getattr(ds1.field_info["data", my_ivar], "units", "")
        yunits = getattr(ds1.field_info[field], "units", "")
        plt.xlabel(f"{my_ivar} [{xunits}]")
        plt.ylabel(f"{field[1]} [{yunits}]")
        plt.legend(loc="best")

        if do_diff:
            diff = np.abs(ds1.data[field] - ds2.data[field]) / ds2.data[field]
            my_line = f"\t{field[1]}: {diff.max().d}."
            output_lines.append(my_line)

            if (diff > 0).any():
                plt.twinx()
                plt.loglog(ds1.data["data", my_ivar], diff,
                           color="black", alpha=0.8)
                plt.ylabel("relative difference")

        plt.tight_layout()
        plt.savefig(os.path.join(test_dir, f"{field[1]}.png"))
        plt.clf()

    if not do_diff:
        output_lines = ["\nData arrays have different sizes."]

    output_lines.append("")
    with open(notes_fn, mode="a") as f:
        f.write("\n".join(output_lines))

@pytest.mark.parametrize("model_name, par_index, input_index",
                         model_parametrization)
def test_model(answertestspec, tmp_path, model_name, par_index, input_index):
    """
    Each execution tests a python example with a set of inputs

    Each of the parameters down below is a fixture

    Parameters
    ----------
    answertestspec: AnswerTestSpec
        A fixture that provides info about the answer-testing configuration
    tmp_path: pathlib.Path
        A custom built-in fixture provided by pytest that specifies a pre-made
        temporary directory that is named for the current test
    """

    if (model_name == "yt_grackle") and ("YT_DATA_DIR" not in os.environ):
        pytest.skip("YT_DATA_DIR env variable isn't defined")

    script_path = os.path.join(python_example_dir, f"{model_name}.py")
    command = f"{sys.executable} {script_path} {par_index} {input_index}"

<<<<<<< HEAD
    rval = run_command(command, timeout=60, cwd=tmp_path)
    assert rval

    model_par = f"{model_name}_{par_index}_{input_index}"
    output_basename = f"{model_par}.h5"
    output_file = os.path.join(str(tmp_path), output_basename)
    answer_path = os.path.join(answertestspec.answer_dir, output_basename)

    if answertestspec.generate_answers:
        os.rename(output_file, answer_path)
    else:
        assert os.path.exists(answer_path)

        ds1 = yt.load(output_file)
        ds2 = yt.load(answer_path)
        assert str(ds1.parameters["format_version"]) == \
          str(ds2.parameters["format_version"])
        assert ds1.field_list == ds2.field_list

        if answertestspec.model_comparison_dir is not None:
            compare_model_results(answertestspec.model_comparison_dir,
                                  model_par, ds1, ds2)

        for field in ds1.field_list:
            err_msg = f"Model mismatch: {model_name}, {par_index}, " + \
              f"{input_index}: {field}."
            assert_allclose(ds1.data[field], ds2.data[field],
                            atol=0, rtol=1e-8, err_msg=err_msg)
=======
    if True:
        rval = run_command(command, timeout=60, cwd=tmp_path)
        assert rval, "example didn't complete succesfully"

        output_basename = f"{model_name}_{par_index}_{input_index}.h5"
        output_file = os.path.join(str(tmp_path), output_basename)
        answer_path = os.path.join(answertestspec.answer_dir, output_basename)

        if answertestspec.generate_answers:
            os.rename(output_file, answer_path)
        else:
            assert os.path.exists(answer_path)

            ds1 = yt.load(output_file)
            ds2 = yt.load(answer_path)
            ds1.parameters["format_version"] == ds2.parameters["format_version"]
            assert ds1.field_list == ds2.field_list

            for field in ds1.field_list:
                err_msg = f"Model mismatch: {model_name}, {par_index}, " + \
                  f"{input_index}: {field}."
                assert_allclose(ds1.data[field], ds2.data[field],
                                atol=0, rtol=1e-8, err_msg=err_msg)
>>>>>>> 986145ef
<|MERGE_RESOLUTION|>--- conflicted
+++ resolved
@@ -131,11 +131,10 @@
     script_path = os.path.join(python_example_dir, f"{model_name}.py")
     command = f"{sys.executable} {script_path} {par_index} {input_index}"
 
-<<<<<<< HEAD
+    model_par = f"{model_name}_{par_index}_{input_index}"
     rval = run_command(command, timeout=60, cwd=tmp_path)
-    assert rval
+    assert rval, f"Model {model_par} didn't complete succesfully."
 
-    model_par = f"{model_name}_{par_index}_{input_index}"
     output_basename = f"{model_par}.h5"
     output_file = os.path.join(str(tmp_path), output_basename)
     answer_path = os.path.join(answertestspec.answer_dir, output_basename)
@@ -159,29 +158,4 @@
             err_msg = f"Model mismatch: {model_name}, {par_index}, " + \
               f"{input_index}: {field}."
             assert_allclose(ds1.data[field], ds2.data[field],
-                            atol=0, rtol=1e-8, err_msg=err_msg)
-=======
-    if True:
-        rval = run_command(command, timeout=60, cwd=tmp_path)
-        assert rval, "example didn't complete succesfully"
-
-        output_basename = f"{model_name}_{par_index}_{input_index}.h5"
-        output_file = os.path.join(str(tmp_path), output_basename)
-        answer_path = os.path.join(answertestspec.answer_dir, output_basename)
-
-        if answertestspec.generate_answers:
-            os.rename(output_file, answer_path)
-        else:
-            assert os.path.exists(answer_path)
-
-            ds1 = yt.load(output_file)
-            ds2 = yt.load(answer_path)
-            ds1.parameters["format_version"] == ds2.parameters["format_version"]
-            assert ds1.field_list == ds2.field_list
-
-            for field in ds1.field_list:
-                err_msg = f"Model mismatch: {model_name}, {par_index}, " + \
-                  f"{input_index}: {field}."
-                assert_allclose(ds1.data[field], ds2.data[field],
-                                atol=0, rtol=1e-8, err_msg=err_msg)
->>>>>>> 986145ef
+                            atol=0, rtol=1e-8, err_msg=err_msg)