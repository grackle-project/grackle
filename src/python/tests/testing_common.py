########################################################################
#
# Common variables for testing.
#
#
# Copyright (c), Grackle Development Team. All rights reserved.
#
# Distributed under the terms of the Enzo Public Licence.
#
# The full license is in the file LICENSE, distributed with this
# software.
########################################################################


import os

from pygrackle.__config__ import _is_editable_installation
from pygrackle.utilities.misc import dirname

<<<<<<< HEAD
# Note, this only works for an editable pygrackle installation,
# but the assumption is that one will only be running the tests
# from an editable install.
grackle_install_dir = dirname(os.path.abspath(__file__), level=4)
grackle_data_dir = os.path.join(grackle_install_dir, "input")
grackle_python_dir = os.path.join(grackle_install_dir, "src", "python")
=======
generate_test_results = \
  int(os.environ.get("GENERATE_PYGRACKLE_TEST_RESULTS", 0)) == 1

if _is_editable_installation():
    grackle_install_dir = dirname(os.path.abspath(__file__), level=4)
    grackle_data_dir = os.path.join(grackle_install_dir, "input")
    grackle_python_dir = os.path.join(grackle_install_dir, "src", "python")
    test_answers_dir = os.path.join(
        grackle_python_dir, "tests", "test_answers"
    )
else:
    raise RuntimeError(
        "the current version of pygrackle is not an editable installation. No "
        "tests that must import from {__file__} can be run"
    )
>>>>>>> fca6db96
<|MERGE_RESOLUTION|>--- conflicted
+++ resolved
@@ -17,27 +17,12 @@
 from pygrackle.__config__ import _is_editable_installation
 from pygrackle.utilities.misc import dirname
 
-<<<<<<< HEAD
-# Note, this only works for an editable pygrackle installation,
-# but the assumption is that one will only be running the tests
-# from an editable install.
-grackle_install_dir = dirname(os.path.abspath(__file__), level=4)
-grackle_data_dir = os.path.join(grackle_install_dir, "input")
-grackle_python_dir = os.path.join(grackle_install_dir, "src", "python")
-=======
-generate_test_results = \
-  int(os.environ.get("GENERATE_PYGRACKLE_TEST_RESULTS", 0)) == 1
-
 if _is_editable_installation():
     grackle_install_dir = dirname(os.path.abspath(__file__), level=4)
     grackle_data_dir = os.path.join(grackle_install_dir, "input")
     grackle_python_dir = os.path.join(grackle_install_dir, "src", "python")
-    test_answers_dir = os.path.join(
-        grackle_python_dir, "tests", "test_answers"
-    )
 else:
     raise RuntimeError(
         "the current version of pygrackle is not an editable installation. No "
         "tests that must import from {__file__} can be run"
-    )
->>>>>>> fca6db96
+    )