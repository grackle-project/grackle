# declare testdeps to bundle together dependencies used by all tests
# ------------------------------------------------------------------
add_library(testdeps INTERFACE)
target_link_libraries(testdeps INTERFACE Grackle::Grackle GTest::gtest_main)

# compiler defs are short-term hacks to help tests invoke internal functions
# from Grackle (both of these will become unnecessary in the near future)
target_compile_definitions(testdeps
  # needed to invoke Fortran functions from C
  INTERFACE "$<$<PLATFORM_ID:Linux,Darwin>:LINUX>"
  # suppresses warnings about C internal headers using our deprecated public
  # headers (the files should include grackle.h instead). We're currently
  # holding off on properly fixing this to minimize conflicts with pending PRs
  # on the newchem-cpp branch
  INTERFACE GRIMPL_PUBLIC_INCLUDE=1
)

# needed to let tests call internal functions from C
target_include_directories(testdeps INTERFACE ${PROJECT_SOURCE_DIR}/src/clib)
target_compile_features(testdeps INTERFACE cxx_std_17)

<<<<<<< HEAD
# short-term hack to get path input-file directory
# - an alternative, slightly nicer hack is introduced by PR #254
# - we can totally remove this hack once we introduce automatic file management
#   in PR 235, PR 237, and PR 246
target_compile_definitions(testdeps
  INTERFACE GR_DATADIR=${CMAKE_CURRENT_SOURCE_DIR}/../../grackle_data_files/input/
=======
# declare the grtest utility library
# ----------------------------------
# -> this is an internal library that defines reusable testing utilities
# -> if we add more files to this library, we should consider relocating the
#    library to a different directory

add_library(grtest_utils
  grtest_cmd.hpp grtest_cmd.cpp
  grtest_utils.hpp grtest_utils.cpp
  grtest_os.hpp grtest_os.cpp
)
# we are being a little lazy with our usage of testdeps right here
target_link_libraries(grtest_utils PUBLIC testdeps)
target_compile_features(grtest_utils PUBLIC cxx_std_17)

# these compile-definitions act as short-term hacks
target_compile_definitions(grtest_utils
  # this hack helps us get path input-file directory (we can remove it once we
  # introduce automatic file management in PR 235, PR 237, and PR 246)
  PRIVATE GR_DATADIR=${CMAKE_CURRENT_SOURCE_DIR}/../../grackle_data_files/input/

  # this hack lets us use Operating-system specific functionality (Once PR #237
  # is merged, we should make use of the machinery introduced by that PR for
  # enabling/disabling os-specific features)
  PRIVATE "$<$<PLATFORM_ID:Linux,Darwin>:PLATFORM_GENERIC_UNIX>"
>>>>>>> 162674ca
)

# start declaring targets for tests
# ---------------------------------
add_executable(runInterpolationTests
  test_unit_interpolators_g.cpp test_interpolators_comparisons.cpp
)
target_link_libraries(runInterpolationTests testdeps)

gtest_discover_tests(runInterpolationTests)

add_executable(runStatusReporting test_status_reporting.cpp)
target_link_libraries(runStatusReporting grtest_utils)
gtest_discover_tests(runStatusReporting)

# one might argue that the following is more of an integration or end-to-end
# test than a unit-test
add_executable(runVisitorTests test_visitor.cpp)
target_link_libraries(runVisitorTests testdeps)
gtest_discover_tests(runVisitorTests)

# one might argue that the following is more of an integration or end-to-end
# test than a unit-test
add_executable(runGhostZoneTests test_ghost_zone.cpp)
target_link_libraries(runGhostZoneTests grtest_utils testdeps)
gtest_discover_tests(runGhostZoneTests)

# this target tests that the members of the chemistry_data struct can be
# accessed through the "dynamic api." The test cases in this target are
# "special" since they invoke shell commands, which involves the equivalent of
# calling fork/exec or posix_spawn. There is a remote chance this could create
# problems for "death-tests", so these test-cases should remain separate from
# the rest of the gtest framework
add_executable(runSyncedChemistryData test_chemistry_struct_synced.cpp)
target_link_libraries(runSyncedChemistryData grtest_utils testdeps)
target_compile_definitions(runSyncedChemistryData
  PRIVATE
    READER_PATH=${PROJECT_SOURCE_DIR}/tests/scripts/castxml_output_reader.py
    XML_PATH=${CMAKE_CURRENT_BINARY_DIR}/grackle.h.xml
)
# every (re)build runSyncedChemistryData triggers this custom command:
# -> the castxml_wrapper.py script forwards all arguments to the castxml tool,
#    if the tool is installed. Otherwise, it injects an empty file at the output
#    location
# -> the information in the XML-file is always produced from the same version of
#    the header file used to compile runSyncedChemistryData (even if the header
#    file is modified)
add_custom_command(
  TARGET runSyncedChemistryData POST_BUILD
  COMMAND ${PROJECT_SOURCE_DIR}/tests/scripts/castxml_wrapper.py
                  -c
                  -I${GRACKLE_GENERATED_PUBLIC_HEADERS}
                  -x c++
                  --castxml-cc-gnu g++
                  --castxml-output=1
                  -o "grackle.h.xml"
                  ${PROJECT_SOURCE_DIR}/src/include/grackle.h
  BYPRODUCTS "grackle.h.xml"
  VERBATIM
)

gtest_discover_tests(runSyncedChemistryData)<|MERGE_RESOLUTION|>--- conflicted
+++ resolved
@@ -19,14 +19,14 @@
 target_include_directories(testdeps INTERFACE ${PROJECT_SOURCE_DIR}/src/clib)
 target_compile_features(testdeps INTERFACE cxx_std_17)
 
-<<<<<<< HEAD
-# short-term hack to get path input-file directory
-# - an alternative, slightly nicer hack is introduced by PR #254
-# - we can totally remove this hack once we introduce automatic file management
-#   in PR 235, PR 237, and PR 246
 target_compile_definitions(testdeps
+  # short-term hack to get path input-file directory
+  # - an alternative, slightly nicer hack is introduced by PR #254
+  # - we can totally remove this hack once we introduce automatic file
+  #   management in PR 235, PR 237, and PR 246
   INTERFACE GR_DATADIR=${CMAKE_CURRENT_SOURCE_DIR}/../../grackle_data_files/input/
-=======
+)
+
 # declare the grtest utility library
 # ----------------------------------
 # -> this is an internal library that defines reusable testing utilities
@@ -52,7 +52,6 @@
   # is merged, we should make use of the machinery introduced by that PR for
   # enabling/disabling os-specific features)
   PRIVATE "$<$<PLATFORM_ID:Linux,Darwin>:PLATFORM_GENERIC_UNIX>"
->>>>>>> 162674ca
 )
 
 # start declaring targets for tests
