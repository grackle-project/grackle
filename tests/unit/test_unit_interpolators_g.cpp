--- conflicted
+++ resolved
@@ -6,68 +6,6 @@
 extern "C" {
     #include "grackle_macros.h"
 }
-
-
-<<<<<<< HEAD
-=======
-// TODO: FORTRAN_NAME for unit tests not needed
-extern "C" void FORTRAN_NAME(interpolate_1d_g)(double *input1,
-                                               long long *gridDim,
-                                               double *gridPar1, double *dgridPar1,
-                                               long long *dataSize, double *dataField,
-                                               double *value);
-
-extern "C" void FORTRAN_NAME(interpolate_2d_g)(double *input1, double *input2,
-                                               long long *gridDim,
-                                               double *gridPar1, double *dgridPar1,
-                                               double *gridPar2, double *dgridPar2,
-                                               long long *dataSize, double *dataField,
-                                               double *value);
-
-extern "C" void FORTRAN_NAME(interpolate_3d_g)(double *input1, double *input2, double *input3,
-                                               long long *gridDim,
-                                               double *gridPar1, double *dgridPar1,
-                                               double *gridPar2, double *dgridPar2,
-                                               double *gridPar3, double *dgridPar3,
-                                               long long *dataSize, double *dataField,
-                                               double *value);
-
-extern "C" void FORTRAN_NAME(interpolate_3dz_g)(double *input1, double *input2, double *input3,
-                                                long long *gridDim,
-                                                double *gridPar1, double *dgridPar1,
-                                                double *gridPar2, long long *index2,
-                                                double *gridPar3, double *dgridPar3,
-                                                long long *dataSize, double *dataField,
-                                                std::int64_t *end_int,
-                                                double *value);
-
-extern "C" void FORTRAN_NAME(interpolate_2df3d_g)(double *input1, double *input3,
-                                                  long long *gridDim,
-                                                  double *gridPar1, double *dgridPar1,
-                                                  long long *index2,
-                                                  double *gridPar3, double *dgridPar3,
-                                                  long long *dataSize, double *dataField,
-                                                  double *value);
-
-extern "C" void FORTRAN_NAME(interpolate_4d_g)(double *input1, double *input2, double *input3, double *input4,
-                                               long long *gridDim,
-                                               double *gridPar1, double *dgridPar1,
-                                               double *gridPar2, double *dgridPar2,
-                                               double *gridPar3, double *dgridPar3,
-                                               double *gridPar4, double *dgridPar4,
-                                               long long *dataSize, double *dataField,
-                                               double *value);
-
-extern "C" void FORTRAN_NAME(interpolate_5d_g)(double *input1, double *input2, double *input3, double *input4, double *input5,
-                                               long long *gridDim,
-                                               double *gridPar1, double *dgridPar1,
-                                               double *gridPar2, double *dgridPar2,
-                                               double *gridPar3, double *dgridPar3,
-                                               double *gridPar4, double *dgridPar4,
-                                               double *gridPar5, double *dgridPar5,
-                                               long long *dataSize, double *dataField,
-                                               double *value);
->>>>>>> ad92af0a
 
 TEST(InterpolationTest, Interpolate1D) {
 
